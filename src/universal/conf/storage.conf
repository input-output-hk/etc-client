<<<<<<< HEAD
mantis {

  # Base directory where all the data used by the node is stored, including blockchain data and private keys
  # datadir = ${user.home}"/.mantis"

  # The unencrypted private key of this node
  # node-key-file = ${mantis.datadir}"/nodeId.key"

  keyStore {

    # Keystore directory: stores encrypted private keys of accounts managed by this node
    # keystore-dir = ${mantis.datadir}"/keystore"

    # Enforces minimal length for passphrase of this keystore
    # minimal-passphrase-length = 7

    # Allows possibility for no passphrase
    # If passphrase is set it must be greater than minimal-passphrase-length
    # allow-no-passphrase = true
  }

  db {
    leveldb {
      # LevelDB data directory
      # path = ${mantis.datadir}"/leveldb/"
    }
  }

  pruning {
    # Pruning mode that the application will use.
    #
    # - archive: No pruning is performed
    # - basic: reference count based pruning
    #
    # After changing, please delete previous db before starting the client:
    #
    # mode = "basic"

    # The amount of block history kept before pruning
    # Note: if fast-sync clients choose target block offset greater than this value, mantis may not be able to
    # correctly act as a fast-sync server
    # history = 1000
  }
}
=======
mantis {

  # Base directory where all the data used by the node is stored, including blockchain data and private keys
  # datadir = ${user.home}"/.mantis"

  # The unencrypted private key of this node
  # node-key-file = ${mantis.datadir}"/node.key"

  # Keystore directory: stores encrypted private keys of accounts managed by this node
  # keystore-dir = ${mantis.datadir}"/keystore"

  db {
    leveldb {
      # LevelDB data directory
      # path = ${mantis.datadir}"/leveldb/"
    }
  }

  pruning {
    # Pruning mode that the application will use.
    #
    # - archive: No pruning is performed
    # - basic: reference count based pruning
    #
    # After changing, please delete previous db before starting the client:
    #
    # mode = "basic"

    # The amount of block history kept before pruning
    # Note: if fast-sync clients choose target block offset greater than this value, mantis may not be able to
    # correctly act as a fast-sync server
    # history = 1000
  }
}
>>>>>>> bb5c096a
<|MERGE_RESOLUTION|>--- conflicted
+++ resolved
@@ -1,81 +1,44 @@
-<<<<<<< HEAD
-mantis {
-
-  # Base directory where all the data used by the node is stored, including blockchain data and private keys
-  # datadir = ${user.home}"/.mantis"
-
-  # The unencrypted private key of this node
-  # node-key-file = ${mantis.datadir}"/nodeId.key"
-
-  keyStore {
-
-    # Keystore directory: stores encrypted private keys of accounts managed by this node
-    # keystore-dir = ${mantis.datadir}"/keystore"
-
-    # Enforces minimal length for passphrase of this keystore
-    # minimal-passphrase-length = 7
-
-    # Allows possibility for no passphrase
-    # If passphrase is set it must be greater than minimal-passphrase-length
-    # allow-no-passphrase = true
-  }
-
-  db {
-    leveldb {
-      # LevelDB data directory
-      # path = ${mantis.datadir}"/leveldb/"
-    }
-  }
-
-  pruning {
-    # Pruning mode that the application will use.
-    #
-    # - archive: No pruning is performed
-    # - basic: reference count based pruning
-    #
-    # After changing, please delete previous db before starting the client:
-    #
-    # mode = "basic"
-
-    # The amount of block history kept before pruning
-    # Note: if fast-sync clients choose target block offset greater than this value, mantis may not be able to
-    # correctly act as a fast-sync server
-    # history = 1000
-  }
-}
-=======
-mantis {
-
-  # Base directory where all the data used by the node is stored, including blockchain data and private keys
-  # datadir = ${user.home}"/.mantis"
-
-  # The unencrypted private key of this node
-  # node-key-file = ${mantis.datadir}"/node.key"
-
-  # Keystore directory: stores encrypted private keys of accounts managed by this node
-  # keystore-dir = ${mantis.datadir}"/keystore"
-
-  db {
-    leveldb {
-      # LevelDB data directory
-      # path = ${mantis.datadir}"/leveldb/"
-    }
-  }
-
-  pruning {
-    # Pruning mode that the application will use.
-    #
-    # - archive: No pruning is performed
-    # - basic: reference count based pruning
-    #
-    # After changing, please delete previous db before starting the client:
-    #
-    # mode = "basic"
-
-    # The amount of block history kept before pruning
-    # Note: if fast-sync clients choose target block offset greater than this value, mantis may not be able to
-    # correctly act as a fast-sync server
-    # history = 1000
-  }
-}
->>>>>>> bb5c096a
+mantis {
+
+  # Base directory where all the data used by the node is stored, including blockchain data and private keys
+  # datadir = ${user.home}"/.mantis"
+
+  # The unencrypted private key of this node
+  # node-key-file = ${mantis.datadir}"/node.key"
+
+  keyStore {
+
+    # Keystore directory: stores encrypted private keys of accounts managed by this node
+    # keystore-dir = ${mantis.datadir}"/keystore"
+
+    # Enforces minimal length for passphrase of this keystore
+    # minimal-passphrase-length = 7
+
+    # Allows possibility for no passphrase
+    # If passphrase is set it must be greater than minimal-passphrase-length
+    # allow-no-passphrase = true
+  }
+
+  db {
+    leveldb {
+      # LevelDB data directory
+      # path = ${mantis.datadir}"/leveldb/"
+    }
+  }
+
+  pruning {
+    # Pruning mode that the application will use.
+    #
+    # - archive: No pruning is performed
+    # - basic: reference count based pruning
+    #
+    # After changing, please delete previous db before starting the client:
+    #
+    # mode = "basic"
+
+    # The amount of block history kept before pruning
+    # Note: if fast-sync clients choose target block offset greater than this value, mantis may not be able to
+    # correctly act as a fast-sync server
+    # history = 1000
+  }
+}