--- conflicted
+++ resolved
@@ -14,30 +14,6 @@
     override lazy val blockchainConfig = new BlockchainConfig {
       override val monetaryPolicyConfig: MonetaryPolicyConfig = MonetaryPolicyConfig(EraDuration, 0.2, 5000000000000000000L)
 
-<<<<<<< HEAD
-    // unused
-    override val maxCodeSize: Option[BigInt] = None
-    override val chainId: Byte = 0x3d
-    override val frontierBlockNumber: BigInt = 0
-    override val homesteadBlockNumber: BigInt = 1150000
-    override val eip106BlockNumber: BigInt = Long.MaxValue
-    override val eip150BlockNumber: BigInt = 2500000
-    override val eip160BlockNumber: BigInt = 3000000
-    override val eip155BlockNumber: BigInt = 3000000
-    override val eip161BlockNumber: BigInt = Long.MaxValue
-    override val customGenesisFileOpt: Option[String] = None
-    override val daoForkConfig: Option[DaoForkConfig] = None
-    override val difficultyBombPauseBlockNumber: BigInt = Long.MaxValue
-    override val difficultyBombContinueBlockNumber: BigInt = Long.MaxValue
-    override val difficultyBombRemovalBlockNumber: BigInt = Long.MaxValue
-    override val accountStartNonce: UInt256 = UInt256.Zero
-    val gasTieBreaker: Boolean = false
-  }
-
-  val syncConfig = SyncConfig(Config.config)
-
-  val noErrors = a[Right[_, Seq[Receipt]]]
-=======
       // unused
       override val maxCodeSize: Option[BigInt] = None
       override val chainId: Byte = 0x3d
@@ -52,11 +28,13 @@
       override val daoForkConfig: Option[DaoForkConfig] = None
       override val difficultyBombPauseBlockNumber: BigInt = Long.MaxValue
       override val difficultyBombContinueBlockNumber: BigInt = Long.MaxValue
-      override val accountStartNonce: UInt256 = UInt256.Zero
+      override val difficultyBombRemovalBlockNumber: BigInt = Long.MaxValue
+      override val difficultyBombRemovalBlockNumber: BigInt = Long.MaxValue
+
+    override val accountStartNonce: UInt256 = UInt256.Zero
       val gasTieBreaker: Boolean = false
       override val ethCompatibleStorage: Boolean = true
     }
->>>>>>> ad6040eb
 
     val noErrors = a[Right[_, Seq[Receipt]]]
   }
