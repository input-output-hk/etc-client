--- conflicted
+++ resolved
@@ -81,26 +81,16 @@
         .validate(parentHash, blockNumber, ommers, getBlockHeaderByHash, getNBlocksBack)
   }
 
-<<<<<<< HEAD
   // override lazy val ledger = new TestLedgerImpl(successValidators) {
   override lazy val blockImport = mkBlockImport(
     validators = successValidators,
     blockExecutionOpt = Some(
       new BlockExecution(
         blockchain,
+        storagesInstance.storages.evmCodeStorage,
         blockchainConfig,
         consensus.blockPreparator,
         new BlockValidation(consensus, blockchain, blockQueue)
-=======
-  override lazy val ledger = new TestLedgerImpl(successValidators) {
-    override private[ledger] lazy val blockExecution =
-      new BlockExecution(
-        blockchain,
-        storagesInstance.storages.evmCodeStorage,
-        blockchainConfig,
-        consensus.blockPreparator,
-        blockValidation
->>>>>>> 67d7870c
       ) {
         override def executeAndValidateBlock(
             block: Block,
@@ -154,12 +144,6 @@
 
   "BlockImporter" should "not discard blocks of the main chain if the reorganisation failed" in {
 
-    //ledger with not mocked blockExecution
-<<<<<<< HEAD
-    // val ledger = new TestLedgerImpl(successValidators)
-=======
-    val ledger = new TestLedgerImplNotMockedBlockExecution(successValidators)
->>>>>>> 67d7870c
     val blockImporter = system.actorOf(
       BlockImporter.props(
         fetcherProbe.ref,
@@ -271,10 +255,6 @@
     val newBlock: Block = getBlock(genesisBlock.number + 5, difficulty = 104, parent = parent.header.hash)
     val invalidBlock = newBlock.copy(header = newBlock.header.copy(beneficiary = Address(111).bytes))
 
-<<<<<<< HEAD
-=======
-    val ledger = new TestLedgerImplNotMockedBlockExecution(successValidators)
->>>>>>> 67d7870c
     val blockImporter = system.actorOf(
       BlockImporter.props(
         fetcherProbe.ref,
