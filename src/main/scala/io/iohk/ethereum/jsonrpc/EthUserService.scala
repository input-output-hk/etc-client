package io.iohk.ethereum.jsonrpc

import akka.util.ByteString
import io.iohk.ethereum.db.storage.EvmCodeStorage
import io.iohk.ethereum.domain._
import io.iohk.ethereum.ledger.InMemoryWorldStateProxy
import io.iohk.ethereum.mpt.MerklePatriciaTrie.MissingNodeException
import io.iohk.ethereum.utils.BlockchainConfig
import monix.eval.Task
import io.iohk.ethereum.consensus.Consensus

object EthUserService {
  case class GetStorageAtRequest(address: Address, position: BigInt, block: BlockParam)
  case class GetStorageAtResponse(value: ByteString)
  case class GetCodeRequest(address: Address, block: BlockParam)
  case class GetCodeResponse(result: ByteString)
  case class GetBalanceRequest(address: Address, block: BlockParam)
  case class GetBalanceResponse(value: BigInt)
  case class GetTransactionCountRequest(address: Address, block: BlockParam)
  case class GetTransactionCountResponse(value: BigInt)
  case class GetStorageRootRequest(address: Address, block: BlockParam)
  case class GetStorageRootResponse(storageRoot: ByteString)
}

class EthUserService(
    val blockchain: Blockchain,
<<<<<<< HEAD
    val consensus: Consensus,
=======
    val blockchainReader: BlockchainReader,
>>>>>>> e6317890
    evmCodeStorage: EvmCodeStorage,
    blockchainConfig: BlockchainConfig
) extends ResolveBlock {
  import EthUserService._

  def getCode(req: GetCodeRequest): ServiceResponse[GetCodeResponse] = {
    Task {
      resolveBlock(req.block).map { case ResolvedBlock(block, _) =>
        val world = InMemoryWorldStateProxy(
          evmCodeStorage,
          blockchain.getBackingMptStorage(block.header.number),
          (number: BigInt) => blockchainReader.getBlockHeaderByNumber(number).map(_.hash),
          blockchainConfig.accountStartNonce,
          block.header.stateRoot,
          noEmptyAccounts = false,
          ethCompatibleStorage = blockchainConfig.ethCompatibleStorage
        )
        GetCodeResponse(world.getCode(req.address))
      }
    }
  }

  def getBalance(req: GetBalanceRequest): ServiceResponse[GetBalanceResponse] =
    withAccount(req.address, req.block) { account =>
      GetBalanceResponse(account.balance)
    }

  def getStorageAt(req: GetStorageAtRequest): ServiceResponse[GetStorageAtResponse] =
    withAccount(req.address, req.block) { account =>
      GetStorageAtResponse(
        blockchain.getAccountStorageAt(account.storageRoot, req.position, blockchainConfig.ethCompatibleStorage)
      )
    }

  def getTransactionCount(req: GetTransactionCountRequest): ServiceResponse[GetTransactionCountResponse] =
    withAccount(req.address, req.block) { account =>
      GetTransactionCountResponse(account.nonce)
    }

  def getStorageRoot(req: GetStorageRootRequest): ServiceResponse[GetStorageRootResponse] =
    withAccount(req.address, req.block) { account =>
      GetStorageRootResponse(account.storageRoot)
    }

  private def withAccount[T](address: Address, blockParam: BlockParam)(makeResponse: Account => T): ServiceResponse[T] =
    Task {
      resolveBlock(blockParam)
        .map { case ResolvedBlock(block, _) =>
          blockchain
            .getAccount(address, block.header.number)
            .getOrElse(Account.empty(blockchainConfig.accountStartNonce))
        }
        .map(makeResponse)
    }.onErrorRecover { case _: MissingNodeException =>
      Left(JsonRpcError.NodeNotFound)
    }

}<|MERGE_RESOLUTION|>--- conflicted
+++ resolved
@@ -24,11 +24,8 @@
 
 class EthUserService(
     val blockchain: Blockchain,
-<<<<<<< HEAD
+    val blockchainReader: BlockchainReader,
     val consensus: Consensus,
-=======
-    val blockchainReader: BlockchainReader,
->>>>>>> e6317890
     evmCodeStorage: EvmCodeStorage,
     blockchainConfig: BlockchainConfig
 ) extends ResolveBlock {
