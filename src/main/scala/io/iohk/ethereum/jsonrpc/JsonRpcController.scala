package io.iohk.ethereum.jsonrpc

import io.iohk.ethereum.jsonrpc.EthService._
import io.iohk.ethereum.jsonrpc.JsonRpcController.JsonRpcConfig
import io.iohk.ethereum.jsonrpc.NetService._
import io.iohk.ethereum.jsonrpc.PersonalService._
import io.iohk.ethereum.jsonrpc.Web3Service._
import org.json4s.JsonAST.{JArray, JValue}
import org.json4s.JsonDSL._

import scala.concurrent.Future
import scala.concurrent.ExecutionContext.Implicits.global

object JsonRpcController {

  trait JsonDecoder[T] {
    def decodeJson(params: Option[JArray]): Either[JsonRpcError, T]
  }

  trait JsonEncoder[T] {
    def encodeJson(t: T): JValue
  }


  trait JsonRpcConfig {
    def apis: Seq[String]
  }

  object Apis {
    val Eth = "eth"
    val Web3 = "web3"
    val Net = "net"
    val Db = "db"
    val Personal = "personal"
    val Admin = "admin"
    val Debug = "debug"
  }

}

class JsonRpcController(
  web3Service: Web3Service,
  netService: NetService,
  ethService: EthService,
  personalService: PersonalService,
  config: JsonRpcConfig) {

  import JsonRpcController._
  import EthJsonMethodsImplicits._
  import JsonMethodsImplicits._
  import JsonRpcErrors._

  val apisHandleFns: Map[String, PartialFunction[JsonRpcRequest, Future[JsonRpcResponse]]] = Map(
    Apis.Eth -> handleEthRequest,
    Apis.Web3 -> handleWeb3Request,
    Apis.Net -> handleNetRequest,
    Apis.Db -> PartialFunction.empty,
    Apis.Personal -> handlePersonalRequest,
    Apis.Admin -> PartialFunction.empty,
    Apis.Debug -> PartialFunction.empty
  )

  private def handleWeb3Request: PartialFunction[JsonRpcRequest, Future[JsonRpcResponse]] = {
    case req @ JsonRpcRequest(_, "web3_sha3", _, _) =>
      handle[Sha3Request, Sha3Response](web3Service.sha3, req)
    case req @ JsonRpcRequest(_, "web3_clientVersion", _, _) =>
      handle[ClientVersionRequest, ClientVersionResponse](web3Service.clientVersion, req)
  }

  private def handleNetRequest: PartialFunction[JsonRpcRequest, Future[JsonRpcResponse]] = {
    case req @ JsonRpcRequest(_, "net_version", _, _) =>
      handle[VersionRequest, VersionResponse](netService.version, req)
    case req @ JsonRpcRequest(_, "net_listening", _, _) =>
      handle[ListeningRequest, ListeningResponse](netService.listening, req)
    case req @ JsonRpcRequest(_, "net_peerCount", _, _) =>
      handle[PeerCountRequest, PeerCountResponse](netService.peerCount, req)
  }

  // scalastyle:off cyclomatic.complexity
  private def handleEthRequest: PartialFunction[JsonRpcRequest, Future[JsonRpcResponse]] = {
    case req @ JsonRpcRequest(_, "eth_protocolVersion", _, _) =>
      handle[ProtocolVersionRequest, ProtocolVersionResponse](ethService.protocolVersion, req)
    case req @ JsonRpcRequest(_, "eth_syncing", _, _) =>
      handle[SyncingRequest, SyncingResponse](ethService.syncing, req)
    case req @ JsonRpcRequest(_, "eth_submitHashrate", _, _) =>
      handle[SubmitHashRateRequest, SubmitHashRateResponse](ethService.submitHashRate, req)
    case req @ JsonRpcRequest(_, "eth_hashrate", _, _) =>
      handle[GetHashRateRequest, GetHashRateResponse](ethService.getHashRate, req)
<<<<<<< HEAD
    case req @ JsonRpcRequest(_, "eth_gasPrice", _, _) =>
      handle[GetGasPriceRequest, GetGasPriceResponse](ethService.getGetGasPrice, req)
=======
    case req @ JsonRpcRequest(_, "eth_mining", _, _) =>
      handle[GetMiningRequest, GetMiningResponse](ethService.getMining, req)
>>>>>>> 267edbe5
    case req @ JsonRpcRequest(_, "eth_getWork", _, _) =>
      handle[GetWorkRequest, GetWorkResponse](ethService.getWork, req)
    case req @ JsonRpcRequest(_, "eth_submitWork", _, _) =>
      handle[SubmitWorkRequest, SubmitWorkResponse](ethService.submitWork, req)
    case req @ JsonRpcRequest(_, "eth_blockNumber", _, _) =>
      handle[BestBlockNumberRequest, BestBlockNumberResponse](ethService.bestBlockNumber, req)
    case req @ JsonRpcRequest(_, "eth_coinbase", _, _) =>
      handle[GetCoinbaseRequest, GetCoinbaseResponse](ethService.getCoinbase, req)
    case req @ JsonRpcRequest(_, "eth_getBlockTransactionCountByHash", _, _) =>
      handle[TxCountByBlockHashRequest, TxCountByBlockHashResponse](ethService.getBlockTransactionCountByHash, req)
    case req @ JsonRpcRequest(_, "eth_getBlockByHash", _, _) =>
      handle[BlockByBlockHashRequest, BlockByBlockHashResponse](ethService.getByBlockHash, req)
    case req @ JsonRpcRequest(_, "eth_getTransactionByBlockHashAndIndex", _, _) =>
      handle[GetTransactionByBlockHashAndIndexRequest, GetTransactionByBlockHashAndIndexResponse](ethService.getTransactionByBlockHashAndIndexRequest, req)
    case req @ JsonRpcRequest(_, "eth_getUncleByBlockHashAndIndex", _, _) =>
      handle[UncleByBlockHashAndIndexRequest, UncleByBlockHashAndIndexResponse](ethService.getUncleByBlockHashAndIndex, req)
    case req @ JsonRpcRequest(_, "eth_accounts", _, _) =>
      handle[ListAccountsRequest, ListAccountsResponse](personalService.listAccounts, req)
    case req @ JsonRpcRequest(_, "eth_sendRawTransaction", _, _) =>
      handle[SendRawTransactionRequest, SendRawTransactionResponse](ethService.sendRawTransaction, req)
    case req @ JsonRpcRequest(_, "eth_sendTransaction", _, _) =>
      handle[SendTransactionRequest, SendTransactionResponse](personalService.sendTransaction, req)
    case req @ JsonRpcRequest(_, "eth_call", _, _) =>
      handle[CallRequest, CallResponse](ethService.call, req)
    case req @ JsonRpcRequest(_, "eth_getCode", _, _) =>
      handle[GetCodeRequest, GetCodeResponse](ethService.getCode, req)
    case req @ JsonRpcRequest(_, "eth_getUncleCountByBlockNumber", _, _) =>
      handle[GetUncleCountByBlockNumberRequest, GetUncleCountByBlockNumberResponse](ethService.getUncleCountByBlockNumber, req)
    case req @ JsonRpcRequest(_, "eth_getUncleCountByBlockHash", _, _) =>
      handle[GetUncleCountByBlockHashRequest, GetUncleCountByBlockHashResponse](ethService.getUncleCountByBlockHash, req)
    case req @ JsonRpcRequest(_, "eth_getBlockTransactionCountByNumber", _, _) =>
      handle[GetBlockTransactionCountByNumberRequest, GetBlockTransactionCountByNumberResponse](ethService.getBlockTransactionCountByNumber, req)
  }

  private def handlePersonalRequest: PartialFunction[JsonRpcRequest, Future[JsonRpcResponse]] = {
    case req @ JsonRpcRequest(_, "personal_importRawKey", _, _) =>
      handle[ImportRawKeyRequest, ImportRawKeyResponse](personalService.importRawKey, req)

    case req @ JsonRpcRequest(_, "personal_newAccount", _, _) =>
      handle[NewAccountRequest, NewAccountResponse](personalService.newAccount, req)

    case req @ JsonRpcRequest(_, "personal_listAccounts", _, _) =>
      handle[ListAccountsRequest, ListAccountsResponse](personalService.listAccounts, req)

    case req @ JsonRpcRequest(_, "personal_sendTransaction" | "personal_signAndSendTransaction", _, _) =>
      handle[SendTransactionWithPassphraseRequest, SendTransactionWithPassphraseResponse](personalService.sendTransaction, req)

    case req @ JsonRpcRequest(_, "personal_unlockAccount", _, _) =>
      handle[UnlockAccountRequest, UnlockAccountResponse](personalService.unlockAccount, req)

    case req @ JsonRpcRequest(_, "personal_lockAccount", _, _) =>
      handle[LockAccountRequest, LockAccountResponse](personalService.lockAccount, req)
  }

  def handleRequest(request: JsonRpcRequest): Future[JsonRpcResponse] = {
    val notFoundFn: PartialFunction[JsonRpcRequest, Future[JsonRpcResponse]] = {
      case _ => Future.successful(errorResponse(request, MethodNotFound))
    }

    val handleFn = config.apis.foldLeft(notFoundFn)((fn, api) => apisHandleFns.getOrElse(api, PartialFunction.empty) orElse fn)

    handleFn(request)
  }

  private def handle[Req, Res](fn: Req => Future[Either[JsonRpcError, Res]], rpcReq: JsonRpcRequest)
                              (implicit dec: JsonDecoder[Req], enc: JsonEncoder[Res]): Future[JsonRpcResponse] = {
    dec.decodeJson(rpcReq.params) match {
      case Right(req) =>
        fn(req)
          .map {
            case Right(success) => successResponse(rpcReq, success)
            case Left(error) => errorResponse(rpcReq, error)
          }
          .recover { case ex => errorResponse(rpcReq, InternalError) }
      case Left(error) =>
        Future.successful(errorResponse(rpcReq, error))
    }
  }

  private def successResponse[T](req: JsonRpcRequest, result: T)(implicit enc: JsonEncoder[T]): JsonRpcResponse =
    JsonRpcResponse(req.jsonrpc, Some(enc.encodeJson(result)), None, req.id.getOrElse(0))

  private def errorResponse[T](req: JsonRpcRequest, error: JsonRpcError): JsonRpcResponse =
    JsonRpcResponse(req.jsonrpc, None, Some(error), req.id.getOrElse(0))

}<|MERGE_RESOLUTION|>--- conflicted
+++ resolved
@@ -86,13 +86,10 @@
       handle[SubmitHashRateRequest, SubmitHashRateResponse](ethService.submitHashRate, req)
     case req @ JsonRpcRequest(_, "eth_hashrate", _, _) =>
       handle[GetHashRateRequest, GetHashRateResponse](ethService.getHashRate, req)
-<<<<<<< HEAD
     case req @ JsonRpcRequest(_, "eth_gasPrice", _, _) =>
       handle[GetGasPriceRequest, GetGasPriceResponse](ethService.getGetGasPrice, req)
-=======
     case req @ JsonRpcRequest(_, "eth_mining", _, _) =>
       handle[GetMiningRequest, GetMiningResponse](ethService.getMining, req)
->>>>>>> 267edbe5
     case req @ JsonRpcRequest(_, "eth_getWork", _, _) =>
       handle[GetWorkRequest, GetWorkResponse](ethService.getWork, req)
     case req @ JsonRpcRequest(_, "eth_submitWork", _, _) =>
