--- conflicted
+++ resolved
@@ -116,8 +116,6 @@
     complete(httpResponseF.runToFuture)
   }
 
-<<<<<<< HEAD
-=======
   private def handleBuildInfo(): StandardRoute = {
     val buildInfo = Serialization.writePretty(BuildInfo.toMap)(DefaultFormats)
     complete(
@@ -128,7 +126,6 @@
     )
   }
 
->>>>>>> eee0f7b9
   private def handleBatchRequest(requests: Seq[JsonRpcRequest]) = {
     if (!config.rateLimit.enabled) {
       complete {
