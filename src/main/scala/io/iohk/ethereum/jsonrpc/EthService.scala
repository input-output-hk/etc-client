--- conflicted
+++ resolved
@@ -134,10 +134,6 @@
     Right(UncleByBlockHashAndIndexResponse(uncleBlockResponseOpt))
   }
 
-<<<<<<< HEAD
- def syncing(req: SyncingRequest): ServiceResponse[SyncingResponse] = {
-    Future.successful(Right(SyncingResponse(
-=======
   def submitHashRate(req: SubmitHashRateRequest): Future[SubmitHashRateResponse] = {
     //todo do we care about hash rate for now?
     Future.successful(SubmitHashRateResponse(true))
@@ -158,9 +154,8 @@
     Future.successful(SubmitWorkResponse(true))
   }
 
- def syncing(req: SyncingRequest): Future[SyncingResponse] = {
-    Future.successful(SyncingResponse(
->>>>>>> 225316f9
+ def syncing(req: SyncingRequest): ServiceResponse[SyncingResponse] = {
+    Future.successful(Right(SyncingResponse(
       startingBlock = appStateStorage.getSyncStartingBlock(),
       currentBlock = appStateStorage.getBestBlockNumber(),
       highestBlock = appStateStorage.getEstimatedHighestBlock())))
