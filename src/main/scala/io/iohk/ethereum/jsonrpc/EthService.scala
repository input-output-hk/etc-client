package io.iohk.ethereum.jsonrpc

import akka.actor.ActorRef
import akka.util.{ByteString, Timeout}
import cats.syntax.either._
import io.iohk.ethereum.blockchain.sync.SyncProtocol
import io.iohk.ethereum.blockchain.sync.SyncProtocol.Status
import io.iohk.ethereum.blockchain.sync.SyncProtocol.Status.Progress
import io.iohk.ethereum.consensus.ConsensusConfig
import io.iohk.ethereum.consensus.blocks.PendingBlockAndState
import io.iohk.ethereum.consensus.ethash.EthashUtils
import io.iohk.ethereum.crypto._
import io.iohk.ethereum.db.storage.TransactionMappingStorage.TransactionLocation
import io.iohk.ethereum.domain.{BlockHeader, SignedTransaction, _}
import io.iohk.ethereum.jsonrpc.AkkaTaskOps._
import io.iohk.ethereum.jsonrpc.FilterManager.{FilterChanges, FilterLogs, LogFilterLogs}
import io.iohk.ethereum.jsonrpc.server.controllers.JsonRpcBaseController.JsonRpcConfig
import io.iohk.ethereum.jsonrpc.{FilterManager => FM}
import io.iohk.ethereum.keystore.KeyStore
import io.iohk.ethereum.ledger.{InMemoryWorldStateProxy, Ledger, StxLedger}
import io.iohk.ethereum.mpt.MerklePatriciaTrie.MissingNodeException
import io.iohk.ethereum.ommers.OmmersPool
import io.iohk.ethereum.rlp
import io.iohk.ethereum.rlp.RLPImplicitConversions._
import io.iohk.ethereum.rlp.RLPImplicits._
import io.iohk.ethereum.rlp.RLPList
import io.iohk.ethereum.transactions.PendingTransactionsManager
import io.iohk.ethereum.transactions.PendingTransactionsManager.{PendingTransaction, PendingTransactionsResponse}
import io.iohk.ethereum.utils._
import monix.eval.Task
import org.bouncycastle.util.encoders.Hex

import java.time.Duration
import java.util.Date
import java.util.concurrent.atomic.AtomicReference
import scala.collection.concurrent.{TrieMap, Map => ConcurrentMap}
import scala.concurrent.duration.FiniteDuration
import scala.language.existentials
import scala.reflect.ClassTag
import scala.util.{Failure, Success, Try}

// scalastyle:off number.of.methods number.of.types file.size.limit
object EthService {

  case class ProtocolVersionRequest()
  case class ProtocolVersionResponse(value: String)

  case class ChainIdRequest()
  case class ChainIdResponse(value: Byte)

  case class BestBlockNumberRequest()
  case class BestBlockNumberResponse(bestBlockNumber: BigInt)

  case class TxCountByBlockHashRequest(blockHash: ByteString)
  case class TxCountByBlockHashResponse(txsQuantity: Option[Int])

  case class BlockByBlockHashRequest(blockHash: ByteString, fullTxs: Boolean)
  case class BlockByBlockHashResponse(blockResponse: Option[BlockResponse])

  case class BlockByNumberRequest(block: BlockParam, fullTxs: Boolean)
  case class BlockByNumberResponse(blockResponse: Option[BlockResponse])

  case class GetTransactionByBlockHashAndIndexRequest(blockHash: ByteString, transactionIndex: BigInt)
  case class GetTransactionByBlockHashAndIndexResponse(transactionResponse: Option[TransactionResponse])

  case class UncleByBlockHashAndIndexRequest(blockHash: ByteString, uncleIndex: BigInt)
  case class UncleByBlockHashAndIndexResponse(uncleBlockResponse: Option[BlockResponse])

  case class UncleByBlockNumberAndIndexRequest(block: BlockParam, uncleIndex: BigInt)
  case class UncleByBlockNumberAndIndexResponse(uncleBlockResponse: Option[BlockResponse])

  case class SubmitHashRateRequest(hashRate: BigInt, id: ByteString)
  case class SubmitHashRateResponse(success: Boolean)

  case class GetMiningRequest()
  case class GetMiningResponse(isMining: Boolean)

  case class GetTransactionByHashRequest(txHash: ByteString)
  case class GetTransactionByHashResponse(txResponse: Option[TransactionResponse])

  case class GetTransactionReceiptRequest(txHash: ByteString)
  case class GetTransactionReceiptResponse(txResponse: Option[TransactionReceiptResponse])

  case class GetTransactionByBlockNumberAndIndexRequest(block: BlockParam, transactionIndex: BigInt)
  case class GetTransactionByBlockNumberAndIndexResponse(transactionResponse: Option[TransactionResponse])

  case class RawTransactionResponse(transactionResponse: Option[SignedTransaction])

  case class GetHashRateRequest()
  case class GetHashRateResponse(hashRate: BigInt)

  case class GetGasPriceRequest()
  case class GetGasPriceResponse(price: BigInt)

  case class GetWorkRequest()
  case class GetWorkResponse(powHeaderHash: ByteString, dagSeed: ByteString, target: ByteString)

  case class SubmitWorkRequest(nonce: ByteString, powHeaderHash: ByteString, mixHash: ByteString)
  case class SubmitWorkResponse(success: Boolean)

  case class SyncingRequest()
  case class SyncingStatus(
      startingBlock: BigInt,
      currentBlock: BigInt,
      highestBlock: BigInt,
      knownStates: BigInt,
      pulledStates: BigInt
  )
  case class SyncingResponse(syncStatus: Option[SyncingStatus])

  case class SendRawTransactionRequest(data: ByteString)
  case class SendRawTransactionResponse(transactionHash: ByteString)

  sealed trait BlockParam

  object BlockParam {
    case class WithNumber(n: BigInt) extends BlockParam
    case object Latest extends BlockParam
    case object Pending extends BlockParam
    case object Earliest extends BlockParam
  }

  case class CallTx(
      from: Option[ByteString],
      to: Option[ByteString],
      gas: Option[BigInt],
      gasPrice: BigInt,
      value: BigInt,
      data: ByteString
  )

  case class IeleCallTx(
      from: Option[ByteString],
      to: Option[ByteString],
      gas: Option[BigInt],
      gasPrice: BigInt,
      value: BigInt,
      function: Option[String] = None,
      arguments: Option[Seq[ByteString]] = None,
      contractCode: Option[ByteString]
  )

  case class CallRequest(tx: CallTx, block: BlockParam)
  case class CallResponse(returnData: ByteString)
  case class IeleCallRequest(tx: IeleCallTx, block: BlockParam)
  case class IeleCallResponse(returnData: Seq[ByteString])
  case class EstimateGasResponse(gas: BigInt)

  case class GetCodeRequest(address: Address, block: BlockParam)
  case class GetCodeResponse(result: ByteString)

  case class GetUncleCountByBlockNumberRequest(block: BlockParam)
  case class GetUncleCountByBlockNumberResponse(result: BigInt)

  case class GetUncleCountByBlockHashRequest(blockHash: ByteString)
  case class GetUncleCountByBlockHashResponse(result: BigInt)

  case class GetCoinbaseRequest()
  case class GetCoinbaseResponse(address: Address)

  case class GetBlockTransactionCountByNumberRequest(block: BlockParam)
  case class GetBlockTransactionCountByNumberResponse(result: BigInt)

  case class GetBalanceRequest(address: Address, block: BlockParam)
  case class GetBalanceResponse(value: BigInt)

  case class GetStorageAtRequest(address: Address, position: BigInt, block: BlockParam)
  case class GetStorageAtResponse(value: ByteString)

  case class GetTransactionCountRequest(address: Address, block: BlockParam)
  case class GetTransactionCountResponse(value: BigInt)

  case class ResolvedBlock(block: Block, pendingState: Option[InMemoryWorldStateProxy])

  case class NewFilterRequest(filter: Filter)
  case class Filter(
      fromBlock: Option[BlockParam],
      toBlock: Option[BlockParam],
      address: Option[Address],
      topics: Seq[Seq[ByteString]]
  )

  case class NewBlockFilterRequest()
  case class NewPendingTransactionFilterRequest()

  case class NewFilterResponse(filterId: BigInt)

  case class UninstallFilterRequest(filterId: BigInt)
  case class UninstallFilterResponse(success: Boolean)

  case class GetFilterChangesRequest(filterId: BigInt)
  case class GetFilterChangesResponse(filterChanges: FilterChanges)

  case class GetFilterLogsRequest(filterId: BigInt)
  case class GetFilterLogsResponse(filterLogs: FilterLogs)

  case class GetLogsRequest(filter: Filter)
  case class GetLogsResponse(filterLogs: LogFilterLogs)

  case class GetStorageRootRequest(address: Address, block: BlockParam)
  case class GetStorageRootResponse(storageRoot: ByteString)

  case class EthPendingTransactionsRequest()
  case class EthPendingTransactionsResponse(pendingTransactions: Seq[PendingTransaction])
}

class EthService(
    blockchain: Blockchain,
    ledger: Ledger,
    stxLedger: StxLedger,
    keyStore: KeyStore,
    pendingTransactionsManager: ActorRef,
    syncingController: ActorRef,
    ommersPool: ActorRef,
    filterManager: ActorRef,
    filterConfig: FilterConfig,
    blockchainConfig: BlockchainConfig,
    protocolVersion: Int,
    jsonRpcConfig: JsonRpcConfig,
    getTransactionFromPoolTimeout: FiniteDuration,
    askTimeout: Timeout
) extends Logger {

  import EthService._

  val hashRate: ConcurrentMap[ByteString, (BigInt, Date)] = new TrieMap[ByteString, (BigInt, Date)]()
  val lastActive = new AtomicReference[Option[Date]](None)

  private[this] def consensus = ledger.consensus
  private[this] def blockGenerator = consensus.blockGenerator
  private[this] def fullConsensusConfig = consensus.config
  private[this] def consensusConfig: ConsensusConfig = fullConsensusConfig.generic

  private[this] def ifEthash[Req, Res](req: Req)(f: Req => Res): ServiceResponse[Res] = {
    consensus.ifEthash[ServiceResponse[Res]](_ => Task.now(Right(f(req))))(
      Task.now(Left(JsonRpcError.ConsensusIsNotEthash))
    )
  }

  def protocolVersion(req: ProtocolVersionRequest): ServiceResponse[ProtocolVersionResponse] =
    Task.now(Right(ProtocolVersionResponse(f"0x$protocolVersion%x")))

  def chainId(req: ChainIdRequest): ServiceResponse[ChainIdResponse] =
    Task.now(Right(ChainIdResponse(blockchainConfig.chainId)))

  /**
    * eth_blockNumber that returns the number of most recent block.
    *
    * @return Current block number the client is on.
    */
  def bestBlockNumber(req: BestBlockNumberRequest): ServiceResponse[BestBlockNumberResponse] = Task {
    Right(BestBlockNumberResponse(blockchain.getBestBlockNumber()))
  }

  /**
    * Implements the eth_getBlockTransactionCountByHash method that fetches the number of txs that a certain block has.
    *
    * @param request with the hash of the block requested
    * @return the number of txs that the block has or None if the client doesn't have the block requested
    */
  def getBlockTransactionCountByHash(request: TxCountByBlockHashRequest): ServiceResponse[TxCountByBlockHashResponse] =
    Task {
      val txsCount = blockchain.getBlockBodyByHash(request.blockHash).map(_.numberOfTxs)
      Right(TxCountByBlockHashResponse(txsCount))
    }

  /**
    * Implements the eth_getBlockByHash method that fetches a requested block.
    *
    * @param request with the hash of the block requested
    * @return the block requested or None if the client doesn't have the block
    */
  def getByBlockHash(request: BlockByBlockHashRequest): ServiceResponse[BlockByBlockHashResponse] = Task {
    val BlockByBlockHashRequest(blockHash, fullTxs) = request
    val blockOpt = blockchain.getBlockByHash(blockHash)
    val weight = blockchain.getChainWeightByHash(blockHash)

    val blockResponseOpt = blockOpt.map(block => BlockResponse(block, weight, fullTxs = fullTxs))
    Right(BlockByBlockHashResponse(blockResponseOpt))
  }

  /**
    * Implements the eth_getBlockByNumber method that fetches a requested block.
    *
    * @param request with the block requested (by it's number or by tag)
    * @return the block requested or None if the client doesn't have the block
    */
  def getBlockByNumber(request: BlockByNumberRequest): ServiceResponse[BlockByNumberResponse] = Task {
    val BlockByNumberRequest(blockParam, fullTxs) = request
    val blockResponseOpt = resolveBlock(blockParam).toOption.map { case ResolvedBlock(block, pending) =>
      val weight = blockchain.getChainWeightByHash(block.header.hash)
      BlockResponse(block, weight, fullTxs = fullTxs, pendingBlock = pending.isDefined)
    }
    Right(BlockByNumberResponse(blockResponseOpt))
  }

  /**
    * Implements the eth_getRawTransactionByHash - fetch raw transaction data of a transaction with the given hash.
    *
    * The tx requested will be fetched from the pending tx pool or from the already executed txs (depending on the tx state)
    *
    * @param req with the tx requested (by it's hash)
    * @return the raw transaction hask or None if the client doesn't have the tx
    */
  def getRawTransactionByHash(req: GetTransactionByHashRequest): ServiceResponse[RawTransactionResponse] = {
    getTransactionDataByHash(req.txHash).map(asRawTransactionResponse)
  }

  private def asRawTransactionResponse(txResponse: Option[TransactionData]): Right[Nothing, RawTransactionResponse] =
    Right(RawTransactionResponse(txResponse.map(_.stx)))

  /**
    * Implements the eth_getTransactionByHash method that fetches a requested tx.
    * The tx requested will be fetched from the pending tx pool or from the already executed txs (depending on the tx state)
    *
    * @param req with the tx requested (by it's hash)
    * @return the tx requested or None if the client doesn't have the tx
    */
  def getTransactionByHash(req: GetTransactionByHashRequest): ServiceResponse[GetTransactionByHashResponse] = {
    val eventualMaybeData = getTransactionDataByHash(req.txHash)
    eventualMaybeData.map(txResponse => Right(GetTransactionByHashResponse(txResponse.map(TransactionResponse(_)))))
  }

  def getTransactionDataByHash(txHash: ByteString): Task[Option[TransactionData]] = {
    val maybeTxPendingResponse: Task[Option[TransactionData]] = getTransactionsFromPool.map {
      _.pendingTransactions.map(_.stx.tx).find(_.hash == txHash).map(TransactionData(_))
    }

    maybeTxPendingResponse.map { txPending =>
      txPending.orElse {
        for {
          TransactionLocation(blockHash, txIndex) <- blockchain.getTransactionLocation(txHash)
          Block(header, body) <- blockchain.getBlockByHash(blockHash)
          stx <- body.getTransactionByIndex(txIndex)
        } yield TransactionData(stx, Some(header), Some(txIndex))
      }
    }
  }

  def getTransactionReceipt(req: GetTransactionReceiptRequest): ServiceResponse[GetTransactionReceiptResponse] =
    Task {
      val result: Option[TransactionReceiptResponse] = for {
        TransactionLocation(blockHash, txIndex) <- blockchain.getTransactionLocation(req.txHash)
        Block(header, body) <- blockchain.getBlockByHash(blockHash)
        stx <- body.getTransactionByIndex(txIndex)
        receipts <- blockchain.getReceiptsByHash(blockHash)
        receipt: Receipt <- receipts.lift(txIndex)
        // another possibility would be to throw an exception and fail hard, as if we cannot calculate sender for transaction
        // included in blockchain it means that something is terribly wrong
        sender <- SignedTransaction.getSender(stx)
      } yield {

        val gasUsed =
          if (txIndex == 0) receipt.cumulativeGasUsed
          else receipt.cumulativeGasUsed - receipts(txIndex - 1).cumulativeGasUsed

        TransactionReceiptResponse(
          receipt = receipt,
          stx = stx,
          signedTransactionSender = sender,
          transactionIndex = txIndex,
          blockHeader = header,
          gasUsedByTransaction = gasUsed
        )
      }

      Right(GetTransactionReceiptResponse(result))
    }

  /**
    * eth_getTransactionByBlockHashAndIndex that returns information about a transaction by block hash and
    * transaction index position.
    *
    * @return the tx requested or None if the client doesn't have the block or if there's no tx in the that index
    */
  def getTransactionByBlockHashAndIndex(
      req: GetTransactionByBlockHashAndIndexRequest
  ): ServiceResponse[GetTransactionByBlockHashAndIndexResponse] =
    getTransactionByBlockHashAndIndex(req.blockHash, req.transactionIndex)
      .map(td => Right(GetTransactionByBlockHashAndIndexResponse(td.map(TransactionResponse(_)))))

  /**
    * eth_getRawTransactionByBlockHashAndIndex returns raw transaction data of a transaction with the block hash and index of which it was mined
    *
    * @return the tx requested or None if the client doesn't have the block or if there's no tx in the that index
    */
  def getRawTransactionByBlockHashAndIndex(
      req: GetTransactionByBlockHashAndIndexRequest
  ): ServiceResponse[RawTransactionResponse] =
    getTransactionByBlockHashAndIndex(req.blockHash, req.transactionIndex)
      .map(asRawTransactionResponse)

  private def getTransactionByBlockHashAndIndex(blockHash: ByteString, transactionIndex: BigInt) =
    Task {
      for {
        blockWithTx <- blockchain.getBlockByHash(blockHash)
        transaction <- blockWithTx.body.getTransactionByIndex(transactionIndex.toInt)
      } yield TransactionData(transaction, Some(blockWithTx.header), Some(transactionIndex.toInt))
    }

  /**
    * Implements the eth_getUncleByBlockHashAndIndex method that fetches an uncle from a certain index in a requested block.
    *
    * @param request with the hash of the block and the index of the uncle requested
    * @return the uncle that the block has at the given index or None if the client doesn't have the block or if there's no uncle in that index
    */
  def getUncleByBlockHashAndIndex(
      request: UncleByBlockHashAndIndexRequest
  ): ServiceResponse[UncleByBlockHashAndIndexResponse] = Task {
    val UncleByBlockHashAndIndexRequest(blockHash, uncleIndex) = request
    val uncleHeaderOpt = blockchain
      .getBlockBodyByHash(blockHash)
      .flatMap { body =>
        if (uncleIndex >= 0 && uncleIndex < body.uncleNodesList.size)
          Some(body.uncleNodesList.apply(uncleIndex.toInt))
        else
          None
      }
    val weight = uncleHeaderOpt.flatMap(uncleHeader => blockchain.getChainWeightByHash(uncleHeader.hash))

    //The block in the response will not have any txs or uncles
    val uncleBlockResponseOpt = uncleHeaderOpt.map { uncleHeader =>
      BlockResponse(blockHeader = uncleHeader, weight = weight, pendingBlock = false)
    }
    Right(UncleByBlockHashAndIndexResponse(uncleBlockResponseOpt))
  }

  /**
    * Implements the eth_getUncleByBlockNumberAndIndex method that fetches an uncle from a certain index in a requested block.
    *
    * @param request with the number/tag of the block and the index of the uncle requested
    * @return the uncle that the block has at the given index or None if the client doesn't have the block or if there's no uncle in that index
    */
  def getUncleByBlockNumberAndIndex(
      request: UncleByBlockNumberAndIndexRequest
  ): ServiceResponse[UncleByBlockNumberAndIndexResponse] = Task {
    val UncleByBlockNumberAndIndexRequest(blockParam, uncleIndex) = request
    val uncleBlockResponseOpt = resolveBlock(blockParam).toOption
      .flatMap { case ResolvedBlock(block, pending) =>
        if (uncleIndex >= 0 && uncleIndex < block.body.numberOfUncles) {
          val uncleHeader = block.body.uncleNodesList.apply(uncleIndex.toInt)
          val weight = blockchain.getChainWeightByHash(uncleHeader.hash)

          //The block in the response will not have any txs or uncles
          Some(
            BlockResponse(
              blockHeader = uncleHeader,
              weight = weight,
              pendingBlock = pending.isDefined
            )
          )
        } else
          None
      }

    Right(UncleByBlockNumberAndIndexResponse(uncleBlockResponseOpt))
  }

  def submitHashRate(req: SubmitHashRateRequest): ServiceResponse[SubmitHashRateResponse] =
    ifEthash(req) { req =>
      reportActive()
      val now = new Date
      removeObsoleteHashrates(now)
      hashRate.put(req.id, (req.hashRate -> now))
      SubmitHashRateResponse(true)
    }

  def getGetGasPrice(req: GetGasPriceRequest): ServiceResponse[GetGasPriceResponse] = {
    val blockDifference = 30
    val bestBlock = blockchain.getBestBlockNumber()

    Task {
      val gasPrice = ((bestBlock - blockDifference) to bestBlock)
        .flatMap(blockchain.getBlockByNumber)
        .flatMap(_.body.transactionIterator)
        .map(_.tx.gasPrice)
      if (gasPrice.nonEmpty) {
        val avgGasPrice = gasPrice.sum / gasPrice.length
        Right(GetGasPriceResponse(avgGasPrice))
      } else {
        Right(GetGasPriceResponse(0))
      }
    }
  }

  def getMining(req: GetMiningRequest): ServiceResponse[GetMiningResponse] =
    ifEthash(req) { _ =>
      val isMining = lastActive
        .updateAndGet((e: Option[Date]) => {
          e.filter { time =>
            Duration.between(time.toInstant, (new Date).toInstant).toMillis < jsonRpcConfig.minerActiveTimeout.toMillis
          }
        })
        .isDefined

      GetMiningResponse(isMining)
    }

  private def reportActive(): Option[Date] = {
    val now = new Date()
    lastActive.updateAndGet(_ => Some(now))
  }

  def getHashRate(req: GetHashRateRequest): ServiceResponse[GetHashRateResponse] =
    ifEthash(req) { _ =>
      removeObsoleteHashrates(new Date)
      //sum all reported hashRates
      GetHashRateResponse(hashRate.map { case (_, (hr, _)) => hr }.sum)
    }

  // NOTE This is called from places that guarantee we are running Ethash consensus.
  private def removeObsoleteHashrates(now: Date): Unit = {
    hashRate.retain { case (_, (_, reported)) =>
      Duration.between(reported.toInstant, now.toInstant).toMillis < jsonRpcConfig.minerActiveTimeout.toMillis
    }
  }

  def getWork(req: GetWorkRequest): ServiceResponse[GetWorkResponse] =
    consensus.ifEthash(ethash => {
      reportActive()
      val bestBlock = blockchain.getBestBlock()
      val response: ServiceResponse[GetWorkResponse] =
        Task.parZip2(getOmmersFromPool(bestBlock.hash), getTransactionsFromPool).map { case (ommers, pendingTxs) =>
          val blockGenerator = ethash.blockGenerator
          val PendingBlockAndState(pb, _) = blockGenerator.generateBlock(
            bestBlock,
            pendingTxs.pendingTransactions.map(_.stx.tx),
            consensusConfig.coinbase,
            ommers.headers,
            None
          )
          Right(
            GetWorkResponse(
              powHeaderHash = ByteString(kec256(BlockHeader.getEncodedWithoutNonce(pb.block.header))),
              dagSeed = EthashUtils.seed(pb.block.header.number.toLong),
              target = ByteString((BigInt(2).pow(256) / pb.block.header.difficulty).toByteArray)
            )
          )
        }
      response
    })(Task.now(Left(JsonRpcError.ConsensusIsNotEthash)))

  private def getOmmersFromPool(parentBlockHash: ByteString): Task[OmmersPool.Ommers] =
    consensus.ifEthash(ethash => {
      val miningConfig = ethash.config.specific
      implicit val timeout: Timeout = Timeout(miningConfig.ommerPoolQueryTimeout)

      ommersPool
        .askFor[OmmersPool.Ommers](OmmersPool.GetOmmers(parentBlockHash))
        .onErrorHandle { ex =>
          log.error("failed to get ommer, mining block with empty ommers list", ex)
          OmmersPool.Ommers(Nil)
        }
    })(Task.now(OmmersPool.Ommers(Nil))) // NOTE If not Ethash consensus, ommers do not make sense, so => Nil

  // TODO This seems to be re-implemented in TransactionPicker, probably move to a better place? Also generalize the error message.
  private[jsonrpc] val getTransactionsFromPool: Task[PendingTransactionsResponse] = {
    implicit val timeout: Timeout = Timeout(getTransactionFromPoolTimeout)

    pendingTransactionsManager
      .askFor[PendingTransactionsResponse](PendingTransactionsManager.GetPendingTransactions)
      .onErrorRecoverWith { case ex: Throwable =>
        log.error("Failed to get pending transactions, passing empty transactions list", ex)
        Task.now(PendingTransactionsResponse(Nil))
      }
  }

  def getCoinbase(req: GetCoinbaseRequest): ServiceResponse[GetCoinbaseResponse] =
    Task.now(Right(GetCoinbaseResponse(consensusConfig.coinbase)))

  def submitWork(req: SubmitWorkRequest): ServiceResponse[SubmitWorkResponse] =
    consensus.ifEthash[ServiceResponse[SubmitWorkResponse]](ethash => {
      reportActive()
      Task {
        ethash.blockGenerator.getPrepared(req.powHeaderHash) match {
          case Some(pendingBlock) if blockchain.getBestBlockNumber() <= pendingBlock.block.header.number =>
            import pendingBlock._
            syncingController ! SyncProtocol.MinedBlock(
              block.copy(header = block.header.copy(nonce = req.nonce, mixHash = req.mixHash))
            )
            Right(SubmitWorkResponse(true))
          case _ =>
            Right(SubmitWorkResponse(false))
        }
      }
    })(Task.now(Left(JsonRpcError.ConsensusIsNotEthash)))

  /**
    * Implements the eth_syncing method that returns syncing information if the node is syncing.
    *
    * @return The syncing status if the node is syncing or None if not
    */
  def syncing(req: SyncingRequest): ServiceResponse[SyncingResponse] =
    syncingController
      .askFor(SyncProtocol.GetStatus)(timeout = askTimeout, implicitly[ClassTag[SyncProtocol.Status]])
      .map {
        case Status.Syncing(startingBlockNumber, blocksProgress, maybeStateNodesProgress) =>
          val stateNodesProgress = maybeStateNodesProgress.getOrElse(Progress.empty)
          SyncingResponse(
            Some(
              SyncingStatus(
                startingBlock = startingBlockNumber,
                currentBlock = blocksProgress.current,
                highestBlock = blocksProgress.target,
                knownStates = stateNodesProgress.target,
                pulledStates = stateNodesProgress.current
              )
            )
          )
        case Status.NotSyncing => SyncingResponse(None)
        case Status.SyncDone => SyncingResponse(None)
      }
      .map(_.asRight)

  def sendRawTransaction(req: SendRawTransactionRequest): ServiceResponse[SendRawTransactionResponse] = {
    import io.iohk.ethereum.network.p2p.messages.CommonMessages.SignedTransactions.SignedTransactionDec

    Try(req.data.toArray.toSignedTransaction) match {
      case Success(signedTransaction) =>
        if (SignedTransaction.getSender(signedTransaction).isDefined) {
          pendingTransactionsManager ! PendingTransactionsManager.AddOrOverrideTransaction(signedTransaction)
          Task.now(Right(SendRawTransactionResponse(signedTransaction.hash)))
        } else {
          Task.now(Left(JsonRpcError.InvalidRequest))
        }
      case Failure(_) =>
        Task.now(Left(JsonRpcError.InvalidRequest))
    }
  }

  def call(req: CallRequest): ServiceResponse[CallResponse] = {
    Task {
      doCall(req)(stxLedger.simulateTransaction).map(r => CallResponse(r.vmReturnData))
    }
  }

  def ieleCall(req: IeleCallRequest): ServiceResponse[IeleCallResponse] = {
    import req.tx

    val args = tx.arguments.getOrElse(Nil)
    val dataEither = (tx.function, tx.contractCode) match {
      case (Some(function), None) => Right(rlp.encode(RLPList(function, args)))
      case (None, Some(contractCode)) => Right(rlp.encode(RLPList(contractCode, args)))
      case _ => Left(JsonRpcError.InvalidParams("Iele transaction should contain either functionName or contractCode"))
    }

    dataEither match {
      case Right(data) =>
        call(CallRequest(CallTx(tx.from, tx.to, tx.gas, tx.gasPrice, tx.value, ByteString(data)), req.block))
          .map(_.right.map { callResponse =>
            IeleCallResponse(rlp.decode[Seq[ByteString]](callResponse.returnData.toArray[Byte])(seqEncDec[ByteString]))
          })
      case Left(error) => Task.now(Left(error))
    }
  }

  def estimateGas(req: CallRequest): ServiceResponse[EstimateGasResponse] = {
    Task {
      doCall(req)(stxLedger.binarySearchGasEstimation).map(gasUsed => EstimateGasResponse(gasUsed))
    }
  }

  def getCode(req: GetCodeRequest): ServiceResponse[GetCodeResponse] = {
    Task {
      resolveBlock(req.block).map { case ResolvedBlock(block, _) =>
        val world = blockchain.getWorldStateProxy(
          block.header.number,
          blockchainConfig.accountStartNonce,
          block.header.stateRoot,
          noEmptyAccounts = false,
          ethCompatibleStorage = blockchainConfig.ethCompatibleStorage
        )
        GetCodeResponse(world.getCode(req.address))
      }
    }
  }

  def getUncleCountByBlockNumber(
      req: GetUncleCountByBlockNumberRequest
  ): ServiceResponse[GetUncleCountByBlockNumberResponse] = {
    Task {
      resolveBlock(req.block).map { case ResolvedBlock(block, _) =>
        GetUncleCountByBlockNumberResponse(block.body.numberOfUncles)
      }
    }
  }

  def getUncleCountByBlockHash(
      req: GetUncleCountByBlockHashRequest
  ): ServiceResponse[GetUncleCountByBlockHashResponse] = {
    Task {
      blockchain.getBlockBodyByHash(req.blockHash) match {
        case Some(blockBody) =>
          Right(GetUncleCountByBlockHashResponse(blockBody.numberOfUncles))
        case None =>
          Left(
            JsonRpcError.InvalidParams(s"Block with hash ${Hex.toHexString(req.blockHash.toArray[Byte])} not found")
          )
      }
    }
  }

  def getBlockTransactionCountByNumber(
      req: GetBlockTransactionCountByNumberRequest
  ): ServiceResponse[GetBlockTransactionCountByNumberResponse] = {
    Task {
      resolveBlock(req.block).map { case ResolvedBlock(block, _) =>
        GetBlockTransactionCountByNumberResponse(block.body.numberOfTxs)
      }
    }
  }

  /**
    * eth_getTransactionByBlockNumberAndIndex Returns the information about a transaction with
    * the block number and index of which it was mined.
    *
    * @param req block number and index
    * @return transaction
    */
  def getTransactionByBlockNumberAndIndex(
      req: GetTransactionByBlockNumberAndIndexRequest
  ): ServiceResponse[GetTransactionByBlockNumberAndIndexResponse] = Task {
    getTransactionDataByBlockNumberAndIndex(req.block, req.transactionIndex)
      .map(_.map(TransactionResponse(_)))
      .map(GetTransactionByBlockNumberAndIndexResponse)
  }

  /**
    * eth_getRawTransactionByBlockNumberAndIndex Returns raw transaction data of a transaction
    * with the block number and index of which it was mined.
    *
    * @param req block number and ordering in which a transaction is mined within its block
    * @return raw transaction data
    */
  def getRawTransactionByBlockNumberAndIndex(
      req: GetTransactionByBlockNumberAndIndexRequest
  ): ServiceResponse[RawTransactionResponse] = Task {
    getTransactionDataByBlockNumberAndIndex(req.block, req.transactionIndex)
      .map(x => x.map(_.stx))
      .map(RawTransactionResponse)
  }

  private def getTransactionDataByBlockNumberAndIndex(block: BlockParam, transactionIndex: BigInt) = {
    resolveBlock(block)
      .map { blockWithTx =>
        val idx = transactionIndex.toInt
        blockWithTx.block.body.getTransactionByIndex(idx).map { tx =>
          TransactionData(tx, Some(blockWithTx.block.header), Some(idx))
        }
      }
      .left
      .flatMap(_ => Right(None))
  }

  def getBalance(req: GetBalanceRequest): ServiceResponse[GetBalanceResponse] =
    withAccount(req.address, req.block) { account =>
      GetBalanceResponse(account.balance)
    }

  def getStorageAt(req: GetStorageAtRequest): ServiceResponse[GetStorageAtResponse] =
    withAccount(req.address, req.block) { account =>
      GetStorageAtResponse(
        blockchain.getAccountStorageAt(account.storageRoot, req.position, blockchainConfig.ethCompatibleStorage)
      )
    }

  def getTransactionCount(req: GetTransactionCountRequest): ServiceResponse[GetTransactionCountResponse] =
    withAccount(req.address, req.block) { account =>
      GetTransactionCountResponse(account.nonce)
    }

  def newFilter(req: NewFilterRequest): ServiceResponse[NewFilterResponse] = {
    implicit val timeout: Timeout = Timeout(filterConfig.filterManagerQueryTimeout)

    import req.filter._
    filterManager
      .askFor[FM.NewFilterResponse](FM.NewLogFilter(fromBlock, toBlock, address, topics))
      .map { resp =>
        Right(NewFilterResponse(resp.id))
      }
  }

  def newBlockFilter(req: NewBlockFilterRequest): ServiceResponse[NewFilterResponse] = {
    implicit val timeout: Timeout = Timeout(filterConfig.filterManagerQueryTimeout)
    filterManager
      .askFor[FM.NewFilterResponse](FM.NewBlockFilter)
      .map { resp =>
        Right(NewFilterResponse(resp.id))
      }
  }

  def newPendingTransactionFilter(req: NewPendingTransactionFilterRequest): ServiceResponse[NewFilterResponse] = {
    implicit val timeout: Timeout = Timeout(filterConfig.filterManagerQueryTimeout)
    filterManager
      .askFor[FM.NewFilterResponse](FM.NewPendingTransactionFilter)
      .map { resp =>
        Right(NewFilterResponse(resp.id))
      }
  }

  def uninstallFilter(req: UninstallFilterRequest): ServiceResponse[UninstallFilterResponse] = {
    implicit val timeout: Timeout = Timeout(filterConfig.filterManagerQueryTimeout)

    filterManager
      .askFor[FM.UninstallFilterResponse.type](FM.UninstallFilter(req.filterId))
      .map(_ => Right(UninstallFilterResponse(success = true)))
  }

  def getFilterChanges(req: GetFilterChangesRequest): ServiceResponse[GetFilterChangesResponse] = {
    implicit val timeout: Timeout = Timeout(filterConfig.filterManagerQueryTimeout)

    filterManager
      .askFor[FM.FilterChanges](FM.GetFilterChanges(req.filterId))
      .map { filterChanges =>
        Right(GetFilterChangesResponse(filterChanges))
      }
  }

  def getFilterLogs(req: GetFilterLogsRequest): ServiceResponse[GetFilterLogsResponse] = {
    implicit val timeout: Timeout = Timeout(filterConfig.filterManagerQueryTimeout)
    filterManager
      .askFor[FM.FilterLogs](FM.GetFilterLogs(req.filterId))
      .map { filterLogs =>
        Right(GetFilterLogsResponse(filterLogs))
      }
  }

  def getLogs(req: GetLogsRequest): ServiceResponse[GetLogsResponse] = {
    implicit val timeout: Timeout = Timeout(filterConfig.filterManagerQueryTimeout)
    import req.filter._

    filterManager
      .askFor[FM.LogFilterLogs](FM.GetLogs(fromBlock, toBlock, address, topics))
      .map { filterLogs =>
        Right(GetLogsResponse(filterLogs))
      }
  }

  private def withAccount[T](address: Address, blockParam: BlockParam)(makeResponse: Account => T): ServiceResponse[T] =
    Task {
      resolveBlock(blockParam)
        .map { case ResolvedBlock(block, _) =>
          blockchain
            .getAccount(address, block.header.number)
            .getOrElse(Account.empty(blockchainConfig.accountStartNonce))
        }
        .map(makeResponse)
    }.onErrorRecover { case _: MissingNodeException =>
      Left(JsonRpcError.NodeNotFound)
    }

  private def resolveBlock(blockParam: BlockParam): Either[JsonRpcError, ResolvedBlock] = {
    def getBlock(number: BigInt): Either[JsonRpcError, Block] = {
      blockchain
        .getBlockByNumber(number)
        .map(Right.apply)
        .getOrElse(Left(JsonRpcError.InvalidParams(s"Block $number not found")))
    }

    blockParam match {
      case BlockParam.WithNumber(blockNumber) => getBlock(blockNumber).map(ResolvedBlock(_, pendingState = None))
      case BlockParam.Earliest => getBlock(0).map(ResolvedBlock(_, pendingState = None))
      case BlockParam.Latest => getBlock(blockchain.getBestBlockNumber()).map(ResolvedBlock(_, pendingState = None))
      case BlockParam.Pending =>
        blockGenerator.getPendingBlockAndState
          .map(pb => ResolvedBlock(pb.pendingBlock.block, pendingState = Some(pb.worldState)))
          .map(Right.apply)
          .getOrElse(resolveBlock(BlockParam.Latest)) //Default behavior in other clients
    }
  }

  private def doCall[A](req: CallRequest)(
      f: (SignedTransactionWithSender, BlockHeader, Option[InMemoryWorldStateProxy]) => A
  ): Either[JsonRpcError, A] = for {
    stx <- prepareTransaction(req)
    block <- resolveBlock(req.block)
  } yield f(stx, block.block.header, block.pendingState)

  private def getGasLimit(req: CallRequest): Either[JsonRpcError, BigInt] =
    if (req.tx.gas.isDefined) Right[JsonRpcError, BigInt](req.tx.gas.get)
    else resolveBlock(BlockParam.Latest).map(r => r.block.header.gasLimit)

  private def prepareTransaction(req: CallRequest): Either[JsonRpcError, SignedTransactionWithSender] = {
    getGasLimit(req).map { gasLimit =>
      val fromAddress = req.tx.from
        .map(Address.apply) // `from` param, if specified
        .getOrElse(
          keyStore
            .listAccounts()
            .getOrElse(Nil)
            .headOption // first account, if exists and `from` param not specified
            .getOrElse(Address(0))
        ) // 0x0 default

      val toAddress = req.tx.to.map(Address.apply)

      val tx = Transaction(0, req.tx.gasPrice, gasLimit, toAddress, req.tx.value, req.tx.data)
      val fakeSignature = ECDSASignature(0, 0, 0.toByte)
      SignedTransactionWithSender(tx, fakeSignature, fromAddress)
    }
  }

<<<<<<< HEAD
  def getAccountTransactions(
      request: GetAccountTransactionsRequest
  ): ServiceResponse[GetAccountTransactionsResponse] = {
    val numBlocksToSearch = request.toBlock - request.fromBlock
    if (numBlocksToSearch > jsonRpcConfig.accountTransactionsMaxBlocks) {
      Task.now(
        Left(
          JsonRpcError.InvalidParams(
            s"""Maximum number of blocks to search is ${jsonRpcConfig.accountTransactionsMaxBlocks}, requested: $numBlocksToSearch.
           |See: 'network.rpc.account-transactions-max-blocks' config.""".stripMargin
          )
        )
      )
    } else {

      def collectTxs(
          blockHeader: Option[BlockHeader],
          pending: Boolean
      ): PartialFunction[SignedTransaction, TransactionResponse] = {
        case stx if stx.safeSenderIsEqualTo(request.address) =>
          TransactionResponse(stx, blockHeader, pending = Some(pending), isOutgoing = Some(true))
        case stx if stx.tx.receivingAddress.contains(request.address) =>
          TransactionResponse(stx, blockHeader, pending = Some(pending), isOutgoing = Some(false))
      }

      getTransactionsFromPool map { case PendingTransactionsResponse(pendingTransactions) =>
        val pendingTxs = pendingTransactions
          .map(_.stx.tx)
          .collect(collectTxs(None, pending = true))

        val txsFromBlocks = (request.toBlock to request.fromBlock by -1).toStream
          .flatMap { n => blockchain.getBlockByNumber(n) }
          .flatMap { block =>
            block.body
              .transactionReverseIterator
              .collect(collectTxs(Some(block.header), pending = false))
          }

        Right(GetAccountTransactionsResponse(pendingTxs ++ txsFromBlocks))
      }
    }
  }

=======
>>>>>>> eee0f7b9
  def getStorageRoot(req: GetStorageRootRequest): ServiceResponse[GetStorageRootResponse] =
    withAccount(req.address, req.block) { account =>
      GetStorageRootResponse(account.storageRoot)
    }

  /**
    * Returns the transactions that are pending in the transaction pool and have a from address that is one of the accounts this node manages.
    *
    * @param req request
    * @return pending transactions
    */
  def ethPendingTransactions(req: EthPendingTransactionsRequest): ServiceResponse[EthPendingTransactionsResponse] =
    getTransactionsFromPool.map { resp =>
      Right(EthPendingTransactionsResponse(resp.pendingTransactions))
    }
}<|MERGE_RESOLUTION|>--- conflicted
+++ resolved
@@ -900,52 +900,6 @@
     }
   }
 
-<<<<<<< HEAD
-  def getAccountTransactions(
-      request: GetAccountTransactionsRequest
-  ): ServiceResponse[GetAccountTransactionsResponse] = {
-    val numBlocksToSearch = request.toBlock - request.fromBlock
-    if (numBlocksToSearch > jsonRpcConfig.accountTransactionsMaxBlocks) {
-      Task.now(
-        Left(
-          JsonRpcError.InvalidParams(
-            s"""Maximum number of blocks to search is ${jsonRpcConfig.accountTransactionsMaxBlocks}, requested: $numBlocksToSearch.
-           |See: 'network.rpc.account-transactions-max-blocks' config.""".stripMargin
-          )
-        )
-      )
-    } else {
-
-      def collectTxs(
-          blockHeader: Option[BlockHeader],
-          pending: Boolean
-      ): PartialFunction[SignedTransaction, TransactionResponse] = {
-        case stx if stx.safeSenderIsEqualTo(request.address) =>
-          TransactionResponse(stx, blockHeader, pending = Some(pending), isOutgoing = Some(true))
-        case stx if stx.tx.receivingAddress.contains(request.address) =>
-          TransactionResponse(stx, blockHeader, pending = Some(pending), isOutgoing = Some(false))
-      }
-
-      getTransactionsFromPool map { case PendingTransactionsResponse(pendingTransactions) =>
-        val pendingTxs = pendingTransactions
-          .map(_.stx.tx)
-          .collect(collectTxs(None, pending = true))
-
-        val txsFromBlocks = (request.toBlock to request.fromBlock by -1).toStream
-          .flatMap { n => blockchain.getBlockByNumber(n) }
-          .flatMap { block =>
-            block.body
-              .transactionReverseIterator
-              .collect(collectTxs(Some(block.header), pending = false))
-          }
-
-        Right(GetAccountTransactionsResponse(pendingTxs ++ txsFromBlocks))
-      }
-    }
-  }
-
-=======
->>>>>>> eee0f7b9
   def getStorageRoot(req: GetStorageRootRequest): ServiceResponse[GetStorageRootResponse] =
     withAccount(req.address, req.block) { account =>
       GetStorageRootResponse(account.storageRoot)
