--- conflicted
+++ resolved
@@ -5,24 +5,15 @@
 import io.iohk.ethereum.blockchain.sync.regular.RegularSync.NewCheckpoint
 import io.iohk.ethereum.consensus.blocks.CheckpointBlockGenerator
 import io.iohk.ethereum.crypto.ECDSASignature
-<<<<<<< HEAD
-import io.iohk.ethereum.domain.{Block, Blockchain, Checkpoint}
-=======
 import io.iohk.ethereum.domain.{Block, Blockchain, BlockchainReader, Checkpoint}
-import io.iohk.ethereum.ledger.Ledger
->>>>>>> e6317890
 import io.iohk.ethereum.utils.{ByteStringUtils, Logger}
 import monix.eval.Task
 import io.iohk.ethereum.ledger.BlockQueue
 
 class CheckpointingService(
     blockchain: Blockchain,
-<<<<<<< HEAD
+    blockchainReader: BlockchainReader,
     blockQueue: BlockQueue,
-=======
-    blockchainReader: BlockchainReader,
-    ledger: Ledger,
->>>>>>> e6317890
     checkpointBlockGenerator: CheckpointBlockGenerator,
     syncController: ActorRef
 ) extends Logger {
@@ -60,7 +51,7 @@
   def pushCheckpoint(req: PushCheckpointRequest): ServiceResponse[PushCheckpointResponse] = Task {
     val parentHash = req.hash
 
-    blockchain.getBlockByHash(parentHash).orElse(blockQueue.getBlockByHash(parentHash)) match {
+    blockchainReader.getBlockByHash(parentHash).orElse(blockQueue.getBlockByHash(parentHash)) match {
       case Some(parent) =>
         val checkpointBlock: Block = checkpointBlockGenerator.generate(parent, Checkpoint(req.signatures))
         syncController ! NewCheckpoint(checkpointBlock)
