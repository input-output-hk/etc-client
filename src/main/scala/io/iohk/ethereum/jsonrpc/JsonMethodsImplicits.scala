--- conflicted
+++ resolved
@@ -79,8 +79,6 @@
     override def encodeJson(t: PeerCountResponse): JValue = encodeAsHex(t.value)
   }
 
-<<<<<<< HEAD
-=======
   implicit val personal_importRawKey = new JsonDecoder[ImportRawKeyRequest] with JsonEncoder[ImportRawKeyResponse] {
     def decodeJson(params: Option[JArray]): Either[JsonRpcError, ImportRawKeyRequest] =
       params match {
@@ -114,5 +112,4 @@
     def encodeJson(t: ListAccountsResponse): JValue =
       JArray(t.addresses.map(JString))
   }
->>>>>>> 7f88ba9f
 }