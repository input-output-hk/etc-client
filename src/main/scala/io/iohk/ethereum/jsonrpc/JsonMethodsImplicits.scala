--- conflicted
+++ resolved
@@ -77,124 +77,5 @@
     override def decodeJson(params: Option[JArray]): Either[JsonRpcError, PeerCountRequest] = Right(PeerCountRequest())
     override def encodeJson(t: PeerCountResponse): JValue = encodeAsHex(t.value)
   }
-<<<<<<< HEAD
 
-  implicit val eth_protocolVersion = new JsonDecoder[ProtocolVersionRequest] with JsonEncoder[ProtocolVersionResponse] {
-    def decodeJson(params: Option[JArray]): Either[JsonRpcError, ProtocolVersionRequest] = Right(ProtocolVersionRequest())
-
-    def encodeJson(t: ProtocolVersionResponse): JValue = t.value
-  }
-
-  implicit val eth_blockNumber = new JsonDecoder[BestBlockNumberRequest] with JsonEncoder[BestBlockNumberResponse] {
-    override def decodeJson(params: Option[JArray]): Either[JsonRpcError, BestBlockNumberRequest] = Right(BestBlockNumberRequest())
-
-    override def encodeJson(t: BestBlockNumberResponse): JValue = Extraction.decompose(t.bestBlockNumber)
-  }
-
-  implicit val eth_getBlockTransactionCountByHash = new JsonDecoder[TxCountByBlockHashRequest] with JsonEncoder[TxCountByBlockHashResponse] {
-    override def decodeJson(params: Option[JArray]): Either[JsonRpcError, TxCountByBlockHashRequest] =
-      params match {
-        case Some(JArray((input: JString) :: Nil)) =>
-          tryExtractUnformattedData(input).map(TxCountByBlockHashRequest)
-        case _ => Left(InvalidParams)
-      }
-
-    override def encodeJson(t: TxCountByBlockHashResponse): JValue =
-      Extraction.decompose(t.txsQuantity.map(BigInt(_)))
-  }
-
-  implicit val eth_getBlockByHash = new JsonDecoder[BlockByBlockHashRequest] with JsonEncoder[BlockByBlockHashResponse] {
-    override def decodeJson(params: Option[JArray]): Either[JsonRpcError, BlockByBlockHashRequest] = {
-      params match {
-        case Some(JArray((blockHash: JString) :: JBool(txHashed) :: Nil)) =>
-          tryExtractUnformattedData(blockHash).map(BlockByBlockHashRequest(_, txHashed))
-        case _ => Left(InvalidParams)
-      }
-    }
-
-    override def encodeJson(t: BlockByBlockHashResponse): JValue =
-      Extraction.decompose(t.blockResponse)
-  }
-
-  implicit val eth_getTransactionByBlockHashAndIndex =
-    new JsonDecoder[GetTransactionByBlockHashAndIndexRequest] with JsonEncoder[GetTransactionByBlockHashAndIndexResponse] {
-      override def decodeJson(params: Option[JArray]): Either[JsonRpcError, GetTransactionByBlockHashAndIndexRequest] = params match {
-        case Some(JArray((blockHash: JString) :: (transactionIndex: JString) :: Nil)) =>
-          for {
-            parsedBlockHash <- tryExtractUnformattedData(blockHash)
-            parsedTransactionIndex <- tryExtractQuantity(transactionIndex)
-          } yield GetTransactionByBlockHashAndIndexRequest(parsedBlockHash, parsedTransactionIndex)
-        case _ => Left(InvalidParams)
-      }
-
-      override def encodeJson(t: GetTransactionByBlockHashAndIndexResponse): JValue =
-        t.transactionResponse.map(Extraction.decompose).getOrElse(JNull)
-    }
-
-  implicit val eth_getUncleByBlockHashAndIndex = new JsonDecoder[UncleByBlockHashAndIndexRequest] with JsonEncoder[UncleByBlockHashAndIndexResponse] {
-    override def decodeJson(params: Option[JArray]): Either[JsonRpcError, UncleByBlockHashAndIndexRequest] =
-      params match {
-        case Some(JArray((blockHash: JString) :: (uncleIndex: JString) :: Nil)) =>
-          for {
-            hash <- tryExtractUnformattedData(blockHash)
-            uncleBlockIndex <- tryExtractQuantity(uncleIndex)
-          } yield UncleByBlockHashAndIndexRequest(hash, uncleBlockIndex)
-        case _ => Left(InvalidParams)
-      }
-
-    override def encodeJson(t: UncleByBlockHashAndIndexResponse): JValue = {
-      val uncleBlockResponse = Extraction.decompose(t.uncleBlockResponse)
-      uncleBlockResponse.removeField{
-        case JField("transactions", _) => true
-        case _ => false
-      }
-    }
-  }
-
-  implicit val eth_syncing = new JsonDecoder[SyncingRequest] with JsonEncoder[SyncingResponse] {
-    def decodeJson(params: Option[JArray]): Either[JsonRpcError, SyncingRequest] = Right(SyncingRequest())
-
-    def encodeJson(t: SyncingResponse): JValue = Extraction.decompose(t)
-  }
-
-  implicit val eth_sendRawTransaction = new JsonDecoder[SendRawTransactionRequest] with JsonEncoder[SendRawTransactionResponse] {
-    def decodeJson(params: Option[JArray]): Either[JsonRpcError, SendRawTransactionRequest] =
-      params match {
-        case Some(JArray((dataStr: JString) :: Nil)) =>
-          for {
-            data <- tryExtractUnformattedData(dataStr)
-          } yield SendRawTransactionRequest(data)
-        case _ => Left(InvalidParams)
-      }
-
-    def encodeJson(t: SendRawTransactionResponse): JValue = encodeAsHex(t.transactionHash)
-  }
-
-  private def encodeAsHex(input: ByteString): JString =
-    JString(s"0x${Hex.toHexString(input.toArray[Byte])}")
-
-  private def encodeAsHex(input: BigInt): JString =
-    JString(s"0x${input.toString(16)}")
-
-  private def tryExtractUnformattedData(input: JString): Either[JsonRpcError, ByteString] = {
-    if (input.s.startsWith("0x")) {
-      Try(ByteString(Hex.decode(input.s.drop(2)))) match {
-        case Success(bs) => Right(bs)
-        case Failure(_) => Left(InvalidParams.copy(message = s"Unable to parse data from '${input.s}'"))
-      }
-    } else Left(InvalidParams.copy(message = s"Data '${input.s}' should have 0x prefix"))
-  }
-
-  private def tryExtractQuantity(input: JString): Either[JsonRpcError, BigInt] = {
-    if (input.s.startsWith("0x")) {
-      val noPrefix = input.s.replace("0x", "")
-      Try(BigInt(noPrefix, 16)) match {
-        case Success(bi) => Right(bi)
-        case Failure(_) => Left(InvalidParams.copy(message = s"Unable to parse quantity from '${input.s}'"))
-      }
-    } else Left(InvalidParams.copy(message = s"Quantity '${input.s}' should have 0x prefix"))
-  }
-
-=======
->>>>>>> 225316f9
 }