package io.iohk.ethereum.jsonrpc

import akka.util.ByteString
import io.iohk.ethereum.domain.Address
import io.iohk.ethereum.jsonrpc.EthService.BlockParam
import io.iohk.ethereum.jsonrpc.JsonRpcController.{JsonDecoder, JsonEncoder}
import io.iohk.ethereum.jsonrpc.JsonRpcErrors.InvalidParams
import io.iohk.ethereum.jsonrpc.JsonSerializers.{OptionNoneToJNullSerializer, QuantitiesSerializer, UnformattedDataJsonSerializer}
import io.iohk.ethereum.jsonrpc.NetService._
import io.iohk.ethereum.jsonrpc.PersonalService._
import io.iohk.ethereum.jsonrpc.Web3Service.{ClientVersionRequest, ClientVersionResponse, Sha3Request, Sha3Response}
import org.json4s.JsonAST._
import org.json4s.JsonDSL._
import org.json4s.{DefaultFormats, Formats}
import org.spongycastle.util.encoders.Hex

import scala.util.Try

trait JsonMethodsImplicits {

<<<<<<< HEAD
  trait Codec[Req, Res] extends JsonDecoder[Req] with JsonEncoder[Res]
=======
  private val AddressLength = 20
  private val BlockHashLength = 32
>>>>>>> 1ff5a748

  implicit val formats: Formats = DefaultFormats.preservingEmptyValues + OptionNoneToJNullSerializer +
    QuantitiesSerializer + UnformattedDataJsonSerializer

  protected def encodeAsHex(input: ByteString): JString =
    JString(s"0x${Hex.toHexString(input.toArray[Byte])}")

  protected def encodeAsHex(input: BigInt): JString =
    JString(s"0x${input.toString(16)}")

  private def decode(s: String): Array[Byte] = {
    val stripped = s.replaceFirst("^0x", "")
    val normalized = if (stripped.length % 2 == 1) "0" + stripped else stripped
    Hex.decode(normalized)
  }

  protected def extractAddress(input: String): Either[JsonRpcError, Address] =
    Try(Address(input)).toEither.left.map(_ => InvalidAddress)

  protected def extractAddress(input: JString): Either[JsonRpcError, Address] =
    extractAddress(input.s)

  protected def extractBytes(input: String): Either[JsonRpcError, ByteString] =
    Try(ByteString(decode(input))).toEither.left.map(_ => InvalidParams())

  protected def extractBytes(input: JString): Either[JsonRpcError, ByteString] =
    extractBytes(input.s)

<<<<<<< HEAD
  protected def extractQuantity(input: JValue): Either[JsonRpcError, BigInt] =
    input match {
      case JInt(n) =>
        Right(n)

      case JString(s) =>
        Try(BigInt(decode(s))).toEither.left.map(_ => InvalidParams())

      case _ =>
        Left(InvalidParams("could not extract quantity"))
    }

  protected def extractTx(input: Map[String, JValue]): Either[JsonRpcError, TransactionRequest] = {
    def optionalQuantity(name: String): Either[JsonRpcError, Option[BigInt]] = input.get(name) match {
      case Some(v) => extractQuantity(v).map(Some(_))
      case None => Right(None)
    }

    for {
      from <- input.get("from") match {
        case Some(JString(s)) => extractAddress(s)
        case Some(_) => Left(InvalidAddress)
        case _ => Left(InvalidParams("TX 'from' is required"))
=======
  protected def tryExtractAddress(input: JString): Either[JsonRpcError, ByteString] =
    tryExtractUnformattedData(input, AddressLength, s"Invalid length for address ${input.values}, expected $AddressLength bytes")

  protected def tryExtractBlockHash(input: JString): Either[JsonRpcError, ByteString] =
    tryExtractUnformattedData(input, BlockHashLength, s"Invalid length for block hash ${input.values}, expected $BlockHashLength bytes")

  protected def tryExtractUnformattedData(input: JString, requiredLength: Int, errorMsg: String): Either[JsonRpcError, ByteString] =
    tryExtractUnformattedData(input.values) match {
      case Right(bytes) if bytes.length == requiredLength => Right(bytes)
      case Right(_) => Left(JsonRpcErrors.InvalidParams(errorMsg))
      case Left(err) => Left(err)
    }

  protected def tryExtractUnformattedData(input: String): Either[JsonRpcError, ByteString] = {
    if (input.startsWith("0x")) {
      Try(ByteString(Hex.decode(input.drop(2)))) match {
        case Success(bs) => Right(bs)
        case Failure(_) => Left(InvalidParams(s"Unable to parse data from '$input'"))
>>>>>>> 1ff5a748
      }

      to <- input.get("to") match {
        case Some(JString(s)) => extractAddress(s).map(Some(_))
        case Some(_) => Left(InvalidAddress)
        case None => Right(None)
      }

      value <- optionalQuantity("value")

      gas <- optionalQuantity("gas")

      gasPrice <- optionalQuantity("gasPrice")

      nonce <- optionalQuantity("nonce")

      data <- input.get("data") match {
        case Some(JString(s)) => extractBytes(s).map(Some(_))
        case Some(_) => Left(InvalidParams())
        case None => Right(None)
      }
    } yield TransactionRequest(from, to, value, gas, gasPrice, nonce, data)
  }

  protected def extractBlockParam(input: JValue): Either[JsonRpcError, BlockParam] = {
    input match {
      case JString("earliest") => Right(BlockParam.Earliest)
      case JString("latest") => Right(BlockParam.Latest)
      case JString("pending") => Right(BlockParam.Pending)
      case other =>
        extractQuantity(other).map(BlockParam.WithNumber)
          .left.map(_ => JsonRpcErrors.InvalidParams(s"Invalid default block param: $other"))
    }
  }
}

object JsonMethodsImplicits extends JsonMethodsImplicits {

  import JsonRpcErrors._

  implicit val web3_sha3 = new JsonDecoder[Sha3Request] with JsonEncoder[Sha3Response] {
    override def decodeJson(params: Option[JArray]): Either[JsonRpcError, Sha3Request] =
      params match {
        case Some(JArray((input: JString) :: Nil)) => extractBytes(input).map(Sha3Request)
        case _ => Left(InvalidParams())
      }

    override def encodeJson(t: Sha3Response): JValue = encodeAsHex(t.data)
  }

  implicit val web3_clientVersion = new JsonDecoder[ClientVersionRequest] with JsonEncoder[ClientVersionResponse] {
    override def decodeJson(params: Option[JArray]): Either[JsonRpcError, ClientVersionRequest] = Right(ClientVersionRequest())
    override def encodeJson(t: ClientVersionResponse): JValue = t.value
  }

  implicit val net_version = new JsonDecoder[VersionRequest] with JsonEncoder[VersionResponse] {
    override def decodeJson(params: Option[JArray]): Either[JsonRpcError, VersionRequest] = Right(VersionRequest())
    override def encodeJson(t: VersionResponse): JValue = t.value
  }

  implicit val net_listening = new JsonDecoder[ListeningRequest] with JsonEncoder[ListeningResponse] {
    override def decodeJson(params: Option[JArray]): Either[JsonRpcError, ListeningRequest] = Right(ListeningRequest())
    override def encodeJson(t: ListeningResponse): JValue = t.value
  }

  implicit val net_peerCount = new JsonDecoder[PeerCountRequest] with JsonEncoder[PeerCountResponse] {
    override def decodeJson(params: Option[JArray]): Either[JsonRpcError, PeerCountRequest] = Right(PeerCountRequest())
    override def encodeJson(t: PeerCountResponse): JValue = encodeAsHex(t.value)
  }

  implicit val personal_importRawKey = new JsonDecoder[ImportRawKeyRequest] with JsonEncoder[ImportRawKeyResponse] {
    def decodeJson(params: Option[JArray]): Either[JsonRpcError, ImportRawKeyRequest] =
      params match {
        case Some(JArray(JString(key) :: JString(passphrase) :: _)) =>
          extractBytes(key).map(ImportRawKeyRequest(_, passphrase))
        case _ =>
          Left(InvalidParams())
      }

    def encodeJson(t: ImportRawKeyResponse): JValue =
      JString(t.address.toString)
  }

  implicit val personal_newAccount = new JsonDecoder[NewAccountRequest] with JsonEncoder[NewAccountResponse] {
    def decodeJson(params: Option[JArray]): Either[JsonRpcError, NewAccountRequest] =
      params match {
        case Some(JArray(JString(passphrase) :: _)) =>
          Right(NewAccountRequest(passphrase))
        case _ =>
          Left(InvalidParams())
      }

    def encodeJson(t: NewAccountResponse): JValue =
      JString(t.address.toString)
  }

  implicit val personal_listAccounts = new JsonDecoder[ListAccountsRequest] with JsonEncoder[ListAccountsResponse] {
    def decodeJson(params: Option[JArray]): Either[JsonRpcError, ListAccountsRequest] =
      Right(ListAccountsRequest())

    def encodeJson(t: ListAccountsResponse): JValue =
      JArray(t.addresses.map(a => JString(a.toString)))
  }

  implicit val personal_sendTransaction = new Codec[SendTransactionWithPassphraseRequest, SendTransactionWithPassphraseResponse] {
    def decodeJson(params: Option[JArray]): Either[JsonRpcError, SendTransactionWithPassphraseRequest] =
      params match {
        case Some(JArray(JObject(tx) :: JString(passphrase) :: _)) =>
          extractTx(tx.toMap).map(SendTransactionWithPassphraseRequest(_, passphrase))
        case _ =>
          Left(InvalidParams())
      }

    def encodeJson(t: SendTransactionWithPassphraseResponse): JValue =
      encodeAsHex(t.txHash)
  }

  implicit val personal_unlockAccount = new Codec[UnlockAccountRequest, UnlockAccountResponse] {
    def decodeJson(params: Option[JArray]): Either[JsonRpcError, UnlockAccountRequest] = {
      params match {
        case Some(JArray(JString(addr) :: JString(passphrase) :: _)) =>
          extractAddress(addr).map(UnlockAccountRequest(_, passphrase))
        case _ =>
          Left(InvalidParams())
      }
    }

    def encodeJson(t: UnlockAccountResponse): JValue =
      JBool(t.result)
  }

  implicit val personal_lockAccount = new Codec[LockAccountRequest, LockAccountResponse] {
    def decodeJson(params: Option[JArray]): Either[JsonRpcError, LockAccountRequest] = {
      params match {
        case Some(JArray(JString(addr) :: _)) =>
          extractAddress(addr).map(LockAccountRequest)
        case _ =>
          Left(InvalidParams())
      }
    }

    def encodeJson(t: LockAccountResponse): JValue =
      JBool(t.result)
  }
}<|MERGE_RESOLUTION|>--- conflicted
+++ resolved
@@ -18,12 +18,7 @@
 
 trait JsonMethodsImplicits {
 
-<<<<<<< HEAD
   trait Codec[Req, Res] extends JsonDecoder[Req] with JsonEncoder[Res]
-=======
-  private val AddressLength = 20
-  private val BlockHashLength = 32
->>>>>>> 1ff5a748
 
   implicit val formats: Formats = DefaultFormats.preservingEmptyValues + OptionNoneToJNullSerializer +
     QuantitiesSerializer + UnformattedDataJsonSerializer
@@ -52,7 +47,9 @@
   protected def extractBytes(input: JString): Either[JsonRpcError, ByteString] =
     extractBytes(input.s)
 
-<<<<<<< HEAD
+  protected def extractHash(input: String): Either[JsonRpcError, ByteString] =
+    extractBytes(input).filterOrElse(_.length == 32, InvalidParams(s"Invalid value [$input], expected 32 bytes"))
+
   protected def extractQuantity(input: JValue): Either[JsonRpcError, BigInt] =
     input match {
       case JInt(n) =>
@@ -76,26 +73,6 @@
         case Some(JString(s)) => extractAddress(s)
         case Some(_) => Left(InvalidAddress)
         case _ => Left(InvalidParams("TX 'from' is required"))
-=======
-  protected def tryExtractAddress(input: JString): Either[JsonRpcError, ByteString] =
-    tryExtractUnformattedData(input, AddressLength, s"Invalid length for address ${input.values}, expected $AddressLength bytes")
-
-  protected def tryExtractBlockHash(input: JString): Either[JsonRpcError, ByteString] =
-    tryExtractUnformattedData(input, BlockHashLength, s"Invalid length for block hash ${input.values}, expected $BlockHashLength bytes")
-
-  protected def tryExtractUnformattedData(input: JString, requiredLength: Int, errorMsg: String): Either[JsonRpcError, ByteString] =
-    tryExtractUnformattedData(input.values) match {
-      case Right(bytes) if bytes.length == requiredLength => Right(bytes)
-      case Right(_) => Left(JsonRpcErrors.InvalidParams(errorMsg))
-      case Left(err) => Left(err)
-    }
-
-  protected def tryExtractUnformattedData(input: String): Either[JsonRpcError, ByteString] = {
-    if (input.startsWith("0x")) {
-      Try(ByteString(Hex.decode(input.drop(2)))) match {
-        case Success(bs) => Right(bs)
-        case Failure(_) => Left(InvalidParams(s"Unable to parse data from '$input'"))
->>>>>>> 1ff5a748
       }
 
       to <- input.get("to") match {
