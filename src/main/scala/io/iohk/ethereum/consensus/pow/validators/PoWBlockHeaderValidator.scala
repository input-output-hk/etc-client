package io.iohk.ethereum.consensus.pow.validators

import io.iohk.ethereum.consensus.validators.BlockHeaderError
import io.iohk.ethereum.consensus.validators.BlockHeaderValid
import io.iohk.ethereum.consensus.validators.BlockHeaderValidatorSkeleton
import io.iohk.ethereum.domain.BlockHeader
import io.iohk.ethereum.utils.BlockchainConfig

<<<<<<< HEAD
object PoWBlockHeaderValidator extends BlockHeaderValidatorSkeleton {
=======
class PoWBlockHeaderValidator(blockchainConfig: BlockchainConfig)
    extends BlockHeaderValidatorSkeleton(blockchainConfig) {

  /** The difficulty calculator. This is specific to the mining protocol.
    */
  override protected def difficulty: DifficultyCalculator = DifficultyCalculator(blockchainConfig)

  private val ethashBlockHeaderValidator = new EthashBlockHeaderValidator(blockchainConfig)
>>>>>>> 2e078af3

  /** A hook where even more mining-specific validation can take place.
    * For example, PoW validation is done here.
    */
  override protected[validators] def validateEvenMore(
      blockHeader: BlockHeader
  )(implicit blockchainConfig: BlockchainConfig): Either[BlockHeaderError, BlockHeaderValid] =
    if (isKeccak(blockHeader.number)) KeccakBlockHeaderValidator.validateHeader(blockHeader)
    else EthashBlockHeaderValidator.validateHeader(blockHeader)

  private def isKeccak(currentBlockNumber: BigInt)(implicit blockchainConfig: BlockchainConfig): Boolean =
    blockchainConfig.forkBlockNumbers.ecip1049BlockNumber match {
      case Some(keccakBlock) => currentBlockNumber >= keccakBlock
      case None              => false
    }
}<|MERGE_RESOLUTION|>--- conflicted
+++ resolved
@@ -6,18 +6,7 @@
 import io.iohk.ethereum.domain.BlockHeader
 import io.iohk.ethereum.utils.BlockchainConfig
 
-<<<<<<< HEAD
 object PoWBlockHeaderValidator extends BlockHeaderValidatorSkeleton {
-=======
-class PoWBlockHeaderValidator(blockchainConfig: BlockchainConfig)
-    extends BlockHeaderValidatorSkeleton(blockchainConfig) {
-
-  /** The difficulty calculator. This is specific to the mining protocol.
-    */
-  override protected def difficulty: DifficultyCalculator = DifficultyCalculator(blockchainConfig)
-
-  private val ethashBlockHeaderValidator = new EthashBlockHeaderValidator(blockchainConfig)
->>>>>>> 2e078af3
 
   /** A hook where even more mining-specific validation can take place.
     * For example, PoW validation is done here.
