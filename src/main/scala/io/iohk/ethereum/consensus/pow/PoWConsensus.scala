package io.iohk.ethereum
package consensus
package pow

import akka.actor.typed.ActorRef
import akka.actor.typed.DispatcherSelector
import akka.actor.typed.scaladsl.adapter._
import akka.util.Timeout

import monix.eval.Task

import scala.concurrent.duration._

import io.iohk.ethereum.consensus.Protocol._
import io.iohk.ethereum.consensus.blocks.TestBlockGenerator
import io.iohk.ethereum.consensus.difficulty.DifficultyCalculator
import io.iohk.ethereum.consensus.pow.PoWMiningCoordinator.CoordinatorProtocol
import io.iohk.ethereum.consensus.pow.blocks.PoWBlockGenerator
import io.iohk.ethereum.consensus.pow.blocks.PoWBlockGeneratorImpl
import io.iohk.ethereum.consensus.pow.blocks.RestrictedPoWBlockGeneratorImpl
import io.iohk.ethereum.consensus.pow.miners.MinerProtocol
import io.iohk.ethereum.consensus.pow.miners.MockedMiner
import io.iohk.ethereum.consensus.pow.miners.MockedMiner.MockedMinerProtocol
import io.iohk.ethereum.consensus.pow.miners.MockedMiner.MockedMinerResponse
import io.iohk.ethereum.consensus.pow.miners.MockedMiner.MockedMinerResponses.MinerNotExist
import io.iohk.ethereum.consensus.pow.validators.ValidatorsExecutor
import io.iohk.ethereum.consensus.validators.Validators
import io.iohk.ethereum.db.storage.EvmCodeStorage
import io.iohk.ethereum.domain.BlockchainImpl
import io.iohk.ethereum.domain.BlockchainReader
import io.iohk.ethereum.jsonrpc.AkkaTaskOps.TaskActorOps
import io.iohk.ethereum.ledger.BlockPreparator
import io.iohk.ethereum.ledger.VMImpl
import io.iohk.ethereum.nodebuilder.Node
import io.iohk.ethereum.utils.Logger

/** Implements standard Ethereum consensus (Proof of Work).
  */
class PoWConsensus private (
    val vm: VMImpl,
    evmCodeStorage: EvmCodeStorage,
    blockchain: BlockchainImpl,
    blockchainReader: BlockchainReader,
    val config: FullConsensusConfig[EthashConfig],
    val validators: ValidatorsExecutor,
    val blockGenerator: PoWBlockGenerator,
    val difficultyCalculator: DifficultyCalculator
) extends TestConsensus
    with Logger {

  type Config = EthashConfig

  final private[this] val _blockPreparator = new BlockPreparator(
    vm = vm,
    signedTxValidator = validators.signedTransactionValidator,
    blockchain = blockchain,
    blockchainReader = blockchainReader
  )

  @volatile private[pow] var minerCoordinatorRef: Option[ActorRef[CoordinatorProtocol]] = None
  // TODO in ETCM-773 remove MockedMiner
  @volatile private[pow] var mockedMinerRef: Option[akka.actor.ActorRef] = None

  final val BlockForgerDispatcherId = "mantis.async.dispatchers.block-forger"
  implicit private val timeout: Timeout = 5.seconds

  override def sendMiner(msg: MinerProtocol): Unit =
    msg match {
      case mineBlocks: MockedMiner.MineBlocks => mockedMinerRef.foreach(_ ! mineBlocks)
      case MinerProtocol.StartMining =>
        mockedMinerRef.foreach(_ ! MockedMiner.StartMining)
        minerCoordinatorRef.foreach(_ ! PoWMiningCoordinator.SetMiningMode(PoWMiningCoordinator.RecurrentMining))
      case MinerProtocol.StopMining =>
        mockedMinerRef.foreach(_ ! MockedMiner.StopMining)
        minerCoordinatorRef.foreach(_ ! PoWMiningCoordinator.StopMining)
      case _ => log.warn("SendMiner method received unexpected message {}", msg)
    }

  // no interactions are done with minerCoordinatorRef using the ask pattern
  override def askMiner(msg: MockedMinerProtocol): Task[MockedMinerResponse] =
    mockedMinerRef
      .map(_.askFor[MockedMinerResponse](msg))
      .getOrElse(Task.now(MinerNotExist))

  private[this] val mutex = new Object

  /*
   * guarantees one miner instance
   * this should not use a atomic* construct as it has side-effects
   *
   * TODO further refactors should focus on extracting two types - one with a miner, one without - based on the config
   */
  private[this] def startMiningProcess(node: Node, blockCreator: PoWBlockCreator): Unit =
    mutex.synchronized {
      if (minerCoordinatorRef.isEmpty && mockedMinerRef.isEmpty) {
        config.generic.protocol match {
          case PoW | RestrictedPoW =>
            log.info("Instantiating PoWMiningCoordinator")
            minerCoordinatorRef = Some(
              node.system.spawn(
                PoWMiningCoordinator(
                  node.syncController,
                  node.ethMiningService,
                  blockCreator,
<<<<<<< HEAD
                  blockchain,
                  node.blockchainConfig.forkBlockNumbers.ecip1049BlockNumber,
                  node
=======
                  blockchainReader,
                  blockchainConfig.forkBlockNumbers.ecip1049BlockNumber
>>>>>>> 41d24422
                ),
                "PoWMinerCoordinator",
                DispatcherSelector.fromConfig(BlockForgerDispatcherId)
              )
            )
          case MockedPow =>
            log.info("Instantiating MockedMiner")
            mockedMinerRef = Some(MockedMiner(node))
        }
        sendMiner(MinerProtocol.StartMining)
      }
    }

  private[this] def stopMiningProcess(): Unit =
    sendMiner(MinerProtocol.StopMining)

  /** This is used by the [[io.iohk.ethereum.consensus.Consensus#blockGenerator blockGenerator]].
    */
  def blockPreparator: BlockPreparator = this._blockPreparator

  /** Starts the consensus protocol on the current `node`.
    */
  def startProtocol(node: Node): Unit =
    if (config.miningEnabled) {
      log.info("Mining is enabled. Will try to start configured miner actor")
      val blockCreator = node.consensus match {
        case consensus: PoWConsensus =>
          new PoWBlockCreator(
            pendingTransactionsManager = node.pendingTransactionsManager,
            getTransactionFromPoolTimeout = node.txPoolConfig.getTransactionFromPoolTimeout,
            consensus = consensus,
            ommersPool = node.ommersPool
          )
        case consensus => wrongConsensusArgument[PoWConsensus](consensus)
      }

      startMiningProcess(node, blockCreator)
    } else log.info("Not starting any miner actor because mining is disabled")

  def stopProtocol(): Unit =
    if (config.miningEnabled) {
      stopMiningProcess()
    }

  def protocol: Protocol = Protocol.PoW

  /** Internal API, used for testing */
  protected def newBlockGenerator(validators: Validators): PoWBlockGenerator =
    validators match {
      case _validators: ValidatorsExecutor =>
        val blockPreparator = new BlockPreparator(
          vm = vm,
          signedTxValidator = validators.signedTransactionValidator,
          blockchain = blockchain,
          blockchainReader = blockchainReader
        )

        new PoWBlockGeneratorImpl(
          evmCodeStorage = evmCodeStorage,
          validators = _validators,
          blockchainReader = blockchainReader,
          consensusConfig = config.generic,
          blockPreparator = blockPreparator,
          difficultyCalculator,
          blockTimestampProvider = blockGenerator.blockTimestampProvider
        )

      case _ =>
        wrongValidatorsArgument[ValidatorsExecutor](validators)
    }

  /** Internal API, used for testing */
  def withValidators(validators: Validators): PoWConsensus =
    validators match {
      case _validators: ValidatorsExecutor =>
        val blockGenerator = newBlockGenerator(validators)

        new PoWConsensus(
          vm = vm,
          evmCodeStorage = evmCodeStorage,
          blockchain = blockchain,
          blockchainReader = blockchainReader,
          config = config,
          validators = _validators,
          blockGenerator = blockGenerator,
          difficultyCalculator
        )

      case _ =>
        wrongValidatorsArgument[ValidatorsExecutor](validators)
    }

  def withVM(vm: VMImpl): PoWConsensus =
    new PoWConsensus(
      vm = vm,
      evmCodeStorage = evmCodeStorage,
      blockchain = blockchain,
      blockchainReader = blockchainReader,
      config = config,
      validators = validators,
      blockGenerator = blockGenerator,
      difficultyCalculator
    )

  /** Internal API, used for testing */
  def withBlockGenerator(blockGenerator: TestBlockGenerator): PoWConsensus =
    new PoWConsensus(
      evmCodeStorage = evmCodeStorage,
      vm = vm,
      blockchain = blockchain,
      blockchainReader = blockchainReader,
      config = config,
      validators = validators,
      blockGenerator = blockGenerator.asInstanceOf[PoWBlockGenerator],
      difficultyCalculator = difficultyCalculator
    )

}

object PoWConsensus {
  // scalastyle:off method.length
  def apply(
      vm: VMImpl,
      evmCodeStorage: EvmCodeStorage,
      blockchain: BlockchainImpl,
      blockchainReader: BlockchainReader,
      config: FullConsensusConfig[EthashConfig],
      validators: ValidatorsExecutor,
      additionalEthashProtocolData: AdditionalPoWProtocolData
  ): PoWConsensus = {
    val difficultyCalculator = DifficultyCalculator
    val blockPreparator = new BlockPreparator(
      vm = vm,
      signedTxValidator = validators.signedTransactionValidator,
      blockchain = blockchain,
      blockchainReader = blockchainReader
    )
    val blockGenerator = additionalEthashProtocolData match {
      case RestrictedPoWMinerData(key) =>
        new RestrictedPoWBlockGeneratorImpl(
          evmCodeStorage = evmCodeStorage,
          validators = validators,
          blockchainReader = blockchainReader,
          consensusConfig = config.generic,
          blockPreparator = blockPreparator,
          difficultyCalc = difficultyCalculator,
          minerKeyPair = key
        )
      case NoAdditionalPoWData =>
        new PoWBlockGeneratorImpl(
          evmCodeStorage = evmCodeStorage,
          validators = validators,
          blockchainReader = blockchainReader,
          consensusConfig = config.generic,
          blockPreparator = blockPreparator,
          difficultyCalc = difficultyCalculator
        )
    }
    new PoWConsensus(
      vm = vm,
      evmCodeStorage = evmCodeStorage,
      blockchain = blockchain,
      blockchainReader = blockchainReader,
      config = config,
      validators = validators,
      blockGenerator = blockGenerator,
      difficultyCalculator
    )
  }
}<|MERGE_RESOLUTION|>--- conflicted
+++ resolved
@@ -102,14 +102,9 @@
                   node.syncController,
                   node.ethMiningService,
                   blockCreator,
-<<<<<<< HEAD
-                  blockchain,
+                  blockchainReader,
                   node.blockchainConfig.forkBlockNumbers.ecip1049BlockNumber,
                   node
-=======
-                  blockchainReader,
-                  blockchainConfig.forkBlockNumbers.ecip1049BlockNumber
->>>>>>> 41d24422
                 ),
                 "PoWMinerCoordinator",
                 DispatcherSelector.fromConfig(BlockForgerDispatcherId)
