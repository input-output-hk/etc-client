--- conflicted
+++ resolved
@@ -23,13 +23,7 @@
 
   import BlockHeaderValidator._
 
-<<<<<<< HEAD
   /** The difficulty calculator. This is specific to the consensus protocol.
-=======
-  private val blockWithCheckpointHeaderValidator = new BlockWithCheckpointHeaderValidator(blockchainConfig)
-
-  /** The difficulty calculator. This is specific to the mining protocol.
->>>>>>> 2e078af3
     */
 
   protected def difficulty: DifficultyCalculator = DifficultyCalculator
