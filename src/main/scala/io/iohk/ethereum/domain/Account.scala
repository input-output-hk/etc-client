package io.iohk.ethereum.domain

import akka.util.ByteString
import io.iohk.ethereum.crypto.kec256
import io.iohk.ethereum.rlp
import io.iohk.ethereum.rlp.RLPImplicits._
import io.iohk.ethereum.vm.UInt256

object Account {
  val EmptyStorageRootHash = ByteString(kec256(rlp.encode(Array.empty[Byte])))
  val EmptyCodeHash: ByteString = kec256(ByteString())

  val Empty = Account(0, 0, EmptyStorageRootHash, EmptyCodeHash)
}

case class Account(
  nonce: UInt256 = 0,
  balance: UInt256 = 0,
  storageRoot: ByteString = Account.EmptyStorageRootHash,
  codeHash: ByteString = Account.EmptyCodeHash) {

<<<<<<< HEAD
  import Account._

  def updateBalance(value: UInt256): Account =
=======
  def increaseBalance(value: UInt256): Account =
>>>>>>> 11eeaf51
    copy(balance = balance + value)

  def increaseNonce: Account =
    copy(nonce = nonce + 1)

  def withCode(codeHash: ByteString): Account =
    copy(codeHash = codeHash)

  def withStorage(storageRoot: ByteString): Account =
    copy(storageRoot = storageRoot)

  def isEmpty: Boolean = {
    balance == UInt256.Zero &&
    nonce == UInt256.Zero &&
    codeHash == EmptyCodeHash
  }

}<|MERGE_RESOLUTION|>--- conflicted
+++ resolved
@@ -19,13 +19,7 @@
   storageRoot: ByteString = Account.EmptyStorageRootHash,
   codeHash: ByteString = Account.EmptyCodeHash) {
 
-<<<<<<< HEAD
-  import Account._
-
-  def updateBalance(value: UInt256): Account =
-=======
   def increaseBalance(value: UInt256): Account =
->>>>>>> 11eeaf51
     copy(balance = balance + value)
 
   def increaseNonce: Account =
@@ -36,11 +30,4 @@
 
   def withStorage(storageRoot: ByteString): Account =
     copy(storageRoot = storageRoot)
-
-  def isEmpty: Boolean = {
-    balance == UInt256.Zero &&
-    nonce == UInt256.Zero &&
-    codeHash == EmptyCodeHash
-  }
-
 }