--- conflicted
+++ resolved
@@ -23,14 +23,9 @@
 
   override def keySerializer: BlockHash => IndexedSeq[Byte] = _.toIndexedSeq
 
-<<<<<<< HEAD
   override def keyDeserializer: IndexedSeq[Byte] => BlockHash = k => ByteString.fromArrayUnsafe(k.toArray)
 
   override def valueSerializer: ReceiptSeq => IndexedSeq[Byte] = receipts => compactPickledBytes(Pickle.intoBytes(receipts))
-=======
-  override def valueSerializer: ReceiptSeq => IndexedSeq[Byte] = receipts =>
-    compactPickledBytes(Pickle.intoBytes(receipts))
->>>>>>> 70c8dc50
 
   override def valueDeserializer: IndexedSeq[Byte] => ReceiptSeq =
     bytes => Unpickle[Seq[Receipt]].fromBytes(ByteBuffer.wrap(bytes.toArray[Byte]))
