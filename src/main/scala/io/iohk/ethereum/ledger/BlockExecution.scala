package io.iohk.ethereum.ledger

import io.iohk.ethereum.domain._
import io.iohk.ethereum.ledger.BlockExecutionError.MissingParentError
import io.iohk.ethereum.ledger.Ledger.BlockResult
import io.iohk.ethereum.utils.{BlockchainConfig, ByteStringUtils, DaoForkConfig, Logger}
import io.iohk.ethereum.vm.EvmConfig

import scala.annotation.tailrec
import cats.implicits._
import io.iohk.ethereum.db.storage.EvmCodeStorage
import io.iohk.ethereum.mpt.MerklePatriciaTrie.MPTException

class BlockExecution(
    blockchain: BlockchainImpl,
<<<<<<< HEAD
    blockchainReader: BlockchainReader,
=======
    evmCodeStorage: EvmCodeStorage,
>>>>>>> 67d7870c
    blockchainConfig: BlockchainConfig,
    blockPreparator: BlockPreparator,
    blockValidation: BlockValidation
) extends Logger {

  /** Executes and validate a block
    *
    * @param alreadyValidated should we skip pre-execution validation (if the block has already been validated,
    *                         eg. in the importBlock method)
    */
  def executeAndValidateBlock(
      block: Block,
      alreadyValidated: Boolean = false
  ): Either[BlockExecutionError, Seq[Receipt]] = {
    val preExecValidationResult =
      if (alreadyValidated) Right(block) else blockValidation.validateBlockBeforeExecution(block)

    val blockExecResult = {
      if (block.hasCheckpoint) {
        // block with checkpoint is not executed normally - it's not need to do after execution validation
        preExecValidationResult.map(_ => Seq.empty[Receipt])
      } else {
        for {
          _ <- preExecValidationResult
          result <- executeBlock(block)
          _ <- blockValidation.validateBlockAfterExecution(
            block,
            result.worldState.stateRootHash,
            result.receipts,
            result.gasUsed
          )
        } yield result.receipts
      }
    }

    if (blockExecResult.isRight) {
      log.debug(s"Block ${block.header.number} (with hash: ${block.header.hashAsHexString}) executed correctly")
    }

    blockExecResult
  }

  /** Executes a block (executes transactions and pays rewards) */
  private def executeBlock(block: Block): Either[BlockExecutionError, BlockResult] = {
    for {
<<<<<<< HEAD
      parent <- blockchainReader
=======
      parentHeader <- blockchain
>>>>>>> 67d7870c
        .getBlockHeaderByHash(block.header.parentHash)
        .toRight(MissingParentError) // Should not never occur because validated earlier
      initialWorld = InMemoryWorldStateProxy(
        evmCodeStorage = evmCodeStorage,
        blockchain.getBackingMptStorage(block.header.number),
        (number: BigInt) => blockchain.getBlockHeaderByNumber(number).map(_.hash),
        accountStartNonce = blockchainConfig.accountStartNonce,
        stateRootHash = parentHeader.stateRoot,
        noEmptyAccounts = EvmConfig.forBlock(parentHeader.number, blockchainConfig).noEmptyAccounts,
        ethCompatibleStorage = blockchainConfig.ethCompatibleStorage
      )
      execResult <- executeBlockTransactions(block, initialWorld)
      worldToPersist <- Either
        .catchOnly[MPTException](blockPreparator.payBlockReward(block, execResult.worldState))
        .leftMap(BlockExecutionError.MPTError.apply)
      // State root hash needs to be up-to-date for validateBlockAfterExecution
      worldPersisted = InMemoryWorldStateProxy.persistState(worldToPersist)
    } yield execResult.copy(worldState = worldPersisted)
  }

  /** This function runs transactions
    *
    * @param block the block with transactions to run
    */
  protected[ledger] def executeBlockTransactions(
      block: Block,
      initialWorld: InMemoryWorldStateProxy
  ): Either[BlockExecutionError, BlockResult] = {
    val blockHeaderNumber = block.header.number
    executeBlockTransactions(block, blockHeaderNumber, initialWorld)
  }

  protected def executeBlockTransactions(
      block: Block,
      blockHeaderNumber: BigInt,
      initialWorld: InMemoryWorldStateProxy
  ): Either[BlockExecutionError.TxsExecutionError, BlockResult] = {
    val inputWorld = blockchainConfig.daoForkConfig match {
      case Some(daoForkConfig) if daoForkConfig.isDaoForkBlock(blockHeaderNumber) =>
        drainDaoForkAccounts(initialWorld, daoForkConfig)
      case _ => initialWorld
    }

    val hashAsHexString = block.header.hashAsHexString
    val transactionList = block.body.transactionList
    log.debug(
      s"About to execute ${transactionList.size} txs from block $blockHeaderNumber (with hash: $hashAsHexString)"
    )
    val blockTxsExecResult = blockPreparator.executeTransactions(transactionList, inputWorld, block.header)
    blockTxsExecResult match {
      case Right(_) => log.debug(s"All txs from block $hashAsHexString were executed successfully")
      case Left(error) =>
        log.debug(s"Not all txs from block $hashAsHexString were executed correctly, due to ${error.reason}")
    }
    blockTxsExecResult
  }

  /** This function updates worldState transferring balance from drainList accounts to refundContract address
    *
    * @param worldState     initial world state
    * @param daoForkConfig  dao fork configuration with drainList and refundContract config
    * @return updated world state proxy
    */
  private def drainDaoForkAccounts(
      worldState: InMemoryWorldStateProxy,
      daoForkConfig: DaoForkConfig
  ): InMemoryWorldStateProxy = {
    daoForkConfig.refundContract match {
      case Some(refundContractAddress) =>
        daoForkConfig.drainList.foldLeft(worldState) { (ws, address) =>
          ws.getAccount(address)
            .map(account => ws.transfer(from = address, to = refundContractAddress, account.balance))
            .getOrElse(ws)
        }
      case None => worldState
    }
  }

  /** Executes and validates a list of blocks, storing the results in the blockchain.
    *
    * @param blocks   blocks to be executed
    * @param parentChainWeight parent weight
    *
    * @return a list of blocks in incremental order that were correctly executed and an optional [[BlockExecutionError]]
    */
  def executeAndValidateBlocks(
      blocks: List[Block],
      parentChainWeight: ChainWeight
  ): (List[BlockData], Option[BlockExecutionError]) = {
    @tailrec
    def go(
        executedBlocksDecOrder: List[BlockData],
        remainingBlocksIncOrder: List[Block],
        parentWeight: ChainWeight,
        error: Option[BlockExecutionError]
    ): (List[BlockData], Option[BlockExecutionError]) = {
      if (remainingBlocksIncOrder.isEmpty) {
        (executedBlocksDecOrder.reverse, None)
      } else {
        val blockToExecute = remainingBlocksIncOrder.head
        executeAndValidateBlock(blockToExecute, alreadyValidated = true) match {
          case Right(receipts) =>
            val newWeight = parentWeight.increase(blockToExecute.header)
            val newBlockData = BlockData(blockToExecute, receipts, newWeight)
            blockchain.save(newBlockData.block, newBlockData.receipts, newBlockData.weight, saveAsBestBlock = true)
            go(newBlockData :: executedBlocksDecOrder, remainingBlocksIncOrder.tail, newWeight, None)
          case Left(executionError) =>
            (executedBlocksDecOrder.reverse, Some(executionError))
        }
      }
    }

    go(List.empty[BlockData], blocks, parentChainWeight, None)
  }

}

sealed trait BlockExecutionError {
  val reason: Any
}

sealed trait BlockExecutionSuccess

final case object BlockExecutionSuccess extends BlockExecutionSuccess

object BlockExecutionError {
  final case class ValidationBeforeExecError(reason: Any) extends BlockExecutionError

  final case class StateBeforeFailure(worldState: InMemoryWorldStateProxy, acumGas: BigInt, acumReceipts: Seq[Receipt])

  final case class TxsExecutionError(stx: SignedTransaction, stateBeforeError: StateBeforeFailure, reason: String)
      extends BlockExecutionError

  final case class ValidationAfterExecError(reason: String) extends BlockExecutionError

  final case object MissingParentError extends BlockExecutionError {
    override val reason: Any = "Cannot find parent"
  }

  final case class MPTError(reason: MPTException) extends BlockExecutionError
}<|MERGE_RESOLUTION|>--- conflicted
+++ resolved
@@ -13,11 +13,8 @@
 
 class BlockExecution(
     blockchain: BlockchainImpl,
-<<<<<<< HEAD
     blockchainReader: BlockchainReader,
-=======
     evmCodeStorage: EvmCodeStorage,
->>>>>>> 67d7870c
     blockchainConfig: BlockchainConfig,
     blockPreparator: BlockPreparator,
     blockValidation: BlockValidation
@@ -63,17 +60,13 @@
   /** Executes a block (executes transactions and pays rewards) */
   private def executeBlock(block: Block): Either[BlockExecutionError, BlockResult] = {
     for {
-<<<<<<< HEAD
-      parent <- blockchainReader
-=======
-      parentHeader <- blockchain
->>>>>>> 67d7870c
+      parentHeader <- blockchainReader
         .getBlockHeaderByHash(block.header.parentHash)
         .toRight(MissingParentError) // Should not never occur because validated earlier
       initialWorld = InMemoryWorldStateProxy(
         evmCodeStorage = evmCodeStorage,
         blockchain.getBackingMptStorage(block.header.number),
-        (number: BigInt) => blockchain.getBlockHeaderByNumber(number).map(_.hash),
+        (number: BigInt) => blockchainReader.getBlockHeaderByNumber(number).map(_.hash),
         accountStartNonce = blockchainConfig.accountStartNonce,
         stateRootHash = parentHeader.stateRoot,
         noEmptyAccounts = EvmConfig.forBlock(parentHeader.number, blockchainConfig).noEmptyAccounts,
