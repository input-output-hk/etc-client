--- conflicted
+++ resolved
@@ -46,21 +46,9 @@
 
     val blockNumber = block.header.number
 
-    val blockNumber = block.header.number
-    // condition to calculate block rewards https://github.com/ethereum/EIPs/blob/master/EIPS/eip-649.md
-    val shouldReduceBlockReward = blockNumber >= blockchainConfig.byzantiumBlockNumber
-
     val minerAddress = Address(block.header.beneficiary)
     val minerAccount = getAccountToPay(minerAddress, worldStateProxy)
-<<<<<<< HEAD
-    val minerReward = if (shouldReduceBlockReward) {
-      BigInt(10).pow(18) * 3
-    } else {
-      blockRewardCalculator.calcBlockMinerReward(blockNumber, block.body.uncleNodesList.size)
-    }
-=======
     val minerReward = blockRewardCalculator.calcBlockMinerReward(blockNumber, block.body.uncleNodesList.size)
->>>>>>> 405a5809
 
     val afterMinerReward = worldStateProxy.saveAccount(minerAddress, minerAccount.increaseBalance(UInt256(minerReward)))
     log.debug(s"Paying block $blockNumber reward of $minerReward to miner with account address $minerAddress")
@@ -69,15 +57,7 @@
       val ommerAddress = Address(ommer.beneficiary)
       val account = getAccountToPay(ommerAddress, ws)
 
-<<<<<<< HEAD
-      val ommerReward = if (shouldReduceBlockReward) {
-        (8 - (blockNumber - ommer.number)) * minerReward / 8
-      } else {
-        blockRewardCalculator.calcOmmerMinerReward(blockNumber, ommer.number)
-      }
-=======
       val ommerReward = blockRewardCalculator.calcOmmerMinerReward(blockNumber, ommer.number)
->>>>>>> 405a5809
 
       log.debug(s"Paying block $blockNumber reward of $ommerReward to ommer with account address $ommerAddress")
       ws.saveAccount(ommerAddress, account.increaseBalance(UInt256(ommerReward)))
