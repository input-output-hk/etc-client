package io.iohk.ethereum.utils

import akka.util.ByteString
import com.typesafe.config.{Config => TypesafeConfig}
import io.iohk.ethereum.domain.{Address, UInt256}
import io.iohk.ethereum.utils.NumericUtils._

import scala.collection.JavaConverters._
import scala.util.Try

case class BlockchainConfig(
    powTargetTime: Option[Long] = None,
    frontierBlockNumber: BigInt,
    homesteadBlockNumber: BigInt,
    eip106BlockNumber: BigInt,
    eip150BlockNumber: BigInt,
    eip155BlockNumber: BigInt,
    eip160BlockNumber: BigInt,
    eip161BlockNumber: BigInt,
    byzantiumBlockNumber: BigInt,
    constantinopleBlockNumber: BigInt,
    istanbulBlockNumber: BigInt,
    atlantisBlockNumber: BigInt,
    aghartaBlockNumber: BigInt,
    phoenixBlockNumber: BigInt,
    petersburgBlockNumber: BigInt,
    treasuryAddress: Address,
    ecip1098BlockNumber: BigInt,
    ecip1097BlockNumber: BigInt,
    maxCodeSize: Option[BigInt],
    difficultyBombPauseBlockNumber: BigInt,
    difficultyBombContinueBlockNumber: BigInt,
    difficultyBombRemovalBlockNumber: BigInt,
    customGenesisFileOpt: Option[String],
    daoForkConfig: Option[DaoForkConfig],
    accountStartNonce: UInt256,
    chainId: Byte,
    networkId: Int,
    monetaryPolicyConfig: MonetaryPolicyConfig,
    gasTieBreaker: Boolean,
    ethCompatibleStorage: Boolean,
    bootstrapNodes: Set[String],
    checkpointPubKeys: Set[ByteString] = Set.empty,
    allowedMinersPublicKeys: Set[ByteString] = Set.empty,
    ecip1099BlockNumber: BigInt
) {
  val minRequireSignatures: Int = (Math.floor(checkpointPubKeys.size / 2) + 1).toInt
}

object BlockchainConfig {

  // scalastyle:off method.length
  def fromRawConfig(blockchainConfig: TypesafeConfig): BlockchainConfig = {
    val powTargetTime: Option[Long] =
      ConfigUtils
        .getOptionalValue(blockchainConfig, _.getDuration, "pow-target-time")
        .map(_.getSeconds)
    val frontierBlockNumber: BigInt = BigInt(blockchainConfig.getString("frontier-block-number"))
    val homesteadBlockNumber: BigInt = BigInt(blockchainConfig.getString("homestead-block-number"))
    val eip106BlockNumber: BigInt = BigInt(blockchainConfig.getString("eip106-block-number"))
    val eip150BlockNumber: BigInt = BigInt(blockchainConfig.getString("eip150-block-number"))
    val eip155BlockNumber: BigInt = BigInt(blockchainConfig.getString("eip155-block-number"))
    val eip160BlockNumber: BigInt = BigInt(blockchainConfig.getString("eip160-block-number"))
    val eip161BlockNumber: BigInt = BigInt(blockchainConfig.getString("eip161-block-number"))
    val byzantiumBlockNumber: BigInt = BigInt(blockchainConfig.getString("byzantium-block-number"))
    val constantinopleBlockNumber: BigInt = BigInt(blockchainConfig.getString("constantinople-block-number"))
    val istanbulBlockNumber: BigInt = BigInt(blockchainConfig.getString("istanbul-block-number"))

    val atlantisBlockNumber: BigInt = BigInt(blockchainConfig.getString("atlantis-block-number"))
    val aghartaBlockNumber: BigInt = BigInt(blockchainConfig.getString("agharta-block-number"))
    val phoenixBlockNumber: BigInt = BigInt(blockchainConfig.getString("phoenix-block-number"))
    val petersburgBlockNumber: BigInt = BigInt(blockchainConfig.getString("petersburg-block-number"))
    val treasuryAddress = Address(blockchainConfig.getString("treasury-address"))
    val ecip1098BlockNumber: BigInt = BigInt(blockchainConfig.getString("ecip1098-block-number"))
    val ecip1097BlockNumber: BigInt = BigInt(blockchainConfig.getString("ecip1097-block-number"))

    val maxCodeSize: Option[BigInt] = Try(BigInt(blockchainConfig.getString("max-code-size"))).toOption
    val difficultyBombPauseBlockNumber: BigInt = BigInt(
      blockchainConfig.getString("difficulty-bomb-pause-block-number")
    )
    val difficultyBombContinueBlockNumber: BigInt = BigInt(
      blockchainConfig.getString("difficulty-bomb-continue-block-number")
    )
    val difficultyBombRemovalBlockNumber: BigInt = BigInt(
      blockchainConfig.getString("difficulty-bomb-removal-block-number")
    )
    val customGenesisFileOpt: Option[String] = Try(blockchainConfig.getString("custom-genesis-file")).toOption

    val daoForkConfig = Try(blockchainConfig.getConfig("dao")).toOption.map(DaoForkConfig(_))
    val accountStartNonce: UInt256 = UInt256(BigInt(blockchainConfig.getString("account-start-nonce")))

    val chainId: Byte = {
      val s = blockchainConfig.getString("chain-id")
      val n = parseHexOrDecNumber(s)
      require(n >= 0 && n <= 127, "chain-id must be a number in range [0, 127]")
      n.toByte
    }

    val networkId: Int = blockchainConfig.getInt("network-id")

    val monetaryPolicyConfig = MonetaryPolicyConfig(blockchainConfig.getConfig("monetary-policy"))

    val gasTieBreaker: Boolean = blockchainConfig.getBoolean("gas-tie-breaker")

    val ethCompatibleStorage: Boolean = blockchainConfig.getBoolean("eth-compatible-storage")

    val bootstrapNodes: Set[String] = blockchainConfig.getStringList("bootstrap-nodes").asScala.toSet
    val checkpointPubKeys = readCheckpointPubKeys(blockchainConfig, "checkpoint-public-keys")
    val allowedMinersPublicKeys = readCheckpointPubKeys(blockchainConfig, "allowed-miners")

    val ecip1099BlockNumber: BigInt = BigInt(blockchainConfig.getString("ecip1099-block-number"))

    BlockchainConfig(
      powTargetTime = powTargetTime,
      frontierBlockNumber = frontierBlockNumber,
      homesteadBlockNumber = homesteadBlockNumber,
      eip106BlockNumber = eip106BlockNumber,
      eip150BlockNumber = eip150BlockNumber,
      eip155BlockNumber = eip155BlockNumber,
      eip160BlockNumber = eip160BlockNumber,
      eip161BlockNumber = eip161BlockNumber,
      byzantiumBlockNumber = byzantiumBlockNumber,
      constantinopleBlockNumber = constantinopleBlockNumber,
      istanbulBlockNumber = istanbulBlockNumber,
      atlantisBlockNumber = atlantisBlockNumber,
      aghartaBlockNumber = aghartaBlockNumber,
      phoenixBlockNumber = phoenixBlockNumber,
      petersburgBlockNumber = petersburgBlockNumber,
      treasuryAddress = treasuryAddress,
      ecip1098BlockNumber = ecip1098BlockNumber,
      ecip1097BlockNumber = ecip1097BlockNumber,
      maxCodeSize = maxCodeSize,
      difficultyBombPauseBlockNumber = difficultyBombPauseBlockNumber,
      difficultyBombContinueBlockNumber = difficultyBombContinueBlockNumber,
      difficultyBombRemovalBlockNumber = difficultyBombRemovalBlockNumber,
      customGenesisFileOpt = customGenesisFileOpt,
      daoForkConfig = daoForkConfig,
      accountStartNonce = accountStartNonce,
      chainId = chainId,
      networkId = networkId,
      monetaryPolicyConfig = monetaryPolicyConfig,
      gasTieBreaker = gasTieBreaker,
      ethCompatibleStorage = ethCompatibleStorage,
      bootstrapNodes = bootstrapNodes,
      checkpointPubKeys = checkpointPubKeys,
      allowedMinersPublicKeys = allowedMinersPublicKeys,
      ecip1099BlockNumber = ecip1099BlockNumber
    )
  }
  // scalastyle:on method.length
  private def readCheckpointPubKeys(blockchainConfig: TypesafeConfig, path: String): Set[ByteString] = {
    val keys: Seq[String] = ConfigUtils
<<<<<<< HEAD
      .getOptionalValue(
        blockchainConfig,
        path,
        config => config.getStringList(path)
      )
=======
      .getOptionalValue(blockchainConfig, _.getStringList, "checkpoint-public-keys")
>>>>>>> df2916bc
      .map(_.asScala)
      .getOrElse(Seq.empty)
    keys.map(ByteStringUtils.string2hash).toSet
  }
}<|MERGE_RESOLUTION|>--- conflicted
+++ resolved
@@ -150,15 +150,7 @@
   // scalastyle:on method.length
   private def readCheckpointPubKeys(blockchainConfig: TypesafeConfig, path: String): Set[ByteString] = {
     val keys: Seq[String] = ConfigUtils
-<<<<<<< HEAD
-      .getOptionalValue(
-        blockchainConfig,
-        path,
-        config => config.getStringList(path)
-      )
-=======
-      .getOptionalValue(blockchainConfig, _.getStringList, "checkpoint-public-keys")
->>>>>>> df2916bc
+      .getOptionalValue(blockchainConfig, _.getStringList, path)
       .map(_.asScala)
       .getOrElse(Seq.empty)
     keys.map(ByteStringUtils.string2hash).toSet
