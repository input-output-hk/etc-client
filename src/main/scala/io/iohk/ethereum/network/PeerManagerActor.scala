package io.iohk.ethereum.network

import java.net.{InetSocketAddress, URI}

import scala.concurrent.ExecutionContext.Implicits.global
import scala.concurrent.duration._
import akka.actor.SupervisorStrategy.Stop
import akka.actor._
import akka.agent.Agent
import io.iohk.ethereum.network.PeerActor.{FastSyncHostConfiguration, PeerConfiguration}
import io.iohk.ethereum.domain.Blockchain
import io.iohk.ethereum.network.rlpx.MessageDecoder
import io.iohk.ethereum.utils.{Config, NodeStatus}

class PeerManagerActor(
    nodeStatusHolder: Agent[NodeStatus],
    peerFactory: (ActorContext, InetSocketAddress) => ActorRef,
    externalSchedulerOpt: Option[Scheduler] = None)
  extends Actor with ActorLogging {

  import PeerManagerActor._
  import Config.Network.Discovery._

  var peers: Map[String, Peer] = Map.empty

  private def scheduler = externalSchedulerOpt getOrElse context.system.scheduler

  scheduler.schedule(0.seconds, bootstrapNodesScanInterval, self, ScanBootstrapNodes)

  override val supervisorStrategy: OneForOneStrategy =
    OneForOneStrategy() {
      case _ => Stop
    }

  override def receive: Receive = {
    case HandlePeerConnection(connection, remoteAddress) =>
      val peer = createPeer(remoteAddress)
      log.info("Peer {} handling incoming peer connection from {}", peer.id, remoteAddress)
      peer.ref ! PeerActor.HandleConnection(connection, remoteAddress)
      sender() ! PeerCreated(peer)

    case ConnectToPeer(uri) =>
      val peer = createPeer(new InetSocketAddress(uri.getHost, uri.getPort))
      peer.ref ! PeerActor.ConnectTo(uri)
      sender() ! PeerCreated(peer)

    case GetPeers =>
      sender() ! PeersResponse(peers.values.toSeq)

    case Terminated(ref) =>
      peers -= ref.path.name

    case ScanBootstrapNodes =>
      val peerAddresses = peers.values.map(_.remoteAddress).toSet
      val nodesToConnect = bootstrapNodes
        .map(new URI(_))
        .filterNot(uri => peerAddresses.contains(new InetSocketAddress(uri.getHost, uri.getPort)))

      if (nodesToConnect.nonEmpty) {
        log.info("Trying to connect to {} bootstrap nodes", nodesToConnect.size)
        nodesToConnect.foreach(self ! ConnectToPeer(_))
      }
  }

  def createPeer(addr: InetSocketAddress): Peer = {
    val ref = peerFactory(context, addr)
    context watch ref
    val peer = Peer(addr, ref)
    peers += peer.id -> peer
    peer
  }

}

object PeerManagerActor {
<<<<<<< HEAD
  def props(nodeStatusHolder: Agent[NodeStatus], storage: Blockchain, decoder:MessageDecoder): Props =
    Props(new PeerManagerActor(nodeStatusHolder, peerFactory(nodeStatusHolder, storage, decoder)))

  def peerFactory(nodeStatusHolder: Agent[NodeStatus],
                  storage: Blockchain,
                  decoder:MessageDecoder): (ActorContext, InetSocketAddress) => ActorRef = { (ctx, addr) =>
    val id = addr.toString.filterNot(_ == '/')
    ctx.actorOf(PeerActor.props(nodeStatusHolder, storage, decoder), id)
=======
  def props(nodeStatusHolder: Agent[NodeStatus], peerConfiguration: PeerConfiguration, storage: Blockchain): Props =
    Props(new PeerManagerActor(nodeStatusHolder, peerFactory(nodeStatusHolder, peerConfiguration, storage)))

  def peerFactory(nodeStatusHolder: Agent[NodeStatus], peerConfiguration: PeerConfiguration,
    storage: Blockchain): (ActorContext, InetSocketAddress) => ActorRef = {
    (ctx, addr) =>
      val id = addr.toString.filterNot(_ == '/')
      ctx.actorOf(PeerActor.props(nodeStatusHolder, peerConfiguration, storage), id)
>>>>>>> 9007ad85
  }

  case class HandlePeerConnection(connection: ActorRef, remoteAddress: InetSocketAddress)

  case class ConnectToPeer(uri: URI)

  case class Peer(remoteAddress: InetSocketAddress, ref: ActorRef) {
    def id: String = ref.path.name
  }

  case class PeerCreated(peer: Peer)

  case object GetPeers
  case class PeersResponse(peers: Seq[Peer])

  private case object ScanBootstrapNodes
}<|MERGE_RESOLUTION|>--- conflicted
+++ resolved
@@ -73,25 +73,14 @@
 }
 
 object PeerManagerActor {
-<<<<<<< HEAD
-  def props(nodeStatusHolder: Agent[NodeStatus], storage: Blockchain, decoder:MessageDecoder): Props =
-    Props(new PeerManagerActor(nodeStatusHolder, peerFactory(nodeStatusHolder, storage, decoder)))
-
-  def peerFactory(nodeStatusHolder: Agent[NodeStatus],
-                  storage: Blockchain,
-                  decoder:MessageDecoder): (ActorContext, InetSocketAddress) => ActorRef = { (ctx, addr) =>
-    val id = addr.toString.filterNot(_ == '/')
-    ctx.actorOf(PeerActor.props(nodeStatusHolder, storage, decoder), id)
-=======
-  def props(nodeStatusHolder: Agent[NodeStatus], peerConfiguration: PeerConfiguration, storage: Blockchain): Props =
-    Props(new PeerManagerActor(nodeStatusHolder, peerFactory(nodeStatusHolder, peerConfiguration, storage)))
+  def props(nodeStatusHolder: Agent[NodeStatus], peerConfiguration: PeerConfiguration, storage: Blockchain, decoder:MessageDecoder): Props =
+    Props(new PeerManagerActor(nodeStatusHolder, peerFactory(nodeStatusHolder, peerConfiguration, storage, decoder)))
 
   def peerFactory(nodeStatusHolder: Agent[NodeStatus], peerConfiguration: PeerConfiguration,
-    storage: Blockchain): (ActorContext, InetSocketAddress) => ActorRef = {
+    storage: Blockchain, decoder: MessageDecoder): (ActorContext, InetSocketAddress) => ActorRef = {
     (ctx, addr) =>
       val id = addr.toString.filterNot(_ == '/')
-      ctx.actorOf(PeerActor.props(nodeStatusHolder, peerConfiguration, storage), id)
->>>>>>> 9007ad85
+      ctx.actorOf(PeerActor.props(nodeStatusHolder, peerConfiguration, decoder, storage), id)
   }
 
   case class HandlePeerConnection(connection: ActorRef, remoteAddress: InetSocketAddress)
