--- conflicted
+++ resolved
@@ -58,15 +58,11 @@
         case RLPList(nonce, gasPrice, gasLimit, (receivingAddress: RLPValue), value,
         payload, pointSign, signatureRandom, signature) =>
           SignedTransaction(
-<<<<<<< HEAD
-            Transaction(nonce, gasPrice, gasLimit, Address(receivingAddress.bytes), value, payload), (pointSign: Int).toByte, signatureRandom, signature)
-=======
             Transaction(nonce, gasPrice, gasLimit, Address(receivingAddress.bytes), value, payload),
-            pointSign,
+            (pointSign: Int).toByte,
             signatureRandom.bytes,
             signature.bytes
           ).getOrElse(throw new Exception("Tx with invalid signature"))
->>>>>>> 221a7b7c
       }
 
     }
