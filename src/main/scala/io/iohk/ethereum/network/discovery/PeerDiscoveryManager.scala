--- conflicted
+++ resolved
@@ -12,6 +12,7 @@
 import scala.util.{Failure, Success}
 
 class PeerDiscoveryManager(
+    localNodeId: ByteString,
     discoveryConfig: DiscoveryConfig,
     knownNodesStorage: KnownNodesStorage,
     // The manager only starts the DiscoveryService if discovery is enabled.
@@ -40,7 +41,6 @@
 
   override def receive: Receive = init
 
-<<<<<<< HEAD
   // The service hasn't been started yet, so it just serves the static known nodes.
   def init: Receive = {
     case GetDiscoveredNodesInfo =>
@@ -56,29 +56,6 @@
       }
 
     case Stop =>
-=======
-  val startingNodes: Map[ByteString, DiscoveryNodeInfo] = {
-    val knownNodesURIs =
-      if (discoveryConfig.discoveryEnabled) knownNodesStorage.getKnownNodes()
-      else Set.empty
-    val startingNodesInfo = knownNodesURIs.map(uri => DiscoveryNodeInfo.fromUri(uri)) ++ bootStrapNodesInfo
-    val startingNodesInfoWithoutSelf = startingNodesInfo.filterNot {
-      _.node.id == ByteString(nodeStatusHolder.get().nodeId)
-    }
-    startingNodesInfoWithoutSelf.map { nodeInfo => nodeInfo.node.id -> nodeInfo }.toMap
-  }
-
-  var nodesInfo: Map[ByteString, DiscoveryNodeInfo] = startingNodes
-
-  if (discoveryConfig.discoveryEnabled) {
-    discoveryListener ! DiscoveryListener.Subscribe
-    context.system.scheduler.scheduleWithFixedDelay(
-      discoveryConfig.scanInitialDelay,
-      discoveryConfig.scanInterval,
-      self,
-      Scan
-    )
->>>>>>> 1ea4cff7
   }
 
   // Waiting for the DiscoveryService to be initialized. Keep serving known nodes.
@@ -187,6 +164,7 @@
 
     maybeDiscoveredNodes
       .map(_ ++ alreadyDiscoveredNodes)
+      .map(_.filterNot(_.id == localNodeId))
       .map(DiscoveredNodesInfo(_))
       .doOnFinish {
         case Some(NonFatal(ex)) =>
@@ -201,12 +179,14 @@
 
 object PeerDiscoveryManager {
   def props(
+      localNodeId: ByteString,
       discoveryConfig: DiscoveryConfig,
       knownNodesStorage: KnownNodesStorage,
       discoveryServiceResource: Resource[Task, v4.DiscoveryService]
   )(implicit scheduler: Scheduler): Props =
     Props(
       new PeerDiscoveryManager(
+        localNodeId,
         discoveryConfig,
         knownNodesStorage,
         discoveryServiceResource
