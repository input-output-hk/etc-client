--- conflicted
+++ resolved
@@ -312,13 +312,9 @@
         case SendMessage(message) =>
           val MessageHandlingResult(newHandler, messageAction) = messageHandler.sendingMessage(message)
           if(messageAction == TransmitMessage)
-<<<<<<< HEAD
-            rlpxConnection.sendMessage(message)(s.enc)
+            rlpxConnection.sendMessage(message)
           if(newHandler.peerInfo != messageHandler.peerInfo)
             peerEventBus ! Publish(PeerStatusUpdated(peerId, newHandler.peerInfo))
-=======
-            rlpxConnection.sendMessage(message)
->>>>>>> 6a9fba29
           context become new HandshakedPeer(rlpxConnection, newHandler).receive
 
         case GetStatus =>
