package io.iohk.ethereum.network

import java.net.{InetSocketAddress, URI}

import io.iohk.ethereum.network.PeerManagerActor.PeerConfiguration
import akka.actor._
import akka.agent.Agent
import io.iohk.ethereum.db.storage.AppStateStorage
import io.iohk.ethereum.domain.Blockchain
import io.iohk.ethereum.network.PeerActor.PeerInfo
import io.iohk.ethereum.network.p2p._
import io.iohk.ethereum.network.p2p.messages.CommonMessages.NewBlock
import io.iohk.ethereum.network.p2p.messages.PV62.{BlockHeaders, _}
import io.iohk.ethereum.network.p2p.messages.WireProtocol._
import io.iohk.ethereum.network.p2p.messages.{Versions, CommonMessages => msg}
import io.iohk.ethereum.network.rlpx.RLPxConnectionHandler
<<<<<<< HEAD
import io.iohk.ethereum.rlp.RLPEncoder
import io.iohk.ethereum.utils.NodeStatus
import io.iohk.ethereum.network.PeerActor.Status._
=======
import io.iohk.ethereum.utils.{Config, NodeStatus, ServerStatus}
import io.iohk.ethereum.db.storage._
import io.iohk.ethereum.network.p2p.messages.CommonMessages.NewBlock.NewBlockEnc
import io.iohk.ethereum.network.p2p.messages.PV62.BlockHeaders.BlockHeadersEnc
import io.iohk.ethereum.network.p2p.messages.PV62.NewBlockHashes.NewBlockHashesEnc
>>>>>>> 6af973b6
import io.iohk.ethereum.network.PeerMessageBusActor.{MessageFromPeer, Publish}
import io.iohk.ethereum.network.handshaker.Handshaker
import io.iohk.ethereum.network.handshaker.Handshaker.HandshakeComplete.{HandshakeFailure, HandshakeSuccess}
import io.iohk.ethereum.network.handshaker.Handshaker.{HandshakeResult, MessageSerializable, NextMessage}
import org.spongycastle.crypto.AsymmetricCipherKeyPair


/**
  * Peer actor is responsible for initiating and handling high-level connection with peer.
  * It creates child RLPxConnectionActor for handling underlying RLPx communication.
  * Once RLPx connection is established it proceeds with protocol handshake (i.e `Hello`
  * and `Status` exchange).
  * Once that's done it can send/receive messages with peer (HandshakedHandler.receive).
  */
class PeerActor(
    rlpxConnectionFactory: ActorContext => ActorRef,
    val peerConfiguration: PeerConfiguration,
    appStateStorage: AppStateStorage,
    val blockchain: Blockchain,
    peerMessageBus: ActorRef,
    externalSchedulerOpt: Option[Scheduler] = None,
    forkResolverOpt: Option[ForkResolver],
    initHandshaker: Handshaker[PeerInfo])
  extends Actor with ActorLogging with BlockchainHost with Stash {

  import PeerActor._
  import context.{dispatcher, system}

  def scheduler: Scheduler = externalSchedulerOpt getOrElse system.scheduler

  val P2pVersion = 4

  val peerId: PeerId = PeerId(self.path.name)

  override def receive: Receive = waitingForInitialCommand

  def waitingForInitialCommand: Receive = stashMessages orElse {
    case HandleConnection(connection, remoteAddress) =>
      val rlpxConnection = createRlpxConnection(remoteAddress, None)
      rlpxConnection.ref ! RLPxConnectionHandler.HandleConnection(connection)
      context become waitingForConnectionResult(rlpxConnection)

    case ConnectTo(uri) =>
      val rlpxConnection = createRlpxConnection(new InetSocketAddress(uri.getHost, uri.getPort), Some(uri))
      rlpxConnection.ref ! RLPxConnectionHandler.ConnectTo(uri)
      context become waitingForConnectionResult(rlpxConnection)

    case GetStatus => sender() ! StatusResponse(Idle)
  }

  def createRlpxConnection(remoteAddress: InetSocketAddress, uriOpt: Option[URI]): RLPxConnection = {
    val ref = rlpxConnectionFactory(context)
    context watch ref
    RLPxConnection(ref, remoteAddress, uriOpt)
  }

  def waitingForConnectionResult(rlpxConnection: RLPxConnection, numRetries: Int = 0): Receive =
    handleTerminated(rlpxConnection) orElse stashMessages orElse {
      case RLPxConnectionHandler.ConnectionEstablished =>
        processHandshakerNextMessage(initHandshaker, rlpxConnection, numRetries)

      case RLPxConnectionHandler.ConnectionFailed =>
        log.warning("Failed to establish RLPx connection")
        rlpxConnection.uriOpt match {
          case Some(uri) if numRetries < peerConfiguration.connectMaxRetries =>
            context unwatch rlpxConnection.ref
            scheduleConnectRetry(uri, numRetries)
          case Some(_) =>
            log.warning("No more reconnect attempts left, removing peer")
            context stop self
          case None =>
            log.warning("Connection was initiated by remote peer, not attempting to reconnect")
            context stop self
        }

      case GetStatus => sender() ! StatusResponse(Connecting)
    }

  def processingHandshaking(handshaker: Handshaker[PeerInfo], rlpxConnection: RLPxConnection,
                            timeout: Cancellable, numRetries: Int): Receive =
      handleTerminated(rlpxConnection) orElse handleDisconnectMsg orElse
      handlePingMsg(rlpxConnection) orElse stashMessages orElse {

      case RLPxConnectionHandler.MessageReceived(msg) =>
        // Processes the received message, cancels the timeout and processes a new message but only if the handshaker
        // handles the received message
        handshaker.applyMessage(msg).foreach{ newHandshaker =>
          timeout.cancel()
          processHandshakerNextMessage(newHandshaker, rlpxConnection, numRetries)
        }
        handshaker.respondToRequest(msg).foreach{
          case msgEnc @ MessageSerializable(msgToSend) => rlpxConnection.sendMessage(msgToSend)(msgEnc.enc)
        }

      case ResponseTimeout =>
        timeout.cancel()
        val newHandshaker = handshaker.processTimeout
        processHandshakerNextMessage(newHandshaker, rlpxConnection, numRetries)

      case GetStatus => sender() ! StatusResponse(Handshaking(numRetries))

    }

  /**
    * Asks for the next message to send to the handshaker, or, if there is None,
    * becomes MessageHandler if handshake was successful or disconnects from the peer otherwise
    *
    * @param handshaker
    * @param rlpxConnection
    * @param numRetries, number of connection retries done during RLPxConnection establishment
    */
  private def processHandshakerNextMessage(handshaker: Handshaker[PeerInfo],
                                           rlpxConnection: RLPxConnection, numRetries: Int): Unit =
    handshaker.nextMessage match {
      case Right(nm @ NextMessage(msgToSend, timeoutTime)) =>
        rlpxConnection.sendMessage(msgToSend)(nm.enc)
        val newTimeout = scheduler.scheduleOnce(timeoutTime, self, ResponseTimeout)
        context become processingHandshaking(handshaker, rlpxConnection, newTimeout, numRetries)

      case Left(HandshakeSuccess(PeerInfo(initialStatus, currentMaxBlockNumber, forkAccepted))) =>
        startMessageHandler(rlpxConnection, initialStatus, currentMaxBlockNumber, forkAccepted)

      case Left(HandshakeFailure(reason)) =>
        disconnectFromPeer(rlpxConnection, reason)

    }
<<<<<<< HEAD
=======
    Hello(
      p2pVersion = P2pVersion,
      clientId = Config.clientId,
      capabilities = Seq(Capability("eth", Versions.PV63.toByte)),
      listenPort = listenPort,
      nodeId = ByteString(nodeStatus.nodeId))
  }
>>>>>>> 6af973b6

  private def scheduleConnectRetry(uri: URI, numRetries: Int): Unit = {
    log.info("Scheduling connection retry in {}", peerConfiguration.connectRetryDelay)
    scheduler.scheduleOnce(peerConfiguration.connectRetryDelay, self, RetryConnectionTimeout)
    context become {
      case RetryConnectionTimeout => reconnect(uri, numRetries + 1)
      case GetStatus => sender() ! StatusResponse(Connecting)
    }
  }

<<<<<<< HEAD
=======
  def waitingForHello(rlpxConnection: RLPxConnection, timeout: Cancellable, numRetries: Int): Receive =
    handleTerminated(rlpxConnection) orElse
    handleDisconnectMsg orElse stashMessages orElse {
    case RLPxConnectionHandler.MessageReceived(hello: Hello) =>
      log.info("Protocol handshake finished with peer ({})", hello)
      timeout.cancel()
      if (hello.capabilities.contains(Capability("eth", Versions.PV63.toByte))) {
        rlpxConnection.sendMessage(createStatusMsg())
        val statusTimeout = scheduler.scheduleOnce(peerConfiguration.waitForStatusTimeout, self, StatusReceiveTimeout)
        context become waitingForNodeStatus(rlpxConnection, statusTimeout)
      } else {
        log.warning("Connected peer does not support eth {} protocol. Disconnecting.", Versions.PV63.toByte)
        disconnectFromPeer(rlpxConnection, Disconnect.Reasons.IncompatibleP2pProtocolVersion)
      }

    case ProtocolHandshakeTimeout =>
      log.warning("Timeout while waiting for Hello")
      disconnectFromPeer(rlpxConnection, Disconnect.Reasons.TimeoutOnReceivingAMessage)

    case GetStatus => sender() ! StatusResponse(Handshaking(numRetries))
  }

  private def getBestBlockHeader() = {
    val bestBlockNumber = appStateStorage.getBestBlockNumber()
    blockchain.getBlockHeaderByNumber(bestBlockNumber).getOrElse(blockchain.genesisHeader)
  }

  private def createStatusMsg(): msg.Status = {
    val bestBlockHeader = getBestBlockHeader()
    msg.Status(
      protocolVersion = Versions.PV63,
      networkId = peerConfiguration.networkId,
      totalDifficulty = bestBlockHeader.difficulty,
      bestHash = bestBlockHeader.hash,
      genesisHash = blockchain.genesisHeader.hash)
  }

  def waitingForNodeStatus(rlpxConnection: RLPxConnection, timeout: Cancellable): Receive =
    handleTerminated(rlpxConnection) orElse
    handleDisconnectMsg orElse handlePingMsg(rlpxConnection) orElse stashMessages orElse {
    case RLPxConnectionHandler.MessageReceived(status: msg.Status) =>
      timeout.cancel()
      log.info("Peer returned status ({})", status)

      forkResolverOpt match {
        case Some(forkResolver) =>
          rlpxConnection.sendMessage(GetBlockHeaders(Left(forkResolver.forkBlockNumber), maxHeaders = 1, skip = 0, reverse = false))
          val timeout = scheduler.scheduleOnce(peerConfiguration.waitForChainCheckTimeout, self, ForkHeaderReceiveTimeout)
          context become waitingForForkHeader(rlpxConnection, status, timeout, forkResolver)
        case None =>
          startMessageHandler(rlpxConnection, status, 0, true)
      }

    case StatusReceiveTimeout =>
      log.warning("Timeout while waiting status")
      disconnectFromPeer(rlpxConnection, Disconnect.Reasons.TimeoutOnReceivingAMessage)

    case GetStatus => sender() ! StatusResponse(Handshaking(0))
  }

  def waitingForForkHeader(rlpxConnection: RLPxConnection, remoteStatus: msg.Status, timeout: Cancellable,
                           forkResolver: ForkResolver): Receive =
    handleTerminated(rlpxConnection) orElse
    handleDisconnectMsg orElse handlePingMsg(rlpxConnection) orElse
    handleBlockFastDownload(rlpxConnection) orElse stashMessages orElse {

    case RLPxConnectionHandler.MessageReceived(msg @ BlockHeaders(blockHeaders)) =>
      timeout.cancel()

      val forkBlockHeaderOpt = blockHeaders.find(_.number == forkResolver.forkBlockNumber)

      forkBlockHeaderOpt match {
        case Some(forkBlockHeader) =>
          val fork = forkResolver.recognizeFork(forkBlockHeader)

          log.info("Peer is running the {} fork", fork)

          if (forkResolver.isAccepted(fork)) {
            log.info("Fork is accepted")
            startMessageHandler(rlpxConnection, remoteStatus, forkBlockHeader.number, true)
          } else {
            log.warning("Fork is not accepted")
            disconnectFromPeer(rlpxConnection, Disconnect.Reasons.UselessPeer)
          }

        case None =>
          log.info("Peer did not respond with fork block header")
          startMessageHandler(rlpxConnection, remoteStatus, 0, false)
      }

    case ForkHeaderReceiveTimeout => disconnectFromPeer(rlpxConnection, Disconnect.Reasons.TimeoutOnReceivingAMessage)

    case GetStatus => sender() ! StatusResponse(Handshaking(0))
  }

>>>>>>> 6af973b6
  private def startMessageHandler(rlpxConnection: RLPxConnection, remoteStatus: msg.Status, currentMaxBlockNumber: BigInt, forkAccepted: Boolean): Unit = {
    context become new MessageHandler(rlpxConnection, remoteStatus, currentMaxBlockNumber, forkAccepted).receive
    rlpxConnection.sendMessage(GetBlockHeaders(Right(remoteStatus.bestHash), 1, 0, false))
    unstashAll()
  }

  private def disconnectFromPeer(rlpxConnection: RLPxConnection, reason: Int): Unit = {
    rlpxConnection.sendMessage(Disconnect(reason))
    scheduler.scheduleOnce(peerConfiguration.disconnectPoisonPillTimeout, self, PoisonPill)
    context unwatch rlpxConnection.ref
    context become disconnected
  }

  def disconnected: Receive = {
    case GetStatus => sender() ! StatusResponse(Disconnected)
  }

  def handleTerminated(rlpxConnection: RLPxConnection): Receive = {
    case Terminated(actor) if actor == rlpxConnection.ref =>
      log.warning(s"Underlying rlpx connection with peer $peerId closed")
      rlpxConnection.uriOpt match {
        case Some(uri) => scheduleConnectRetry(uri, numRetries = 0)
        case None => context stop self
      }
  }

  def reconnect(uri: URI, numRetries: Int): Unit = {
    log.info("Trying to reconnect")
    val address = new InetSocketAddress(uri.getHost, uri.getPort)
    val newConnection = createRlpxConnection(address, Some(uri))
    newConnection.ref ! RLPxConnectionHandler.ConnectTo(uri)
    context become waitingForConnectionResult(newConnection, numRetries)
  }

  def handlePingMsg(rlpxConnection: RLPxConnection): Receive = {
    case RLPxConnectionHandler.MessageReceived(ping: Ping) => rlpxConnection.sendMessage(Pong())
  }

  def handleDisconnectMsg: Receive = {
    case RLPxConnectionHandler.MessageReceived(d: Disconnect) =>
      log.info("Received {}. Closing connection", d)
      context stop self
  }

  def stashMessages: Receive = {
    case _: SendMessage | _: DisconnectPeer => stash()
  }

  class MessageHandler(rlpxConnection: RLPxConnection,
                          initialStatus: msg.Status,
                          var currentMaxBlockNumber: BigInt,
                          var forkAccepted: Boolean) {

    var totalDifficulty = initialStatus.totalDifficulty

    /**
      * main behavior of actor that handles peer communication and subscriptions for messages
      */
    def receive: Receive =
      handlePingMsg(rlpxConnection) orElse
      handleBlockFastDownload(rlpxConnection) orElse
      handleEvmMptFastDownload(rlpxConnection) orElse
      handleTerminated(rlpxConnection) orElse {

      case RLPxConnectionHandler.MessageReceived(message) =>
        log.debug("Received message: {}", message)
        updateMaxBlock(message)
        peerMessageBus ! Publish(MessageFromPeer(message, peerId))
        processMessage(message)

      case DisconnectPeer(reason) =>
        disconnectFromPeer(rlpxConnection, reason)

      case s: SendMessage =>
        updateMaxBlock(s.message)
        rlpxConnection.sendMessage(s.message)

      case GetMaxBlockNumber(actor) => actor ! MaxBlockNumber(currentMaxBlockNumber)

      case GetStatus =>
        sender() ! StatusResponse(Handshaked(initialStatus, forkAccepted, totalDifficulty))

      case BroadcastBlocks(blocks) =>
        blocks.foreach { b =>
          //todo check for total difficulty as well ?
          if (b.block.header.number > currentMaxBlockNumber) {
            self ! SendMessage(b)
          }

          if (b.block.header.number > appStateStorage.getEstimatedHighestBlock()) {
            appStateStorage.putEstimatedHighestBlock(b.block.header.number)
          }
        }

    }

    //FIXME Update block shouldn't be part of peer actor when moving to network layer
    private def updateMaxBlock(message: Message) = {
      message match {
        case m: BlockHeadersEnc =>
          update(m.msg.headers.map(_.number))
        case m: BlockHeaders =>
          update(m.headers.map(_.number))
        case m: NewBlockEnc =>
          update(Seq(m.msg.block.header.number))
        case m: NewBlock =>
          update(Seq(m.block.header.number))
        case m: NewBlockHashesEnc =>
          update(m.msg.hashes.map(_.number))
        case m: NewBlockHashes =>
          update(m.hashes.map(_.number))
        case _ =>
      }

      def update(ns: Seq[BigInt]) = {
        val maxBlockNumber = ns.fold(0: BigInt) { case (a, b) => if (a > b) a else b }
        if (maxBlockNumber > currentMaxBlockNumber) {
          currentMaxBlockNumber = maxBlockNumber
        }

        if (maxBlockNumber> appStateStorage.getEstimatedHighestBlock()) {
          appStateStorage.putEstimatedHighestBlock(maxBlockNumber)
        }
      }
    }

    private def processMessage(message: Message): Unit = message match {
      case d: Disconnect =>
        log.info("Received {}. Closing connection", d)
        context stop self

      case newBlock: NewBlock =>
        totalDifficulty = newBlock.totalDifficulty

      case BlockHeaders(blockHeaders) =>
        for {
          forkResolver <- forkResolverOpt
          forkBlockHeader <- blockHeaders.find(_.number == forkResolver.forkBlockNumber)
        } {
          val newFork = forkResolver.recognizeFork(forkBlockHeader)
          log.info("Received fork block header with fork: {}", newFork)

          if (!forkResolver.isAccepted(newFork)) {
            log.warning("Peer is not running the accepted fork, disconnecting")
            disconnectFromPeer(rlpxConnection, Disconnect.Reasons.UselessPeer)
          } else {
            forkAccepted = true
          }
        }

      case _ => // nothing
    }
  }

}

object PeerActor {
  def props(nodeStatusHolder: Agent[NodeStatus],
            peerConfiguration: PeerConfiguration,
            appStateStorage: AppStateStorage,
            blockchain: Blockchain,
            peerMessageBus: ActorRef,
            forkResolverOpt: Option[ForkResolver],
            handshaker: Handshaker[PeerInfo]): Props = {

    Props(new PeerActor(
      rlpxConnectionFactory(nodeStatusHolder().key),
      peerConfiguration,
      appStateStorage,
      blockchain,
      peerMessageBus,
      forkResolverOpt = forkResolverOpt,
      initHandshaker = handshaker)
    )
  }

  def rlpxConnectionFactory(nodeKey: AsymmetricCipherKeyPair): ActorContext => ActorRef = { ctx =>
    // FIXME This message decoder should be configurable
    ctx.actorOf(RLPxConnectionHandler.props(nodeKey, EthereumMessageDecoder, Versions.PV63), "rlpx-connection")
  }

  case class RLPxConnection(ref: ActorRef, remoteAddress: InetSocketAddress, uriOpt: Option[URI]) {
    def sendMessage(message: MessageSerializable): Unit = {
      ref ! RLPxConnectionHandler.SendMessage(message)
    }
  }

  case class HandleConnection(connection: ActorRef, remoteAddress: InetSocketAddress)

  case class ConnectTo(uri: URI)

  case class SendMessage(message: MessageSerializable)

  case class GetMaxBlockNumber(from: ActorRef)

  case class MaxBlockNumber(number: BigInt)

  case class BroadcastBlocks(blocks: Seq[NewBlock])

  private case object RetryConnectionTimeout

  private case object ResponseTimeout

  case class PeerInfo(initialStatus: msg.Status, currentMaxBlockNumber: BigInt, forkAccepted: Boolean) extends HandshakeResult

  case object GetStatus
  case class StatusResponse(status: Status)

  case class DisconnectPeer(reason: Int)

  sealed trait Status
  object Status {
    case object Idle extends Status
    case object Connecting extends Status
    case class Handshaking(numRetries: Int) extends Status
    case class Handshaked(initialStatus: msg.Status, forkAccepted: Boolean, totalDifficulty: BigInt) extends Status
    case object Disconnected extends Status
  }
}<|MERGE_RESOLUTION|>--- conflicted
+++ resolved
@@ -14,21 +14,15 @@
 import io.iohk.ethereum.network.p2p.messages.WireProtocol._
 import io.iohk.ethereum.network.p2p.messages.{Versions, CommonMessages => msg}
 import io.iohk.ethereum.network.rlpx.RLPxConnectionHandler
-<<<<<<< HEAD
-import io.iohk.ethereum.rlp.RLPEncoder
+import io.iohk.ethereum.network.PeerActor.Status._
 import io.iohk.ethereum.utils.NodeStatus
-import io.iohk.ethereum.network.PeerActor.Status._
-=======
-import io.iohk.ethereum.utils.{Config, NodeStatus, ServerStatus}
-import io.iohk.ethereum.db.storage._
 import io.iohk.ethereum.network.p2p.messages.CommonMessages.NewBlock.NewBlockEnc
 import io.iohk.ethereum.network.p2p.messages.PV62.BlockHeaders.BlockHeadersEnc
 import io.iohk.ethereum.network.p2p.messages.PV62.NewBlockHashes.NewBlockHashesEnc
->>>>>>> 6af973b6
 import io.iohk.ethereum.network.PeerMessageBusActor.{MessageFromPeer, Publish}
 import io.iohk.ethereum.network.handshaker.Handshaker
 import io.iohk.ethereum.network.handshaker.Handshaker.HandshakeComplete.{HandshakeFailure, HandshakeSuccess}
-import io.iohk.ethereum.network.handshaker.Handshaker.{HandshakeResult, MessageSerializable, NextMessage}
+import io.iohk.ethereum.network.handshaker.Handshaker.{HandshakeResult, NextMessage}
 import org.spongycastle.crypto.AsymmetricCipherKeyPair
 
 
@@ -116,7 +110,7 @@
           processHandshakerNextMessage(newHandshaker, rlpxConnection, numRetries)
         }
         handshaker.respondToRequest(msg).foreach{
-          case msgEnc @ MessageSerializable(msgToSend) => rlpxConnection.sendMessage(msgToSend)(msgEnc.enc)
+          case msgToSend => rlpxConnection.sendMessage(msgToSend)
         }
 
       case ResponseTimeout =>
@@ -139,8 +133,8 @@
   private def processHandshakerNextMessage(handshaker: Handshaker[PeerInfo],
                                            rlpxConnection: RLPxConnection, numRetries: Int): Unit =
     handshaker.nextMessage match {
-      case Right(nm @ NextMessage(msgToSend, timeoutTime)) =>
-        rlpxConnection.sendMessage(msgToSend)(nm.enc)
+      case Right(NextMessage(msgToSend, timeoutTime)) =>
+        rlpxConnection.sendMessage(msgToSend)
         val newTimeout = scheduler.scheduleOnce(timeoutTime, self, ResponseTimeout)
         context become processingHandshaking(handshaker, rlpxConnection, newTimeout, numRetries)
 
@@ -151,16 +145,6 @@
         disconnectFromPeer(rlpxConnection, reason)
 
     }
-<<<<<<< HEAD
-=======
-    Hello(
-      p2pVersion = P2pVersion,
-      clientId = Config.clientId,
-      capabilities = Seq(Capability("eth", Versions.PV63.toByte)),
-      listenPort = listenPort,
-      nodeId = ByteString(nodeStatus.nodeId))
-  }
->>>>>>> 6af973b6
 
   private def scheduleConnectRetry(uri: URI, numRetries: Int): Unit = {
     log.info("Scheduling connection retry in {}", peerConfiguration.connectRetryDelay)
@@ -171,104 +155,6 @@
     }
   }
 
-<<<<<<< HEAD
-=======
-  def waitingForHello(rlpxConnection: RLPxConnection, timeout: Cancellable, numRetries: Int): Receive =
-    handleTerminated(rlpxConnection) orElse
-    handleDisconnectMsg orElse stashMessages orElse {
-    case RLPxConnectionHandler.MessageReceived(hello: Hello) =>
-      log.info("Protocol handshake finished with peer ({})", hello)
-      timeout.cancel()
-      if (hello.capabilities.contains(Capability("eth", Versions.PV63.toByte))) {
-        rlpxConnection.sendMessage(createStatusMsg())
-        val statusTimeout = scheduler.scheduleOnce(peerConfiguration.waitForStatusTimeout, self, StatusReceiveTimeout)
-        context become waitingForNodeStatus(rlpxConnection, statusTimeout)
-      } else {
-        log.warning("Connected peer does not support eth {} protocol. Disconnecting.", Versions.PV63.toByte)
-        disconnectFromPeer(rlpxConnection, Disconnect.Reasons.IncompatibleP2pProtocolVersion)
-      }
-
-    case ProtocolHandshakeTimeout =>
-      log.warning("Timeout while waiting for Hello")
-      disconnectFromPeer(rlpxConnection, Disconnect.Reasons.TimeoutOnReceivingAMessage)
-
-    case GetStatus => sender() ! StatusResponse(Handshaking(numRetries))
-  }
-
-  private def getBestBlockHeader() = {
-    val bestBlockNumber = appStateStorage.getBestBlockNumber()
-    blockchain.getBlockHeaderByNumber(bestBlockNumber).getOrElse(blockchain.genesisHeader)
-  }
-
-  private def createStatusMsg(): msg.Status = {
-    val bestBlockHeader = getBestBlockHeader()
-    msg.Status(
-      protocolVersion = Versions.PV63,
-      networkId = peerConfiguration.networkId,
-      totalDifficulty = bestBlockHeader.difficulty,
-      bestHash = bestBlockHeader.hash,
-      genesisHash = blockchain.genesisHeader.hash)
-  }
-
-  def waitingForNodeStatus(rlpxConnection: RLPxConnection, timeout: Cancellable): Receive =
-    handleTerminated(rlpxConnection) orElse
-    handleDisconnectMsg orElse handlePingMsg(rlpxConnection) orElse stashMessages orElse {
-    case RLPxConnectionHandler.MessageReceived(status: msg.Status) =>
-      timeout.cancel()
-      log.info("Peer returned status ({})", status)
-
-      forkResolverOpt match {
-        case Some(forkResolver) =>
-          rlpxConnection.sendMessage(GetBlockHeaders(Left(forkResolver.forkBlockNumber), maxHeaders = 1, skip = 0, reverse = false))
-          val timeout = scheduler.scheduleOnce(peerConfiguration.waitForChainCheckTimeout, self, ForkHeaderReceiveTimeout)
-          context become waitingForForkHeader(rlpxConnection, status, timeout, forkResolver)
-        case None =>
-          startMessageHandler(rlpxConnection, status, 0, true)
-      }
-
-    case StatusReceiveTimeout =>
-      log.warning("Timeout while waiting status")
-      disconnectFromPeer(rlpxConnection, Disconnect.Reasons.TimeoutOnReceivingAMessage)
-
-    case GetStatus => sender() ! StatusResponse(Handshaking(0))
-  }
-
-  def waitingForForkHeader(rlpxConnection: RLPxConnection, remoteStatus: msg.Status, timeout: Cancellable,
-                           forkResolver: ForkResolver): Receive =
-    handleTerminated(rlpxConnection) orElse
-    handleDisconnectMsg orElse handlePingMsg(rlpxConnection) orElse
-    handleBlockFastDownload(rlpxConnection) orElse stashMessages orElse {
-
-    case RLPxConnectionHandler.MessageReceived(msg @ BlockHeaders(blockHeaders)) =>
-      timeout.cancel()
-
-      val forkBlockHeaderOpt = blockHeaders.find(_.number == forkResolver.forkBlockNumber)
-
-      forkBlockHeaderOpt match {
-        case Some(forkBlockHeader) =>
-          val fork = forkResolver.recognizeFork(forkBlockHeader)
-
-          log.info("Peer is running the {} fork", fork)
-
-          if (forkResolver.isAccepted(fork)) {
-            log.info("Fork is accepted")
-            startMessageHandler(rlpxConnection, remoteStatus, forkBlockHeader.number, true)
-          } else {
-            log.warning("Fork is not accepted")
-            disconnectFromPeer(rlpxConnection, Disconnect.Reasons.UselessPeer)
-          }
-
-        case None =>
-          log.info("Peer did not respond with fork block header")
-          startMessageHandler(rlpxConnection, remoteStatus, 0, false)
-      }
-
-    case ForkHeaderReceiveTimeout => disconnectFromPeer(rlpxConnection, Disconnect.Reasons.TimeoutOnReceivingAMessage)
-
-    case GetStatus => sender() ! StatusResponse(Handshaking(0))
-  }
-
->>>>>>> 6af973b6
   private def startMessageHandler(rlpxConnection: RLPxConnection, remoteStatus: msg.Status, currentMaxBlockNumber: BigInt, forkAccepted: Boolean): Unit = {
     context become new MessageHandler(rlpxConnection, remoteStatus, currentMaxBlockNumber, forkAccepted).receive
     rlpxConnection.sendMessage(GetBlockHeaders(Right(remoteStatus.bestHash), 1, 0, false))
