package io.iohk.ethereum.network

import akka.actor.{Actor, ActorLogging, ActorRef, Props, Terminated}
import akka.agent.Agent
import akka.util.ByteString
import io.iohk.ethereum.db.storage.AppStateStorage
import io.iohk.ethereum.domain.{Block, BlockHeader, Blockchain}
import io.iohk.ethereum.network.PeerActor.MessageReceived
import io.iohk.ethereum.network.GetPeersHandler.RequestPeers
import io.iohk.ethereum.network.p2p.messages.CommonMessages.NewBlock
import io.iohk.ethereum.network.p2p.messages.PV62
import io.iohk.ethereum.network.p2p.messages.PV62._
import io.iohk.ethereum.network.p2p.validators.BlockHeaderError.HeaderParentNotFoundError
import io.iohk.ethereum.network.p2p.validators.{BlockHeaderValidator, BlockValidator}
import io.iohk.ethereum.utils.NodeStatus
import org.spongycastle.util.encoders.Hex

//FIXME: Handle peers not responding to block headers and bodies request [EC-107]
class BlockBroadcastActor(
  nodeStatusHolder: Agent[NodeStatus],
  val peer: ActorRef,
  peerManagerActor: ActorRef,
<<<<<<< HEAD
  blockchain: Blockchain) extends Actor with ActorLogging with GetPeersHandler with MaxBlockNumberRequestHandler {
=======
  appStateStorage: AppStateStorage,
  blockchain: Blockchain) extends Actor with ActorLogging {
>>>>>>> de2b6f54

  import BlockBroadcastActor._

  override def receive: Receive = idle

  private val msgsToSubscribe = Set(NewBlock.code, PV62.NewBlockHashes.code, BlockHeaders.code, BlockBodies.code)

  def idle: Receive = {
    case StartBlockBroadcast =>
      peer ! PeerActor.Subscribe(msgsToSubscribe)
      context become processMessages()
  }

  def processMessages(state: ProcessingState = ProcessingState.empty): Receive =
    handleReceivedMessages(state) orElse
      handleRequestMaxBlockNumber(state) orElse handlePeerMaxBlockNumber(state) orElse
      handleRequestPeers(state, peerManagerActor) orElse handlePeersResponse(state) orElse {

      case ProcessNewBlocks if state.unprocessedBlocks.nonEmpty =>
        if(state.unprocessedBlocks.tail.nonEmpty) self ! ProcessNewBlocks

        val blockToProcess = state.unprocessedBlocks.head
        val blockHeader = BlockHeaderValidator.validate(blockToProcess.header, blockchain)
        val blockParentTotalDifficulty = blockchain.getTotalDifficultyByHash(blockToProcess.header.parentHash)

        (blockHeader, blockParentTotalDifficulty) match {
          case (Right(_), Some(parentTD)) =>
            val blockToProcessDifficulty = parentTD + blockToProcess.header.difficulty
            importBlockToBlockchain(blockToProcess, blockToProcessDifficulty)

            val newBlockMsg = NewBlock(blockToProcess, blockToProcessDifficulty)
            val newState = state.withUnprocessBlocks(state.unprocessedBlocks.tail).withToBroadcastBlocks(state.toBroadcastBlocks :+ newBlockMsg)
            self ! RequestPeers
            context become processMessages(newState)

          case (Left(HeaderParentNotFoundError), _) | (Right(_), None) =>
            log.info("Block parent not found, block {} will not be broadcasted", Hex.toHexString(blockToProcess.header.hash.toArray))
            context become processMessages(state.copy(unprocessedBlocks = state.unprocessedBlocks.tail))

          case (Left(_), _) =>
            log.info("Block {} not valid", Hex.toHexString(blockToProcess.header.hash.toArray))
            context become processMessages(state.copy(unprocessedBlocks = state.unprocessedBlocks.tail))
        }

      case _ => //Nothing
    }

  def handleReceivedMessages(state: ProcessingState): Receive = {

    case MessageReceived(m: NewBlock) =>
      val newBlock = Block(m.block.header, m.block.body)
      if(blockToProcess(newBlock.header.hash, state)){
        log.info("Got NewBlock message {}", Hex.toHexString(newBlock.header.hash.toArray))
        self ! ProcessNewBlocks
        context become processMessages(state.copy(unprocessedBlocks = state.unprocessedBlocks :+ newBlock))
      }

    case MessageReceived(m: PV62.NewBlockHashes) =>
      val newHashes = m.hashes.map(_.hash)
      val newHashesToProcess = newHashes.filter(hash => blockToProcess(hash, state))
      log.info("Got NewBlockHashes message {}", newHashes.map( hash => Hex.toHexString(hash.toArray)))
      newHashesToProcess.foreach{ hash =>
        val getBlockHeadersMsg = GetBlockHeaders(block = Right(hash), maxHeaders = 1, skip = 0, reverse =  false)
        peer ! PeerActor.SendMessage(getBlockHeadersMsg)
      }
      context become processMessages(state.copy(fetchedBlockHashes = state.fetchedBlockHashes ++ newHashesToProcess))

    case MessageReceived(BlockHeaders(Seq(blockHeader))) if state.fetchedBlockHashes.contains(blockHeader.hash)=>
      log.info("Got BlockHeaders message {}", blockHeader)
      val newFetchedBlockHeaders = state.fetchedBlockHashes.filterNot(_ == blockHeader.hash)
      peer ! PeerActor.SendMessage(GetBlockBodies(Seq(blockHeader.hash)))
      val newState = state.copy(fetchedBlockHashes = newFetchedBlockHeaders, blockHeaders = state.blockHeaders :+ blockHeader)
      context become processMessages(newState)

    case MessageReceived(BlockBodies(Seq(blockBody))) =>
      val block: Option[Block] = matchHeaderAndBody(state.blockHeaders, blockBody)
      block foreach { b =>
        log.info("Got BlockBodies message {}", blockBody)
        val newBlockHeaders = state.blockHeaders.filterNot(_.hash == b.header.hash)
        val newState = state.copy(unprocessedBlocks = state.unprocessedBlocks :+ b, blockHeaders = newBlockHeaders)
        self ! ProcessNewBlocks
        context become processMessages(newState)
      }

  }

  private def blockInProgress(hash: BlockHash, state: ProcessingState): Boolean =
    (state.unprocessedBlocks.map(_.header.hash) ++
      state.toBroadcastBlocks.map(_.block.header.hash) ++
      state.fetchedBlockHashes ++
      state.blockHeaders.map(_.hash)).contains(hash)

  private def blockInStorage(hash: BlockHash): Boolean =
    blockchain.getBlockByHash(hash).isDefined

  private def blockToProcess(hash: BlockHash, state: ProcessingState): Boolean = !blockInProgress(hash, state) && !blockInStorage(hash)

  private def matchHeaderAndBody(blockHeaders: Seq[BlockHeader], blockBody: BlockBody): Option[Block] =
    blockHeaders.collectFirst{ case blockHeader if BlockValidator.validateHeaderAndBody(blockHeader, blockBody).isRight =>
      Block(blockHeader, blockBody)
    }

  private def importBlockToBlockchain(block: Block, blockTotalDifficulty: BigInt) = {
    val blockHash = block.header.hash

    //Insert block to blockchain
    blockchain.save(block)
    blockchain.save(blockHash, blockTotalDifficulty)

    //Update best block number in app state
    appStateStorage.putBestBlockNumber(block.header.number)
  }
}

object BlockBroadcastActor {
  type BlockHash = ByteString

  def props(nodeStatusHolder: Agent[NodeStatus],
            peer: ActorRef,
            peerManagerActor: ActorRef,
            appStateStorage: AppStateStorage,
            blockchain: Blockchain): Props = {
    Props(new BlockBroadcastActor(nodeStatusHolder, peer, peerManagerActor, appStateStorage, blockchain))
  }

  case object StartBlockBroadcast
  case object ProcessNewBlocks

  case class ProcessingState(unprocessedBlocks: Seq[Block],
                             toBroadcastBlocks: Seq[NewBlock],
                             toBroadcastBlocksToEachPeer: Map[ActorRef, Seq[NewBlock]],
                             fetchedBlockHashes: Seq[BlockHash],
                             blockHeaders: Seq[BlockHeader]) {

    def withToBroadcastBlocksToEachPeer(newToBroadcastBlocksToPeers: Map[ActorRef, Seq[NewBlock]]): ProcessingState =
      this.copy(toBroadcastBlocksToEachPeer = newToBroadcastBlocksToPeers)

    def withToBroadcastBlocks(newToBroadcastBlocks: Seq[NewBlock]): ProcessingState =
      this.copy(toBroadcastBlocks = newToBroadcastBlocks)

    def withUnprocessBlocks(newUnprocessedBlocks: Seq[Block]): ProcessingState =
      this.copy(unprocessedBlocks = newUnprocessedBlocks)
  }

  object ProcessingState {
    def empty: ProcessingState = ProcessingState(Nil, Nil, Map(), Nil, Nil)
  }
}<|MERGE_RESOLUTION|>--- conflicted
+++ resolved
@@ -20,12 +20,8 @@
   nodeStatusHolder: Agent[NodeStatus],
   val peer: ActorRef,
   peerManagerActor: ActorRef,
-<<<<<<< HEAD
+  appStateStorage: AppStateStorage,
   blockchain: Blockchain) extends Actor with ActorLogging with GetPeersHandler with MaxBlockNumberRequestHandler {
-=======
-  appStateStorage: AppStateStorage,
-  blockchain: Blockchain) extends Actor with ActorLogging {
->>>>>>> de2b6f54
 
   import BlockBroadcastActor._
 
