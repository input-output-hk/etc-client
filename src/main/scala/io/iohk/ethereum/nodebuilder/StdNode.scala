--- conflicted
+++ resolved
@@ -13,11 +13,6 @@
 import io.iohk.ethereum.network.PeerManagerActor
 import io.iohk.ethereum.network.ServerActor
 import io.iohk.ethereum.network.discovery.PeerDiscoveryManager
-<<<<<<< HEAD
-=======
-import io.iohk.ethereum.testmode.TestModeServiceBuilder
-import io.iohk.ethereum.testmode.TestmodeMiningBuilder
->>>>>>> 2e078af3
 import io.iohk.ethereum.utils.Config
 
 /** A standard node is everything Ethereum prescribes except the mining algorithm,
@@ -109,15 +104,4 @@
   }
 }
 
-<<<<<<< HEAD
-class StdNode extends BaseNode with StdConsensusBuilder
-=======
-class StdNode extends BaseNode with StdMiningBuilder
-class TestNode
-    extends BaseNode
-    with TestModeServiceBuilder
-    with TestmodeMiningBuilder
-    with TestServiceBuilder
-    with TestEthBlockServiceBuilder
-    with BlockchainBuilder
->>>>>>> 2e078af3
+class StdNode extends BaseNode with StdMiningBuilder