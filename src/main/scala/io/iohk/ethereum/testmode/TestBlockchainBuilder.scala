package io.iohk.ethereum.testmode

import akka.util.ByteString
import io.iohk.ethereum.crypto
import io.iohk.ethereum.domain.{BlockchainImpl, UInt256}
import io.iohk.ethereum.ledger.InMemoryWorldStateProxy
import io.iohk.ethereum.nodebuilder.{BlockchainBuilder, StorageBuilder}

trait TestBlockchainBuilder extends BlockchainBuilder {
  self: StorageBuilder =>

  lazy val preimages: collection.concurrent.Map[ByteString, UInt256] =
    new collection.concurrent.TrieMap[ByteString, UInt256]()

  override lazy val blockchain: BlockchainImpl = {
    val storages = storagesInstance.storages
    new BlockchainImpl(
      blockHeadersStorage = storages.blockHeadersStorage,
      blockBodiesStorage = storages.blockBodiesStorage,
      blockNumberMappingStorage = storages.blockNumberMappingStorage,
      receiptStorage = storages.receiptStorage,
      evmCodeStorage = storages.evmCodeStorage,
      chainWeightStorage = storages.chainWeightStorage,
      transactionMappingStorage = storages.transactionMappingStorage,
      appStateStorage = storages.appStateStorage,
<<<<<<< HEAD
      stateStorage = storages.stateStorage,
      blockchainReader = blockchainReader
    ) {
      override def getWorldStateProxy(
          blockNumber: BigInt,
          accountStartNonce: UInt256,
          stateRootHash: ByteString,
          noEmptyAccounts: Boolean,
          ethCompatibleStorage: Boolean
      ): InMemoryWorldStateProxy =
        TestModeWorldStateProxy(
          evmCodeStorage,
          stateStorage.getBackingStorage(blockNumber),
          accountStartNonce,
          (number: BigInt) => blockchainReader.getBlockHeaderByNumber(number).map(_.hash),
          stateRootHash,
          noEmptyAccounts,
          ethCompatibleStorage,
          key => preimages.put(crypto.kec256(key.bytes), key)
        )
    }
=======
      stateStorage = storages.stateStorage
    )
>>>>>>> 67d7870c
  }

}<|MERGE_RESOLUTION|>--- conflicted
+++ resolved
@@ -23,32 +23,9 @@
       chainWeightStorage = storages.chainWeightStorage,
       transactionMappingStorage = storages.transactionMappingStorage,
       appStateStorage = storages.appStateStorage,
-<<<<<<< HEAD
       stateStorage = storages.stateStorage,
       blockchainReader = blockchainReader
-    ) {
-      override def getWorldStateProxy(
-          blockNumber: BigInt,
-          accountStartNonce: UInt256,
-          stateRootHash: ByteString,
-          noEmptyAccounts: Boolean,
-          ethCompatibleStorage: Boolean
-      ): InMemoryWorldStateProxy =
-        TestModeWorldStateProxy(
-          evmCodeStorage,
-          stateStorage.getBackingStorage(blockNumber),
-          accountStartNonce,
-          (number: BigInt) => blockchainReader.getBlockHeaderByNumber(number).map(_.hash),
-          stateRootHash,
-          noEmptyAccounts,
-          ethCompatibleStorage,
-          key => preimages.put(crypto.kec256(key.bytes), key)
-        )
-    }
-=======
-      stateStorage = storages.stateStorage
     )
->>>>>>> 67d7870c
   }
 
 }