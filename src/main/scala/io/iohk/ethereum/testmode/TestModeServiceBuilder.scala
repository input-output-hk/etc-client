package io.iohk.ethereum.testmode

import akka.util.ByteString
import cats.data.NonEmptyList
import io.iohk.ethereum.consensus.difficulty.DifficultyCalculator
import io.iohk.ethereum.consensus.{Consensus, ConsensusBuilder, ConsensusConfigBuilder}
import io.iohk.ethereum.domain._
import io.iohk.ethereum.ledger._
import io.iohk.ethereum.nodebuilder.{ActorSystemBuilder, _}
import monix.eval.Task
import monix.execution.Scheduler

trait TestModeServiceBuilder extends LedgerBuilder {
  self: BlockchainConfigBuilder
    with StorageBuilder
    with TestBlockchainBuilder
    with SyncConfigBuilder
    with ConsensusBuilder
    with ActorSystemBuilder
    with ConsensusConfigBuilder
    with VmBuilder =>

  val scheduler = Scheduler(system.dispatchers.lookup("validation-context"))

  lazy val testModeComponentsProvider: TestModeComponentsProvider =
    new TestModeComponentsProvider(
      blockchain,
<<<<<<< HEAD
      blockchainReader,
=======
      storagesInstance.storages.evmCodeStorage,
>>>>>>> 67d7870c
      syncConfig,
      scheduler,
      consensusConfig,
      DifficultyCalculator(blockchainConfig),
      vm
    )

  private def testLedger: Ledger = testModeComponentsProvider.ledger(blockchainConfig, SealEngineType.NoReward)

  class TestLedgerProxy extends Ledger {
    override def consensus: Consensus = testLedger.consensus
    override def checkBlockStatus(blockHash: ByteString): BlockStatus = testLedger.checkBlockStatus(blockHash)
    override def getBlockByHash(hash: ByteString): Option[Block] = testLedger.getBlockByHash(hash)
    override def importBlock(block: Block)(implicit
        blockExecutionScheduler: Scheduler
    ): Task[BlockImportResult] = testLedger.importBlock(block)
    override def resolveBranch(headers: NonEmptyList[BlockHeader]): BranchResolutionResult =
      testLedger.resolveBranch(headers)
  }

  override lazy val ledger: Ledger = new TestLedgerProxy
  override lazy val stxLedger: StxLedger =
    testModeComponentsProvider.stxLedger(blockchainConfig, SealEngineType.NoReward)
}<|MERGE_RESOLUTION|>--- conflicted
+++ resolved
@@ -25,11 +25,8 @@
   lazy val testModeComponentsProvider: TestModeComponentsProvider =
     new TestModeComponentsProvider(
       blockchain,
-<<<<<<< HEAD
       blockchainReader,
-=======
       storagesInstance.storages.evmCodeStorage,
->>>>>>> 67d7870c
       syncConfig,
       scheduler,
       consensusConfig,
