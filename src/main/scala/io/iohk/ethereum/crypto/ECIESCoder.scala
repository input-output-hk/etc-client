package io.iohk.ethereum.crypto

import java.io.{ByteArrayInputStream, ByteArrayOutputStream, IOException}
import java.math.BigInteger
import java.security.SecureRandom

import com.google.common.base.Throwables
<<<<<<< HEAD
=======
import org.spongycastle.asn1.sec.SECNamedCurves
import org.spongycastle.asn1.x9.X9ECParameters
>>>>>>> 537751aa
import org.spongycastle.crypto.{BufferedBlockCipher, InvalidCipherTextException}
import org.spongycastle.crypto.agreement.ECDHBasicAgreement
import org.spongycastle.crypto.digests.{SHA1Digest, SHA256Digest}
import org.spongycastle.crypto.engines.AESFastEngine
import org.spongycastle.crypto.generators.{ECKeyPairGenerator, EphemeralKeyPairGenerator}
import org.spongycastle.crypto.macs.HMac
import org.spongycastle.crypto.modes.SICBlockCipher
import org.spongycastle.crypto.params._
import org.spongycastle.crypto.parsers.ECIESPublicKeyParser
import org.spongycastle.math.ec.ECPoint
import org.spongycastle.util.BigIntegers

object ECIESCoder {
  val KEY_SIZE = 128
<<<<<<< HEAD
=======
  val params: X9ECParameters = SECNamedCurves.getByName("secp256k1")
  val CURVE = new ECDomainParameters(params.getCurve, params.getG, params.getN, params.getH)
>>>>>>> 537751aa

  @throws[IOException]
  @throws[InvalidCipherTextException]
  def decrypt(privKey: BigInteger, cipher: Array[Byte], macData: Option[Array[Byte]] = None): Array[Byte] = {
    var plaintext: Array[Byte] = null
    val is = new ByteArrayInputStream(cipher)
    val ephemBytes = new Array[Byte](2 * ((curve.getCurve.getFieldSize + 7) / 8) + 1)
    is.read(ephemBytes)
    val ephem = curve.getCurve.decodePoint(ephemBytes)
    val IV = new Array[Byte](KEY_SIZE / 8)
    is.read(IV)
    val cipherBody = new Array[Byte](is.available)
    is.read(cipherBody)
    plaintext = decrypt(ephem, privKey, IV, cipherBody, macData)
    plaintext
  }

  @throws[InvalidCipherTextException]
  def decrypt(ephem: ECPoint, prv: BigInteger, IV: Array[Byte], cipher: Array[Byte], macData: Option[Array[Byte]]): Array[Byte] = {
    val aesFastEngine = new AESFastEngine
    val d = new Array[Byte](0)
    val e = new Array[Byte](0)
    val p = new IESWithCipherParameters(d, e, KEY_SIZE, KEY_SIZE)
    val parametersWithIV = new ParametersWithIV(p, IV)
<<<<<<< HEAD
    iesEngine.init(forEncryption = false, new ECPrivateKeyParameters(prv, curve), new ECPublicKeyParameters(ephem, curve), parametersWithIV)
=======

    val agree = new ECDHBasicAgreement
    val privParam = new ECPrivateKeyParameters(prv, CURVE)
    val pubParam = new ECPublicKeyParameters(ephem, CURVE)
    agree.init(privParam)
    val z = agree.calculateAgreement(pubParam)
    val VZ = BigIntegers.asUnsignedByteArray(agree.getFieldSize, z)


    val iesEngine = new EthereumIESEngine(
      agree,
      kdf = Left(new ConcatKDFBytesGenerator(1, new SHA256Digest, new KDFParameters(VZ, p.getDerivationV))),
      mac = new HMac(new SHA256Digest),
      hash = new SHA256Digest,
      cipher = Some(new BufferedBlockCipher(new SICBlockCipher(aesFastEngine))))

    iesEngine.init(
      forEncryption = false,
      privParam = new ECPrivateKeyParameters(prv, CURVE),
      pubParam = new ECPublicKeyParameters(ephem, CURVE),
      params = parametersWithIV)

>>>>>>> 537751aa
    iesEngine.processBlock(cipher, 0, cipher.length, macData)
  }

  /**
    * Encryption equivalent to the Crypto++ default ECIES<ECP> settings:
    *
    * DL_KeyAgreementAlgorithm:        DL_KeyAgreementAlgorithm_DH<struct ECPPoint,struct EnumToType<enum CofactorMultiplicationOption,0> >
    * DL_KeyDerivationAlgorithm:       DL_KeyDerivationAlgorithm_P1363<struct ECPPoint,0,class P1363_KDF2<class SHA1> >
    * DL_SymmetricEncryptionAlgorithm: DL_EncryptionAlgorithm_Xor<class HMAC<class SHA1>,0>
    * DL_PrivateKey:                   DL_Key<ECPPoint>
    * DL_PrivateKey_EC<class ECP>
    *
    * Used for Whisper V3
    */
  @throws[IOException]
  @throws[InvalidCipherTextException]
  def decryptSimple(privKey: BigInteger, cipher: Array[Byte]): Array[Byte] = {
    val iesEngine = new EthereumIESEngine(new ECDHBasicAgreement, Right(new MGF1BytesGeneratorExt(new SHA1Digest, 1)), new HMac(new SHA1Digest), new SHA1Digest, None)
    val p = new IESParameters(null, null, KEY_SIZE)
    val parametersWithIV = new ParametersWithIV(p, new Array[Byte](0))
    iesEngine.setHashMacKey(false)
    iesEngine.init(new ECPrivateKeyParameters(privKey, curve), parametersWithIV, new ECIESPublicKeyParser(curve))
    iesEngine.processBlock(cipher, 0, cipher.length)
  }

  def encrypt(toPub: ECPoint, plaintext: Array[Byte], macData: Option[Array[Byte]] = None): Array[Byte] = {
    val eGen = new ECKeyPairGenerator
    val random = new SecureRandom
    val gParam = new ECKeyGenerationParameters(curve, random)
    eGen.init(gParam)
    val IV = new Array[Byte](KEY_SIZE / 8)
    new SecureRandom().nextBytes(IV)
    val ephemPair = eGen.generateKeyPair
    val prv = ephemPair.getPrivate.asInstanceOf[ECPrivateKeyParameters].getD
    val pub = ephemPair.getPublic.asInstanceOf[ECPublicKeyParameters].getQ
    val iesEngine = makeIESEngine(isEncrypt = true, toPub, prv, IV)
    val keygenParams = new ECKeyGenerationParameters(curve, random)
    val generator = new ECKeyPairGenerator
    generator.init(keygenParams)
    val gen = new ECKeyPairGenerator
    gen.init(new ECKeyGenerationParameters(curve, random))
    var cipher: Array[Byte] = null
    try {
      cipher = iesEngine.processBlock(plaintext, 0, plaintext.length, macData)
      val bos = new ByteArrayOutputStream
      bos.write(pub.getEncoded(false))
      bos.write(IV)
      bos.write(cipher)
      bos.toByteArray

    }catch {
      case e: InvalidCipherTextException => {
        throw Throwables.propagate(e)
      }
      case e: IOException => {
        throw Throwables.propagate(e)
      }
    }
  }

  /**
    * Encryption equivalent to the Crypto++ default ECIES<ECP> settings:
    *
    * DL_KeyAgreementAlgorithm:        DL_KeyAgreementAlgorithm_DH<struct ECPPoint,struct EnumToType<enum CofactorMultiplicationOption,0> >
    * DL_KeyDerivationAlgorithm:       DL_KeyDerivationAlgorithm_P1363<struct ECPPoint,0,class P1363_KDF2<class SHA1> >
    * DL_SymmetricEncryptionAlgorithm: DL_EncryptionAlgorithm_Xor<class HMAC<class SHA1>,0>
    * DL_PrivateKey:                   DL_Key<ECPPoint>
    * DL_PrivateKey_EC<class ECP>
    *
    * Used for Whisper V3
    */
  @throws[IOException]
  @throws[InvalidCipherTextException]
  def encryptSimple(pub: ECPoint, plaintext: Array[Byte]): Array[Byte] = {
    val iesEngine = new EthereumIESEngine(new ECDHBasicAgreement, Right(new MGF1BytesGeneratorExt(new SHA1Digest, 1)), new HMac(new SHA1Digest), new SHA1Digest, None)
    val p = new IESParameters(null, null, KEY_SIZE)
    val parametersWithIV = new ParametersWithIV(p, new Array[Byte](0))
    iesEngine.setHashMacKey(false)
    val eGen = new ECKeyPairGenerator
    val random = new SecureRandom
    val gParam = new ECKeyGenerationParameters(curve, random)
    eGen.init(gParam)

    val ephemeralKeyPairGenerator = new EphemeralKeyPairGenerator(/*testGen*/ eGen, ECIESPublicKeyEncoder)
    iesEngine.init(new ECPublicKeyParameters(pub, curve), parametersWithIV, ephemeralKeyPairGenerator)
    iesEngine.processBlock(plaintext, 0, plaintext.length)
  }

  private def makeIESEngine(isEncrypt: Boolean, pub: ECPoint, prv: BigInteger, IV: Array[Byte]) = {
    val aesFastEngine = new AESFastEngine
    val d = new Array[Byte](0)
    val e = new Array[Byte](0)
    val p = new IESWithCipherParameters(d, e, KEY_SIZE, KEY_SIZE)
    val parametersWithIV = new ParametersWithIV(p, IV)
<<<<<<< HEAD
    iesEngine.init(isEncrypt, new ECPrivateKeyParameters(prv, curve), new ECPublicKeyParameters(pub, curve), parametersWithIV)
=======

    val agree = new ECDHBasicAgreement
    val privParam = new ECPrivateKeyParameters(prv, CURVE)
    val pubParam = new ECPublicKeyParameters(pub, CURVE)
    agree.init(privParam)
    val z = agree.calculateAgreement(pubParam)
    val VZ = BigIntegers.asUnsignedByteArray(agree.getFieldSize, z)

    val iesEngine = new EthereumIESEngine(
      agree,
      kdf = Left(new ConcatKDFBytesGenerator(1, new SHA256Digest, new KDFParameters(VZ, p.getDerivationV))),
      mac = new HMac(new SHA256Digest),
      hash = new SHA256Digest,
      cipher = Some(new BufferedBlockCipher(new SICBlockCipher(aesFastEngine))))

    iesEngine.init(
      forEncryption = isEncrypt,
      privParam = new ECPrivateKeyParameters(prv, CURVE),
      pubParam = new ECPublicKeyParameters(pub, CURVE),
      params = parametersWithIV)

>>>>>>> 537751aa
    iesEngine
  }

  def getOverhead: Int = {
    // 256 bit EC public key, IV, 256 bit MAC
    65 + KEY_SIZE / 8 + 32
  }
}<|MERGE_RESOLUTION|>--- conflicted
+++ resolved
@@ -5,11 +5,6 @@
 import java.security.SecureRandom
 
 import com.google.common.base.Throwables
-<<<<<<< HEAD
-=======
-import org.spongycastle.asn1.sec.SECNamedCurves
-import org.spongycastle.asn1.x9.X9ECParameters
->>>>>>> 537751aa
 import org.spongycastle.crypto.{BufferedBlockCipher, InvalidCipherTextException}
 import org.spongycastle.crypto.agreement.ECDHBasicAgreement
 import org.spongycastle.crypto.digests.{SHA1Digest, SHA256Digest}
@@ -24,11 +19,6 @@
 
 object ECIESCoder {
   val KEY_SIZE = 128
-<<<<<<< HEAD
-=======
-  val params: X9ECParameters = SECNamedCurves.getByName("secp256k1")
-  val CURVE = new ECDomainParameters(params.getCurve, params.getG, params.getN, params.getH)
->>>>>>> 537751aa
 
   @throws[IOException]
   @throws[InvalidCipherTextException]
@@ -53,13 +43,10 @@
     val e = new Array[Byte](0)
     val p = new IESWithCipherParameters(d, e, KEY_SIZE, KEY_SIZE)
     val parametersWithIV = new ParametersWithIV(p, IV)
-<<<<<<< HEAD
-    iesEngine.init(forEncryption = false, new ECPrivateKeyParameters(prv, curve), new ECPublicKeyParameters(ephem, curve), parametersWithIV)
-=======
 
     val agree = new ECDHBasicAgreement
-    val privParam = new ECPrivateKeyParameters(prv, CURVE)
-    val pubParam = new ECPublicKeyParameters(ephem, CURVE)
+    val privParam = new ECPrivateKeyParameters(prv, curve)
+    val pubParam = new ECPublicKeyParameters(ephem, curve)
     agree.init(privParam)
     val z = agree.calculateAgreement(pubParam)
     val VZ = BigIntegers.asUnsignedByteArray(agree.getFieldSize, z)
@@ -74,11 +61,10 @@
 
     iesEngine.init(
       forEncryption = false,
-      privParam = new ECPrivateKeyParameters(prv, CURVE),
-      pubParam = new ECPublicKeyParameters(ephem, CURVE),
+      privParam = new ECPrivateKeyParameters(prv, curve),
+      pubParam = new ECPublicKeyParameters(ephem, curve),
       params = parametersWithIV)
 
->>>>>>> 537751aa
     iesEngine.processBlock(cipher, 0, cipher.length, macData)
   }
 
@@ -173,13 +159,10 @@
     val e = new Array[Byte](0)
     val p = new IESWithCipherParameters(d, e, KEY_SIZE, KEY_SIZE)
     val parametersWithIV = new ParametersWithIV(p, IV)
-<<<<<<< HEAD
-    iesEngine.init(isEncrypt, new ECPrivateKeyParameters(prv, curve), new ECPublicKeyParameters(pub, curve), parametersWithIV)
-=======
 
     val agree = new ECDHBasicAgreement
-    val privParam = new ECPrivateKeyParameters(prv, CURVE)
-    val pubParam = new ECPublicKeyParameters(pub, CURVE)
+    val privParam = new ECPrivateKeyParameters(prv, curve)
+    val pubParam = new ECPublicKeyParameters(pub, curve)
     agree.init(privParam)
     val z = agree.calculateAgreement(pubParam)
     val VZ = BigIntegers.asUnsignedByteArray(agree.getFieldSize, z)
@@ -193,11 +176,10 @@
 
     iesEngine.init(
       forEncryption = isEncrypt,
-      privParam = new ECPrivateKeyParameters(prv, CURVE),
-      pubParam = new ECPublicKeyParameters(pub, CURVE),
+      privParam = new ECPrivateKeyParameters(prv, curve),
+      pubParam = new ECPublicKeyParameters(pub, curve),
       params = parametersWithIV)
 
->>>>>>> 537751aa
     iesEngine
   }
 
