package io.iohk.ethereum.blockchain.sync

import akka.actor.{Actor, ActorLogging, ActorRef, PoisonPill, Props, Scheduler}
import io.iohk.ethereum.blockchain.sync.fast.FastSync
import io.iohk.ethereum.blockchain.sync.regular.RegularSync
import io.iohk.ethereum.consensus.validators.Validators
import io.iohk.ethereum.db.storage.{AppStateStorage, EvmCodeStorage, FastSyncStateStorage, NodeStorage}
<<<<<<< HEAD
import io.iohk.ethereum.domain.Blockchain
=======
import io.iohk.ethereum.domain.{Blockchain, BlockchainReader}
import io.iohk.ethereum.ledger.Ledger
>>>>>>> e6317890
import io.iohk.ethereum.utils.Config.SyncConfig
import io.iohk.ethereum.ledger.BlockImport

class SyncController(
    appStateStorage: AppStateStorage,
    blockchain: Blockchain,
    blockchainReader: BlockchainReader,
    evmCodeStorage: EvmCodeStorage,
    nodeStorage: NodeStorage,
    fastSyncStateStorage: FastSyncStateStorage,
    blockImport: BlockImport,
    validators: Validators,
    peerEventBus: ActorRef,
    pendingTransactionsManager: ActorRef,
    ommersPool: ActorRef,
    etcPeerManager: ActorRef,
    blacklist: Blacklist,
    syncConfig: SyncConfig,
    externalSchedulerOpt: Option[Scheduler] = None
) extends Actor
    with ActorLogging {

  def scheduler: Scheduler = externalSchedulerOpt getOrElse context.system.scheduler

  override def receive: Receive = idle

  def idle: Receive = { case SyncProtocol.Start =>
    start()
  }

  def runningFastSync(fastSync: ActorRef): Receive = {
    case FastSync.Done =>
      fastSync ! PoisonPill
      startRegularSync()

    case other => fastSync.forward(other)
  }

  def runningRegularSync(regularSync: ActorRef): Receive = { case other =>
    regularSync.forward(other)
  }

  def start(): Unit = {
    import syncConfig.doFastSync

    appStateStorage.putSyncStartingBlock(appStateStorage.getBestBlockNumber())
    (appStateStorage.isFastSyncDone(), doFastSync) match {
      case (false, true) =>
        startFastSync()
      case (true, true) =>
        log.warning(
          s"do-fast-sync is set to $doFastSync but fast sync cannot start because it has already been completed"
        )
        startRegularSync()
      case (true, false) =>
        startRegularSync()
      case (false, false) =>
        //Check whether fast sync was started before
        if (fastSyncStateStorage.getSyncState().isDefined) {
          log.warning(
            s"do-fast-sync is set to $doFastSync but regular sync cannot start because fast sync hasn't completed"
          )
          startFastSync()
        } else
          startRegularSync()
    }
  }

  def startFastSync(): Unit = {
    val fastSync = context.actorOf(
      FastSync.props(
        fastSyncStateStorage,
        appStateStorage,
        blockchain,
        blockchainReader,
        evmCodeStorage,
        nodeStorage,
        validators,
        peerEventBus,
        etcPeerManager,
        blacklist,
        syncConfig,
        scheduler
      ),
      "fast-sync"
    )
    fastSync ! SyncProtocol.Start
    context become runningFastSync(fastSync)
  }

  def startRegularSync(): Unit = {
    val peersClient =
      context.actorOf(PeersClient.props(etcPeerManager, peerEventBus, blacklist, syncConfig, scheduler), "peers-client")
    val regularSync = context.actorOf(
      RegularSync.props(
        peersClient,
        etcPeerManager,
        peerEventBus,
        blockImport,
        blockchain,
        validators.blockValidator,
        blacklist,
        syncConfig,
        ommersPool,
        pendingTransactionsManager,
        scheduler
      ),
      "regular-sync"
    )
    regularSync ! SyncProtocol.Start
    context become runningRegularSync(regularSync)
  }

}

object SyncController {
  // scalastyle:off parameter.number
  def props(
      appStateStorage: AppStateStorage,
      blockchain: Blockchain,
      blockchainReader: BlockchainReader,
      evmCodeStorage: EvmCodeStorage,
      nodeStorage: NodeStorage,
      syncStateStorage: FastSyncStateStorage,
      blockImport: BlockImport,
      validators: Validators,
      peerEventBus: ActorRef,
      pendingTransactionsManager: ActorRef,
      ommersPool: ActorRef,
      etcPeerManager: ActorRef,
      blacklist: Blacklist,
      syncConfig: SyncConfig
  ): Props =
    Props(
      new SyncController(
        appStateStorage,
        blockchain,
        blockchainReader,
        evmCodeStorage,
        nodeStorage,
        syncStateStorage,
        blockImport,
        validators,
        peerEventBus,
        pendingTransactionsManager,
        ommersPool,
        etcPeerManager,
        blacklist,
        syncConfig
      )
    )
}<|MERGE_RESOLUTION|>--- conflicted
+++ resolved
@@ -5,14 +5,10 @@
 import io.iohk.ethereum.blockchain.sync.regular.RegularSync
 import io.iohk.ethereum.consensus.validators.Validators
 import io.iohk.ethereum.db.storage.{AppStateStorage, EvmCodeStorage, FastSyncStateStorage, NodeStorage}
-<<<<<<< HEAD
-import io.iohk.ethereum.domain.Blockchain
-=======
 import io.iohk.ethereum.domain.{Blockchain, BlockchainReader}
-import io.iohk.ethereum.ledger.Ledger
->>>>>>> e6317890
 import io.iohk.ethereum.utils.Config.SyncConfig
 import io.iohk.ethereum.ledger.BlockImport
+import io.iohk.ethereum.ledger.BranchResolution
 
 class SyncController(
     appStateStorage: AppStateStorage,
@@ -111,6 +107,7 @@
         peerEventBus,
         blockImport,
         blockchain,
+        new BranchResolution(blockchain, blockchainReader),
         validators.blockValidator,
         blacklist,
         syncConfig,
