package io.iohk.ethereum.blockchain.sync

import scala.concurrent.duration._
import scala.concurrent.ExecutionContext.Implicits.global
import akka.actor.SupervisorStrategy.Stop
import akka.actor._
import akka.util.ByteString
import io.iohk.ethereum.db.storage._
import io.iohk.ethereum.domain._
import io.iohk.ethereum.ledger.Ledger
import io.iohk.ethereum.network.PeerActor.{Status => PeerStatus}
import io.iohk.ethereum.network.PeerEventBusActor.PeerEvent.PeerDisconnected
import io.iohk.ethereum.network.p2p.messages.PV62.BlockBody
import io.iohk.ethereum.network.{Peer, PeerActor, PeerId, PeerManagerActor}
import io.iohk.ethereum.utils.Config
import io.iohk.ethereum.validators.Validators

class SyncController(
    val appStateStorage: AppStateStorage,
    val blockchain: Blockchain,
    val blockchainStorages: BlockchainStorages,
    val fastSyncStateStorage: FastSyncStateStorage,
    val ledger: Ledger,
    val validators: Validators,
<<<<<<< HEAD
    externalSchedulerOpt: Option[Scheduler] = None)
=======
    val peerManager: ActorRef,
    val peerMessageBus: ActorRef,
    val pendingTransactionsManager: ActorRef,
    val ommersPool: ActorRef,
    val externalSchedulerOpt: Option[Scheduler] = None)
>>>>>>> 3470def5
  extends Actor
    with ActorLogging
    with BlacklistSupport
    with FastSync
    with RegularSync {

  import BlacklistSupport._
  import Config.FastSync._
  import SyncController._

  override val supervisorStrategy: OneForOneStrategy =
    OneForOneStrategy() {
      case _ => Stop
    }

  var handshakedPeers: Map[Peer, PeerStatus.Handshaked] = Map.empty

  scheduler.schedule(0.seconds, peersScanInterval, peerManager, PeerManagerActor.GetPeers)

  override implicit def scheduler: Scheduler = externalSchedulerOpt getOrElse context.system.scheduler

  override def receive: Receive = idle

  def idle: Receive = handlePeerUpdates orElse {
    case StartSync =>
      appStateStorage.putSyncStartingBlock(appStateStorage.getBestBlockNumber())
      scheduler.schedule(0.seconds, printStatusInterval, self, PrintStatus)
      (appStateStorage.isFastSyncDone(), doFastSync) match {
        case (false, true) =>
          startFastSync()
        case (true, true) =>
          log.warning(s"do-fast-sync is set to $doFastSync but fast sync cannot start because it has already been completed")
          startRegularSync()
        case (true, false) =>
          startRegularSync()
        case (false, false) =>
          fastSyncStateStorage.purge()
          startRegularSync()
      }

    case FastSyncDone =>
      startRegularSync()
  }

  def handlePeerUpdates: Receive = {
    case peers: PeerManagerActor.Peers =>
      peers.peers.foreach {
        case (peer, _: PeerActor.Status.Handshaked) =>
          if (!handshakedPeers.contains(peer)) peer.subscribeToDisconnect()

        case (peer, _) if handshakedPeers.contains(peer) =>
          removePeer(peer.id)

        case _ => // nothing
      }

      handshakedPeers = peers.handshaked

    case PeerDisconnected(peerId) if handshakedPeers.exists(_._1.id == peerId) =>
      removePeer(peerId)

    case BlacklistPeer(ref, reason) =>
      blacklist(ref, blacklistDuration, reason)

    case UnblacklistPeer(ref) =>
      undoBlacklist(ref)
  }

  def removePeer(peerId: PeerId): Unit = {
    handshakedPeers.find(_._1.id == peerId).foreach { case (handshakedPeer, _) =>
      handshakedPeer.unsubscribeFromDisconnect()
      undoBlacklist(handshakedPeer.id)
    }
    handshakedPeers = handshakedPeers.filterNot(_._1.id == peerId)
  }

  def peersToDownloadFrom: Map[Peer, PeerStatus.Handshaked] =
    handshakedPeers.filterNot { case (p, s) => isBlacklisted(p.id) }
}

object SyncController {
  //todo refactor to provide ActorRefs differently
  // scalastyle:off parameter.number
  def props(appStateStorage: AppStateStorage,
            blockchain: Blockchain,
            blockchainStorages: BlockchainStorages,
            syncStateStorage: FastSyncStateStorage,
            ledger: Ledger,
<<<<<<< HEAD
            validators: Validators):
  Props = Props(new SyncController(peerManager, appStateStorage, blockchain, blockchainStorages,
    syncStateStorage, ledger, validators))
=======
            validators: Validators,
            peerManager: ActorRef,
            peerMessageBus: ActorRef,
            pendingTransactionsManager: ActorRef,
            ommersPool: ActorRef):
  Props = Props(new SyncController(appStateStorage, blockchain, blockchainStorages, syncStateStorage, ledger, validators,
    peerManager, peerMessageBus, pendingTransactionsManager, ommersPool))

  case class DependencyActors(
    )
>>>>>>> 3470def5

  case class BlockHeadersToResolve(peer: Peer, headers: Seq[BlockHeader])

  case class BlockHeadersReceived(peer: Peer, headers: Seq[BlockHeader])

  case class BlockBodiesReceived(peer: Peer, requestedHashes: Seq[ByteString], bodies: Seq[BlockBody])

  case class MinedBlock(block: Block)

  case object StartSync

  case object PrintStatus

  case object FastSyncDone
}<|MERGE_RESOLUTION|>--- conflicted
+++ resolved
@@ -22,15 +22,10 @@
     val fastSyncStateStorage: FastSyncStateStorage,
     val ledger: Ledger,
     val validators: Validators,
-<<<<<<< HEAD
-    externalSchedulerOpt: Option[Scheduler] = None)
-=======
     val peerManager: ActorRef,
-    val peerMessageBus: ActorRef,
     val pendingTransactionsManager: ActorRef,
     val ommersPool: ActorRef,
     val externalSchedulerOpt: Option[Scheduler] = None)
->>>>>>> 3470def5
   extends Actor
     with ActorLogging
     with BlacklistSupport
@@ -119,22 +114,15 @@
             blockchainStorages: BlockchainStorages,
             syncStateStorage: FastSyncStateStorage,
             ledger: Ledger,
-<<<<<<< HEAD
-            validators: Validators):
-  Props = Props(new SyncController(peerManager, appStateStorage, blockchain, blockchainStorages,
-    syncStateStorage, ledger, validators))
-=======
             validators: Validators,
             peerManager: ActorRef,
-            peerMessageBus: ActorRef,
             pendingTransactionsManager: ActorRef,
             ommersPool: ActorRef):
   Props = Props(new SyncController(appStateStorage, blockchain, blockchainStorages, syncStateStorage, ledger, validators,
-    peerManager, peerMessageBus, pendingTransactionsManager, ommersPool))
+    peerManager, pendingTransactionsManager, ommersPool))
 
   case class DependencyActors(
     )
->>>>>>> 3470def5
 
   case class BlockHeadersToResolve(peer: Peer, headers: Seq[BlockHeader])
 
