--- conflicted
+++ resolved
@@ -39,13 +39,8 @@
     val peersUsedToChooseTarget = peersToDownloadFrom.filter(_._2.forkAccepted)
 
     if (peersUsedToChooseTarget.size >= minPeersToChooseTargetBlock) {
-<<<<<<< HEAD
       peersUsedToChooseTarget.foreach { case (peer, EtcPeerInfo(status, _, _, _)) =>
-        peer.subscribeToSetOfMsgs(Set(BlockHeaders.code))
-=======
-      peersUsedToChooseTarget.foreach { case (peer, Handshaked(status, _, _)) =>
         peer.subscribe(Set(BlockHeaders.code))
->>>>>>> 48d980e4
         peer.send(GetBlockHeaders(Right(status.bestHash), 1, 0, reverse = false))
       }
       log.info("Asking {} peers for block headers", peersUsedToChooseTarget.size)
