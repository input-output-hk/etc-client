--- conflicted
+++ resolved
@@ -21,10 +21,7 @@
 
     val gasLimit = tx.gasLimit - config.calcTransactionIntrinsicGas(tx.payload, tx.isContractInit)
 
-<<<<<<< HEAD
-    ProgramContext(env, UInt256(gasLimit), world, config)
-=======
-    ProgramContext(env, recipientAddress, UInt256(gasLimit), world1, config)
+    ProgramContext(env, recipientAddress, UInt256(gasLimit), world, config)
   }
 
   private def callOrCreate[W <: WorldStateProxy[W, S], S <: Storage[S]](world: W, tx: Transaction, senderAddress: Address): (W, Address, Program) = {
@@ -45,7 +42,6 @@
 
         (worldAfterTransfer, txReceivingAddress, Program(code))
     }
->>>>>>> ced6ccec
   }
 }
 
