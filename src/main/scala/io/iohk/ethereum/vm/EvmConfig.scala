--- conflicted
+++ resolved
@@ -10,28 +10,7 @@
 // scalastyle:off magic.number
 object EvmConfig {
 
-<<<<<<< HEAD
-  /**
-    * A subset of [[io.iohk.ethereum.utils.BlockchainConfig]] that is required for instantiating an [[EvmConfig]]
-    * Note that `accountStartNonce` is required for a [[WorldStateProxy]] implementation that is used
-    * by a given VM
-    */
-  case class BlockchainConfigForEvm(
-    frontierBlockNumber: BigInt,
-    homesteadBlockNumber: BigInt,
-    eip106BlockNumber: BigInt,
-    eip150BlockNumber: BigInt,
-    eip155BlockNumber: BigInt,
-    eip160BlockNumber: BigInt,
-    eip161BlockNumber: BigInt,
-    maxCodeSize: Option[BigInt],
-    accountStartNonce: UInt256
-  )
-
-  type EvmConfigBuilder = Option[BigInt] => EvmConfig
-=======
   type EvmConfigBuilder = BlockchainConfigForEvm => EvmConfig
->>>>>>> 7a700aeb
 
   val MaxCallDepth: Int = 1024
 
