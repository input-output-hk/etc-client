--- conflicted
+++ resolved
@@ -2,12 +2,9 @@
 
 import akka.actor.ActorSystem
 import akka.testkit.{TestKit, TestProbe}
-<<<<<<< HEAD
 import io.iohk.ethereum.Mocks.MockValidatorsAlwaysSucceed
 import io.iohk.ethereum.domain.Block
-=======
 import io.iohk.ethereum.BlockHelpers
->>>>>>> 057f84ca
 import io.iohk.ethereum.Fixtures.Blocks.ValidBlock
 import io.iohk.ethereum.domain.Block
 import io.iohk.ethereum.network.PeerId
@@ -31,33 +28,37 @@
       }
     }
 
-    "appending last full block" should {
-      "update last block" in {
-        val importer = TestProbe().ref
-        val currentBestBlock = Block(ValidBlock.header, ValidBlock.body)
-        val newBestBlock = Block(ValidBlock.header.copy(number = ValidBlock.header.number + 1), ValidBlock.body)
-        val fakePeerId = PeerId("fake")
-
-        val currentState = BlockFetcherState.initial(importer, validators.blockValidator, currentBestBlock.number)
-        val newState = currentState.appendNewBlock(newBestBlock, fakePeerId)
-        newState.lastBlock shouldEqual newBestBlock.number
-        newState.blockProviders(newBestBlock.number) shouldEqual fakePeerId
-        newState.knownTop shouldEqual newBestBlock.number
-      }
-    }
-
-    "handling new block bodies" should {
-      "clear headers queue if got empty list of bodies" in {
+    "handling requested blocks" should {
+      "clear headers queue if got empty list of blocks" in {
         val headers = BlockHelpers.generateChain(5, BlockHelpers.genesis).map(_.header)
         val peer = PeerId("foo")
 
         val result = BlockFetcherState
           .initial(TestProbe().ref, 0)
           .appendHeaders(headers)
-          .map(_.addBodies(peer, List()))
+          .map(_.handleRequestedBlocks(peer, List()))
           .map(_.waitingHeaders)
 
         assert(result === Right(Queue.empty))
+        result.lastBlock shouldEqual 0
+      }
+
+      "enqueue requested blocks" in {
+
+        val blocks = BlockHelpers.generateChain(5, BlockHelpers.genesis)
+        val peer = PeerId("foo")
+
+        val result = BlockFetcherState
+          .initial(TestProbe().ref, 0)
+          .appendHeaders(blocks.map(_.header))
+          .map(_.handleRequestedBlocks(peer, blocks.map(_.body)))
+
+        assert(result.waitingHeaders === Right(Queue.empty))
+        result.lastBlock shouldEqual blocks.lastBlock.number
+        blocks.forEach { block =>
+          result.blockProviders(block.number) shouldEqual fakePeerId
+        }
+        result.knownTop shouldEqual blocks.lastBlock.number
       }
     }
   }
