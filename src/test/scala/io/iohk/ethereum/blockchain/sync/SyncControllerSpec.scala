--- conflicted
+++ resolved
@@ -490,22 +490,10 @@
 
     syncController.children.last ! MessageFromPeer(BlockBodies(Seq(BlockBody(Nil, Nil), BlockBody(Nil, Nil))), peer1.id)
 
-<<<<<<< HEAD
     etcPeerManager.expectMsg(EtcPeerManagerActor.SendMessage(
         NewBlock(Block(newBlockHeader, BlockBody(Nil, Nil)), maxBlocTotalDifficulty + newBlockDifficulty), peer1.id))
     etcPeerManager.expectMsg(EtcPeerManagerActor.SendMessage(
         NewBlock(Block(nextNewBlockHeader, BlockBody(Nil, Nil)), maxBlocTotalDifficulty + 2 * newBlockDifficulty), peer1.id))
-=======
-    //TODO: investigate why such a long timeout is required
-    etcPeerManager.expectMsgAllOf(Timeouts.veryLongTimeout,
-      EtcPeerManagerActor.SendMessage(
-        GetBlockHeaders(Left(expectedMaxBlock + 3), Config.Sync.blockHeadersPerRequest, 0, reverse = false), peer1.id),
-      EtcPeerManagerActor.SendMessage(
-        NewBlock(Block(newBlockHeader, BlockBody(Nil, Nil)), maxBlocTotalDifficulty + newBlockDifficulty), peer1.id),
-      EtcPeerManagerActor.SendMessage(
-        NewBlock(Block(nextNewBlockHeader, BlockBody(Nil, Nil)), maxBlocTotalDifficulty + 2 * newBlockDifficulty), peer1.id)
-    )
->>>>>>> 50fda15e
 
     ommersPool.expectMsg(RemoveOmmers(newBlockHeader))
     ommersPool.expectMsg(RemoveOmmers(nextNewBlockHeader))
@@ -583,22 +571,10 @@
       GetBlockBodies(Seq(newBlockHeader.hash, invalidNextNewBlockHeader.hash)), peer1.id))
     syncController.children.last ! MessageFromPeer(BlockBodies(Seq(BlockBody(Nil, Nil), BlockBody(Nil, Nil))), peer1.id)
 
-<<<<<<< HEAD
     etcPeerManager.expectMsg(EtcPeerManagerActor.SendMessage(
       NewBlock(Block(newBlockHeader, BlockBody(Nil, Nil)), maxBlocTotalDifficulty + newBlockDifficulty), peer1.id))
     etcPeerManager.expectMsg(EtcPeerManagerActor.SendMessage(
       NewBlock(Block(newBlockHeader, BlockBody(Nil, Nil)), maxBlocTotalDifficulty + newBlockDifficulty), peer2.id))
-=======
-    //TODO: investigate why such a long timeout is required
-    etcPeerManager.expectMsgAllOf(Timeouts.veryLongTimeout,
-      EtcPeerManagerActor.SendMessage(
-        NewBlock(Block(newBlockHeader, BlockBody(Nil, Nil)), maxBlocTotalDifficulty + newBlockDifficulty), peer1.id),
-      EtcPeerManagerActor.SendMessage(
-        GetBlockHeaders(Left(expectedMaxBlock + 2), Config.Sync.blockHeadersPerRequest, 0, reverse = false), peer2.id),
-      EtcPeerManagerActor.SendMessage(
-        NewBlock(Block(newBlockHeader, BlockBody(Nil, Nil)), maxBlocTotalDifficulty + newBlockDifficulty), peer2.id)
-    )
->>>>>>> 50fda15e
 
     ommersPool.expectMsg(RemoveOmmers(newBlockHeader))
     pendingTransactionsManager.expectMsg(AddTransactions(Nil))
