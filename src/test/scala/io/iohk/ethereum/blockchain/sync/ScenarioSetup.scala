--- conflicted
+++ resolved
@@ -86,11 +86,8 @@
   protected def newTestLedger(consensus: Consensus): LedgerImpl =
     new LedgerImpl(
       blockchain = blockchain,
-<<<<<<< HEAD
       blockchainReader = blockchainReader,
-=======
       evmCodeStorage = storagesInstance.storages.evmCodeStorage,
->>>>>>> 67d7870c
       blockchainConfig = blockchainConfig,
       syncConfig = syncConfig,
       theConsensus = consensus,
@@ -100,11 +97,8 @@
   protected def newTestLedger(blockchain: BlockchainImpl, blockchainReader: BlockchainReader): LedgerImpl =
     new LedgerImpl(
       blockchain = blockchain,
-<<<<<<< HEAD
       blockchainReader = blockchainReader,
-=======
       evmCodeStorage = storagesInstance.storages.evmCodeStorage,
->>>>>>> 67d7870c
       blockchainConfig = blockchainConfig,
       syncConfig = syncConfig,
       theConsensus = consensus,
@@ -118,11 +112,8 @@
   ): LedgerImpl =
     new LedgerImpl(
       blockchain = blockchain,
-<<<<<<< HEAD
       blockchainReader = blockchainReader,
-=======
       evmCodeStorage = storagesInstance.storages.evmCodeStorage,
->>>>>>> 67d7870c
       blockchainConfig = blockchainConfig,
       syncConfig = syncConfig,
       theConsensus = consensus,
