--- conflicted
+++ resolved
@@ -46,11 +46,7 @@
 
     val expectedFindNodeResponse = SendMessage(FindNode(ByteString(nodeStatus.nodeId), expectedTime), remoteUdpAddress)
 
-<<<<<<< HEAD
     Thread.sleep(1500)
-=======
-    Thread.sleep(1000)
->>>>>>> ad6040eb
     dicoveryListner.expectMsg(expectedFindNodeResponse)
     discoveryPeerManager.underlyingActor.nodesInfo.size shouldEqual 3 // 2 bootstraps + 1 new node
     discoveryPeerManager.underlyingActor.nodesInfo.values.toSet should contain (nodeInfo.copy(addTimestamp = 0))
