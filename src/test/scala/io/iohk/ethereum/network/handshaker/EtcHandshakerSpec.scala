package io.iohk.ethereum.network.handshaker

import java.util.concurrent.atomic.AtomicReference

import akka.util.ByteString
import io.iohk.ethereum.Fixtures
import io.iohk.ethereum.blockchain.sync.EphemBlockchainTestSetup
import io.iohk.ethereum.crypto.generateKeyPair
import io.iohk.ethereum.db.storage.AppStateStorage
import io.iohk.ethereum.domain._
import io.iohk.ethereum.network.EtcPeerManagerActor.{PeerInfo, RemoteStatus}
import io.iohk.ethereum.network.ForkResolver
import io.iohk.ethereum.network.PeerManagerActor.PeerConfiguration
import io.iohk.ethereum.network.handshaker.Handshaker.HandshakeComplete.{HandshakeFailure, HandshakeSuccess}
import io.iohk.ethereum.network.p2p.messages.Capability.Capabilities._
import io.iohk.ethereum.network.p2p.messages.CommonMessages.Status.StatusEnc
import io.iohk.ethereum.network.p2p.messages.PV62.GetBlockHeaders.GetBlockHeadersEnc
import io.iohk.ethereum.network.p2p.messages.PV62.{BlockHeaders, GetBlockHeaders}
import io.iohk.ethereum.network.p2p.messages.WireProtocol.Hello.HelloEnc
import io.iohk.ethereum.network.p2p.messages.WireProtocol.{Disconnect, Hello}
import io.iohk.ethereum.network.p2p.messages.{Capability, CommonMessages, PV64, ProtocolVersions}
import io.iohk.ethereum.utils._
import io.iohk.ethereum.security.SecureRandomBuilder
import io.iohk.ethereum.utils.ByteStringUtils._
import org.scalatest.flatspec.AnyFlatSpec
import org.scalatest.matchers.should.Matchers

class EtcHandshakerSpec extends AnyFlatSpec with Matchers {

  it should "correctly connect during an appropriate handshake if no fork resolver is used" in new LocalPeerPV63Setup
    with RemotePeerPV63Setup {

    initHandshakerWithoutResolver.nextMessage.map(_.messageToSend) shouldBe Right(localHello: HelloEnc)
    val handshakerAfterHelloOpt = initHandshakerWithoutResolver.applyMessage(remoteHello)
    assert(handshakerAfterHelloOpt.isDefined)
    handshakerAfterHelloOpt.get.nextMessage.map(_.messageToSend) shouldBe Right(localStatusMsg: StatusEnc)
    val handshakerAfterStatusOpt = handshakerAfterHelloOpt.get.applyMessage(remoteStatusMsg)
    assert(handshakerAfterStatusOpt.isDefined)

    handshakerAfterStatusOpt.get.nextMessage match {
      case Left(
            HandshakeSuccess(
              PeerInfo(
                initialStatus,
                chainWeight,
                forkAccepted,
                currentMaxBlockNumber,
                bestBlockHash
              )
            )
          ) =>
        initialStatus shouldBe remoteStatus
        chainWeight shouldBe remoteStatus.chainWeight
        bestBlockHash shouldBe remoteStatus.bestHash
        currentMaxBlockNumber shouldBe 0
        forkAccepted shouldBe true
      case _ => fail()
    }
  }

  it should "send status with total difficulty only when peer does not support PV64" in new LocalPeerPV63Setup
    with RemotePeerPV63Setup {

    val newChainWeight = ChainWeight.zero.increase(genesisBlock.header).increase(firstBlock.header)

    blockchain.save(firstBlock, Nil, newChainWeight, saveAsBestBlock = true)

    val newLocalStatusMsg =
      localStatusMsg.copy(totalDifficulty = newChainWeight.totalDifficulty, bestHash = firstBlock.header.hash)

    initHandshakerWithoutResolver.nextMessage.map(_.messageToSend) shouldBe Right(localHello: HelloEnc)
    val handshakerAfterHelloOpt = initHandshakerWithoutResolver.applyMessage(remoteHello)
    assert(handshakerAfterHelloOpt.isDefined)
    handshakerAfterHelloOpt.get.nextMessage.map(_.messageToSend.underlyingMsg) shouldBe Right(newLocalStatusMsg)

    val handshakerAfterStatusOpt = handshakerAfterHelloOpt.get.applyMessage(remoteStatusMsg)
    assert(handshakerAfterStatusOpt.isDefined)
    handshakerAfterStatusOpt.get.nextMessage match {
      case Left(HandshakeSuccess(peerInfo)) =>
        peerInfo.remoteStatus.protocolVersion shouldBe localStatus.protocolVersion

      case other =>
        fail(s"Invalid handshaker state: $other")
    }
  }

  it should "send status with total difficulty and latest checkpoint when peer supports PV64" in new LocalPeerPV64Setup
    with RemotePeerPV64Setup {

    val newChainWeight = ChainWeight.zero.increase(genesisBlock.header).increase(firstBlock.header)

    blockchain.save(firstBlock, Nil, newChainWeight, saveAsBestBlock = true)

    val newLocalStatusMsg =
      localStatusMsg
        .copy(
          chainWeight = newChainWeight,
          bestHash = firstBlock.header.hash
        )

    initHandshakerWithoutResolver.nextMessage.map(_.messageToSend) shouldBe Right(localHello: HelloEnc)

    val handshakerAfterHelloOpt = initHandshakerWithoutResolver.applyMessage(remoteHello)
    assert(handshakerAfterHelloOpt.isDefined)
    handshakerAfterHelloOpt.get.nextMessage.map(_.messageToSend.underlyingMsg) shouldBe Right(newLocalStatusMsg)

    val handshakerAfterStatusOpt = handshakerAfterHelloOpt.get.applyMessage(remoteStatusMsg)
    assert(handshakerAfterStatusOpt.isDefined)
    handshakerAfterStatusOpt.get.nextMessage match {
      case Left(HandshakeSuccess(peerInfo)) =>
        peerInfo.remoteStatus.protocolVersion shouldBe localStatus.protocolVersion

      case other =>
        fail(s"Invalid handshaker state: $other")
    }
  }

  it should "correctly connect during an appropriate handshake if a fork resolver is used and the remote peer has the DAO block" in new LocalPeerSetup
    with RemotePeerPV63Setup {

    val handshakerAfterHelloOpt = initHandshakerWithResolver.applyMessage(remoteHello)
    val handshakerAfterStatusOpt = handshakerAfterHelloOpt.get.applyMessage(remoteStatusMsg)
    assert(handshakerAfterStatusOpt.isDefined)
    handshakerAfterStatusOpt.get.nextMessage.map(_.messageToSend) shouldBe Right(
      localGetBlockHeadersRequest: GetBlockHeadersEnc
    )
    val handshakerAfterForkOpt = handshakerAfterStatusOpt.get.applyMessage(BlockHeaders(Seq(forkBlockHeader)))
    assert(handshakerAfterForkOpt.isDefined)

    handshakerAfterForkOpt.get.nextMessage match {
      case Left(
            HandshakeSuccess(
              PeerInfo(
                initialStatus,
                chainWeight,
                forkAccepted,
                currentMaxBlockNumber,
                bestBlockHash
              )
            )
          ) =>
        initialStatus shouldBe remoteStatus
        chainWeight shouldBe remoteStatus.chainWeight
        bestBlockHash shouldBe remoteStatus.bestHash
        currentMaxBlockNumber shouldBe 0
        forkAccepted shouldBe true
      case _ => fail()
    }
  }

  it should "correctly connect during an appropriate handshake if a fork resolver is used and the remote peer doesn't have the DAO block" in new LocalPeerSetup
    with RemotePeerPV63Setup {

    val handshakerAfterHelloOpt = initHandshakerWithResolver.applyMessage(remoteHello)
    val handshakerAfterStatusOpt = handshakerAfterHelloOpt.get.applyMessage(remoteStatusMsg)
    assert(handshakerAfterStatusOpt.isDefined)
    handshakerAfterStatusOpt.get.nextMessage.map(_.messageToSend) shouldBe Right(
      localGetBlockHeadersRequest: GetBlockHeadersEnc
    )
    val handshakerAfterFork = handshakerAfterStatusOpt.get.applyMessage(BlockHeaders(Nil))
    assert(handshakerAfterStatusOpt.isDefined)

    handshakerAfterFork.get.nextMessage match {
      case Left(
            HandshakeSuccess(
              PeerInfo(
                initialStatus,
                chainWeight,
                forkAccepted,
                currentMaxBlockNumber,
                bestBlockHash
              )
            )
          ) =>
        initialStatus shouldBe remoteStatus
        chainWeight shouldBe remoteStatus.chainWeight
        bestBlockHash shouldBe remoteStatus.bestHash
        currentMaxBlockNumber shouldBe 0
        forkAccepted shouldBe false
      case _ => fail()
    }
  }

  it should "fail if a timeout happened during hello exchange" in new TestSetup {
    val handshakerAfterTimeout = initHandshakerWithoutResolver.processTimeout
    handshakerAfterTimeout.nextMessage.map(_.messageToSend) shouldBe Left(
      HandshakeFailure(Disconnect.Reasons.TimeoutOnReceivingAMessage)
    )
  }

  it should "fail if a timeout happened during status exchange" in new RemotePeerPV63Setup {
    val handshakerAfterHelloOpt = initHandshakerWithResolver.applyMessage(remoteHello)
    val handshakerAfterTimeout = handshakerAfterHelloOpt.get.processTimeout
    handshakerAfterTimeout.nextMessage.map(_.messageToSend) shouldBe Left(
      HandshakeFailure(Disconnect.Reasons.TimeoutOnReceivingAMessage)
    )
  }

  it should "fail if a timeout happened during fork block exchange" in new RemotePeerPV63Setup {
    val handshakerAfterHelloOpt = initHandshakerWithResolver.applyMessage(remoteHello)
    val handshakerAfterStatusOpt = handshakerAfterHelloOpt.get.applyMessage(remoteStatusMsg)
    val handshakerAfterTimeout = handshakerAfterStatusOpt.get.processTimeout
    handshakerAfterTimeout.nextMessage.map(_.messageToSend) shouldBe Left(
      HandshakeFailure(Disconnect.Reasons.TimeoutOnReceivingAMessage)
    )
  }

  it should "fail if a status msg is received with invalid network id" in new LocalPeerPV63Setup
    with RemotePeerPV63Setup {
    val wrongNetworkId = localStatus.networkId + 1

    val handshakerAfterHelloOpt = initHandshakerWithResolver.applyMessage(remoteHello)
    val handshakerAfterStatusOpt =
      handshakerAfterHelloOpt.get.applyMessage(remoteStatusMsg.copy(networkId = wrongNetworkId))
    handshakerAfterStatusOpt.get.nextMessage.map(_.messageToSend) shouldBe Left(
      HandshakeFailure(Disconnect.Reasons.DisconnectRequested)
    )
  }

  it should "fail if a status msg is received with invalid genesisHash" in new LocalPeerPV63Setup
    with RemotePeerPV63Setup {
    val wrongGenesisHash = concatByteStrings((localStatus.genesisHash.head + 1).toByte, localStatus.genesisHash.tail)

    val handshakerAfterHelloOpt = initHandshakerWithResolver.applyMessage(remoteHello)
    val handshakerAfterStatusOpt =
      handshakerAfterHelloOpt.get.applyMessage(remoteStatusMsg.copy(genesisHash = wrongGenesisHash))
    handshakerAfterStatusOpt.get.nextMessage.map(_.messageToSend) shouldBe Left(
      HandshakeFailure(Disconnect.Reasons.DisconnectRequested)
    )
  }

  it should "fail if the remote peer doesn't support PV63/PV64" in new RemotePeerPV63Setup {
    val pv62Capability = Capability("eth", ProtocolVersions.PV62.toByte)
    val handshakerAfterHelloOpt =
      initHandshakerWithResolver.applyMessage(remoteHello.copy(capabilities = Seq(pv62Capability)))
    assert(handshakerAfterHelloOpt.isDefined)
    handshakerAfterHelloOpt.get.nextMessage.leftSide shouldBe Left(
      HandshakeFailure(Disconnect.Reasons.IncompatibleP2pProtocolVersion)
    )
  }

  it should "fail if a fork resolver is used and the block from the remote peer isn't accepted" in new RemotePeerPV63Setup {
    val handshakerAfterHelloOpt = initHandshakerWithResolver.applyMessage(remoteHello)
    val handshakerAfterStatusOpt = handshakerAfterHelloOpt.get.applyMessage(remoteStatusMsg)
    val handshakerAfterForkBlockOpt = handshakerAfterStatusOpt.get.applyMessage(
      BlockHeaders(Seq(genesisBlock.header.copy(number = forkBlockHeader.number)))
    )
    assert(handshakerAfterForkBlockOpt.isDefined)
    handshakerAfterForkBlockOpt.get.nextMessage.leftSide shouldBe Left(HandshakeFailure(Disconnect.Reasons.UselessPeer))
  }

  trait TestSetup extends SecureRandomBuilder with EphemBlockchainTestSetup {

    val genesisBlock = Block(
      Fixtures.Blocks.Genesis.header,
      Fixtures.Blocks.Genesis.body
    )

    val genesisWeight = ChainWeight.zero.increase(genesisBlock.header)

    val forkBlockHeader = Fixtures.Blocks.DaoForkBlock.header

    blockchain.save(genesisBlock, Nil, genesisWeight, saveAsBestBlock = true)

    val nodeStatus = NodeStatus(
      key = generateKeyPair(secureRandom),
      serverStatus = ServerStatus.NotListening,
      discoveryStatus = ServerStatus.NotListening
    )
    lazy val nodeStatusHolder = new AtomicReference(nodeStatus)

<<<<<<< HEAD
    class MockEtcHandshakerConfiguration(pv: Int = Config.blockchains.blockchainConfig.protocolVersion)
        extends EtcHandshakerConfiguration {
=======
    class MockEtcHandshakerConfiguration(pv: Int = Config.Network.protocolVersion) extends EtcHandshakerConfiguration {
>>>>>>> cba4321f
      override val forkResolverOpt: Option[ForkResolver] = None
      override val nodeStatusHolder: AtomicReference[NodeStatus] = TestSetup.this.nodeStatusHolder
      override val peerConfiguration: PeerConfiguration = Config.Network.peer
      override val blockchain: Blockchain = TestSetup.this.blockchain
      override val appStateStorage: AppStateStorage = TestSetup.this.storagesInstance.storages.appStateStorage
      override val protocolVersion: Int = pv
    }

    val etcHandshakerConfigurationWithResolver = new MockEtcHandshakerConfiguration {
      override val forkResolverOpt: Option[ForkResolver] = Some(
        new ForkResolver.EtcForkResolver(blockchainConfig.daoForkConfig.get)
      )
    }

    val initHandshakerWithoutResolver = EtcHandshaker(new MockEtcHandshakerConfiguration(ProtocolVersions.PV64))
    val initHandshakerWithResolver = EtcHandshaker(etcHandshakerConfigurationWithResolver)

    val firstBlock =
      genesisBlock.copy(header = genesisBlock.header.copy(parentHash = genesisBlock.header.hash, number = 1))
  }

  trait LocalPeerSetup extends TestSetup {
    val localHello = Hello(
      p2pVersion = EtcHelloExchangeState.P2pVersion,
      clientId = Config.clientId,
      capabilities = Seq(Etc64Capability, Eth63Capability),
      listenPort = 0, //Local node not listening
      nodeId = ByteString(nodeStatus.nodeId)
    )

    val localGetBlockHeadersRequest =
      GetBlockHeaders(Left(forkBlockHeader.number), maxHeaders = 1, skip = 0, reverse = false)
  }

  trait LocalPeerPV63Setup extends LocalPeerSetup {
    val localStatusMsg = CommonMessages.Status(
      protocolVersion = ProtocolVersions.PV63,
      networkId = Config.Network.peer.networkId,
      totalDifficulty = genesisBlock.header.difficulty,
      bestHash = genesisBlock.header.hash,
      genesisHash = genesisBlock.header.hash
    )
    val localStatus = RemoteStatus(localStatusMsg)
  }

  trait LocalPeerPV64Setup extends LocalPeerSetup {
    val localStatusMsg = PV64.Status(
      protocolVersion = ProtocolVersions.PV64,
      networkId = Config.Network.peer.networkId,
      chainWeight = ChainWeight.zero.increase(genesisBlock.header),
      bestHash = genesisBlock.header.hash,
      genesisHash = genesisBlock.header.hash
    )
    val localStatus = RemoteStatus(localStatusMsg)
  }

  trait RemotePeerSetup extends TestSetup {
    val remoteNodeStatus = NodeStatus(
      key = generateKeyPair(secureRandom),
      serverStatus = ServerStatus.NotListening,
      discoveryStatus = ServerStatus.NotListening
    )
    val remotePort = 8545
  }

  trait RemotePeerPV63Setup extends RemotePeerSetup {
    val remoteHello = Hello(
      p2pVersion = EtcHelloExchangeState.P2pVersion,
      clientId = "remote-peer",
      capabilities = Seq(Eth63Capability),
      listenPort = remotePort,
      nodeId = ByteString(remoteNodeStatus.nodeId)
    )

    val remoteStatusMsg = CommonMessages.Status(
      protocolVersion = ProtocolVersions.PV63,
      networkId = Config.Network.peer.networkId,
      totalDifficulty = 0,
      bestHash = genesisBlock.header.hash,
      genesisHash = genesisBlock.header.hash
    )

    val remoteStatus = RemoteStatus(remoteStatusMsg)
  }

  trait RemotePeerPV64Setup extends RemotePeerSetup {
    val remoteHello = Hello(
      p2pVersion = EtcHelloExchangeState.P2pVersion,
      clientId = "remote-peer",
      capabilities = Seq(Etc64Capability, Eth63Capability),
      listenPort = remotePort,
      nodeId = ByteString(remoteNodeStatus.nodeId)
    )

    val remoteStatusMsg =
      PV64.Status(
        protocolVersion = ProtocolVersions.PV64,
        networkId = Config.Network.peer.networkId,
        chainWeight = ChainWeight.zero,
        bestHash = genesisBlock.header.hash,
        genesisHash = genesisBlock.header.hash
      )
  }
}<|MERGE_RESOLUTION|>--- conflicted
+++ resolved
@@ -269,12 +269,8 @@
     )
     lazy val nodeStatusHolder = new AtomicReference(nodeStatus)
 
-<<<<<<< HEAD
-    class MockEtcHandshakerConfiguration(pv: Int = Config.blockchains.blockchainConfig.protocolVersion)
+    class MockEtcHandshakerConfiguration(pv: Int = Config.Network.protocolVersion)
         extends EtcHandshakerConfiguration {
-=======
-    class MockEtcHandshakerConfiguration(pv: Int = Config.Network.protocolVersion) extends EtcHandshakerConfiguration {
->>>>>>> cba4321f
       override val forkResolverOpt: Option[ForkResolver] = None
       override val nodeStatusHolder: AtomicReference[NodeStatus] = TestSetup.this.nodeStatusHolder
       override val peerConfiguration: PeerConfiguration = Config.Network.peer
