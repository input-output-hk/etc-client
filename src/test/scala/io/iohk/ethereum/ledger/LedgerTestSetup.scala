package io.iohk.ethereum.ledger

import akka.util.ByteString
import akka.util.ByteString.{empty => bEmpty}
import cats.data.NonEmptyList
import io.iohk.ethereum.blockchain.sync.EphemBlockchainTestSetup
import io.iohk.ethereum.consensus.blocks.CheckpointBlockGenerator
import io.iohk.ethereum.consensus.pow.validators.{OmmersValidator, StdOmmersValidator}
import io.iohk.ethereum.consensus.validators.BlockHeaderError.HeaderParentNotFoundError
import io.iohk.ethereum.consensus.validators.{BlockHeaderError, BlockHeaderValid, BlockHeaderValidator, Validators}
import io.iohk.ethereum.consensus.{GetBlockHeaderByHash, GetNBlocksBack, TestConsensus}
import io.iohk.ethereum.crypto.{generateKeyPair, kec256}
import io.iohk.ethereum.domain._
import io.iohk.ethereum.ledger.BlockExecutionError.ValidationAfterExecError
<<<<<<< HEAD
import io.iohk.ethereum.ledger.{PC, PR, VMImpl}
=======
import io.iohk.ethereum.ledger.Ledger.{BlockResult, PC, PR, VMImpl}
>>>>>>> 67d7870c
import io.iohk.ethereum.mpt.MerklePatriciaTrie
import io.iohk.ethereum.security.SecureRandomBuilder
import io.iohk.ethereum.utils.Config.SyncConfig
import io.iohk.ethereum.utils.{BlockchainConfig, Config, DaoForkConfig}
import io.iohk.ethereum.vm.{ProgramError, ProgramResult}
import io.iohk.ethereum.{Fixtures, Mocks, ObjectGenerators}
import monix.execution.Scheduler
import org.bouncycastle.crypto.AsymmetricCipherKeyPair
import org.bouncycastle.crypto.params.ECPublicKeyParameters
import org.bouncycastle.util.encoders.Hex
import org.scalamock.handlers.{CallHandler0, CallHandler1, CallHandler4}
import org.scalamock.scalatest.MockFactory

// scalastyle:off magic.number
trait TestSetup extends SecureRandomBuilder with EphemBlockchainTestSetup {
  //+ cake overrides

  val prep: BlockPreparator = consensus.blockPreparator
  //- cake overrides

  val originKeyPair: AsymmetricCipherKeyPair = generateKeyPair(secureRandom)
  val receiverKeyPair: AsymmetricCipherKeyPair = generateKeyPair(secureRandom)
  //byte 0 of encoded ECC point indicates that it is uncompressed point, it is part of bouncycastle encoding
  val originAddress = Address(
    kec256(originKeyPair.getPublic.asInstanceOf[ECPublicKeyParameters].getQ.getEncoded(false).tail)
  )
  val receiverAddress = Address(
    kec256(receiverKeyPair.getPublic.asInstanceOf[ECPublicKeyParameters].getQ.getEncoded(false).tail)
  )
  val minerAddress = Address(666)

  val defaultBlockHeader = Fixtures.Blocks.ValidBlock.header.copy(
    difficulty = 1000000,
    number = blockchainConfig.forkBlockNumbers.homesteadBlockNumber + 1,
    gasLimit = 1000000,
    gasUsed = 0,
    unixTimestamp = 1486752441
  )

  val defaultTx = Transaction(
    nonce = 42,
    gasPrice = 1,
    gasLimit = 90000,
    receivingAddress = receiverAddress,
    value = 0,
    payload = ByteString.empty
  )

  val defaultLog = TxLogEntry(
    loggerAddress = originAddress,
    logTopics = Seq(ByteString(Hex.decode("962cd36cf694aa154c5d3a551f19c98f356d906e96828eeb616e16fae6415738"))),
    data = ByteString(Hex.decode("1" * 128))
  )

  val defaultChainWeight = ChainWeight.zero.increase(defaultBlockHeader)

  val initialOriginBalance: UInt256 = 100000000
  val initialMinerBalance: UInt256 = 2000000

  val initialOriginNonce: BigInt = defaultTx.nonce

  val defaultAddressesToDelete = Set(Address(Hex.decode("01")), Address(Hex.decode("02")), Address(Hex.decode("03")))
  val defaultLogs = Seq(defaultLog.copy(loggerAddress = defaultAddressesToDelete.head))
  val defaultGasPrice: UInt256 = 10
  val defaultGasLimit: UInt256 = 1000000
  val defaultValue: BigInt = 1000

  val emptyWorld: InMemoryWorldStateProxy = InMemoryWorldStateProxy(
    storagesInstance.storages.evmCodeStorage,
    blockchain.getBackingMptStorage(-1),
    (number: BigInt) => blockchain.getBlockHeaderByNumber(number).map(_.hash),
    UInt256.Zero,
    ByteString(MerklePatriciaTrie.EmptyRootHash),
    noEmptyAccounts = false,
    ethCompatibleStorage = true
  )

  val worldWithMinerAndOriginAccounts: InMemoryWorldStateProxy = InMemoryWorldStateProxy.persistState(
    emptyWorld
      .saveAccount(originAddress, Account(nonce = UInt256(initialOriginNonce), balance = initialOriginBalance))
      .saveAccount(receiverAddress, Account(nonce = UInt256(initialOriginNonce), balance = initialOriginBalance))
      .saveAccount(minerAddress, Account(balance = initialMinerBalance))
  )

  val initialWorld: InMemoryWorldStateProxy = InMemoryWorldStateProxy.persistState(
    defaultAddressesToDelete.foldLeft(worldWithMinerAndOriginAccounts) { (recWorld, address) =>
      recWorld.saveAccount(address, Account.empty())
    }
  )

  def createResult(
      context: PC,
      gasUsed: BigInt,
      gasLimit: BigInt,
      gasRefund: BigInt,
      error: Option[ProgramError] = None,
      returnData: ByteString = bEmpty,
      logs: Seq[TxLogEntry] = Nil,
      addressesToDelete: Set[Address] = Set.empty
  ): PR = ProgramResult(
    returnData = returnData,
    gasRemaining = gasLimit - gasUsed,
    world = context.world,
    addressesToDelete = addressesToDelete,
    logs = logs,
    internalTxs = Nil,
    gasRefund = gasRefund,
    error = error
  )

  sealed trait Changes
  case class UpdateBalance(amount: UInt256) extends Changes
  case object IncreaseNonce extends Changes
  case object DeleteAccount extends Changes

  def applyChanges(
      stateRootHash: ByteString,
      blockchainStorages: BlockchainStorages,
      changes: Seq[(Address, Changes)]
  ): ByteString = {
    val initialWorld = InMemoryWorldStateProxy(
      storagesInstance.storages.evmCodeStorage,
      blockchain.getBackingMptStorage(-1),
      (number: BigInt) => blockchain.getBlockHeaderByNumber(number).map(_.hash),
      UInt256.Zero,
      stateRootHash,
      noEmptyAccounts = false,
      ethCompatibleStorage = true
    )

    val newWorld = changes.foldLeft[InMemoryWorldStateProxy](initialWorld) { case (recWorld, (address, change)) =>
      change match {
        case UpdateBalance(balanceIncrease) =>
          val accountWithBalanceIncrease =
            recWorld.getAccount(address).getOrElse(Account.empty()).increaseBalance(balanceIncrease)
          recWorld.saveAccount(address, accountWithBalanceIncrease)
        case IncreaseNonce =>
          val accountWithNonceIncrease = recWorld.getAccount(address).getOrElse(Account.empty()).increaseNonce()
          recWorld.saveAccount(address, accountWithNonceIncrease)
        case DeleteAccount =>
          recWorld.deleteAccount(address)
      }
    }
    InMemoryWorldStateProxy.persistState(newWorld).stateRootHash
  }

}

trait BlockchainSetup extends TestSetup {
  val blockchainStorages: storagesInstance.Storages = storagesInstance.storages

  val validBlockParentHeader: BlockHeader = defaultBlockHeader.copy(stateRoot = initialWorld.stateRootHash)
  val validBlockParentBlock: Block = Block(validBlockParentHeader, BlockBody.empty)
  val validBlockHeader: BlockHeader = defaultBlockHeader.copy(
    stateRoot = initialWorld.stateRootHash,
    parentHash = validBlockParentHeader.hash,
    beneficiary = minerAddress.bytes,
    receiptsRoot = Account.EmptyStorageRootHash,
    logsBloom = BloomFilter.EmptyBloomFilter,
    gasLimit = defaultGasLimit,
    gasUsed = 0
  )
  val validBlockBodyWithNoTxs: BlockBody = BlockBody(Nil, Nil)

  blockchain
    .storeBlockHeader(validBlockParentHeader)
    .and(blockchain.storeBlockBody(validBlockParentHeader.hash, validBlockBodyWithNoTxs))
    .and(storagesInstance.storages.appStateStorage.putBestBlockNumber(validBlockParentHeader.number))
    .and(storagesInstance.storages.chainWeightStorage.put(validBlockParentHeader.hash, ChainWeight.zero))
    .commit()

  val validTx: Transaction = defaultTx.copy(
    nonce = initialOriginNonce,
    gasLimit = defaultGasLimit,
    value = defaultValue
  )
  val validStxSignedByOrigin: SignedTransactionWithSender =
    SignedTransaction.sign(validTx, originKeyPair, Some(blockchainConfig.chainId))
}

trait DaoForkTestSetup extends TestSetup with MockFactory {

  lazy val testBlockchain: BlockchainImpl = mock[BlockchainImpl]
  val worldState: InMemoryWorldStateProxy = mock[InMemoryWorldStateProxy]
  val proDaoBlock: Block = Fixtures.Blocks.ProDaoForkBlock.block

  val supportDaoForkConfig: DaoForkConfig = new DaoForkConfig {
    override val blockExtraData: Option[ByteString] = Some(ByteString("refund extra data"))
    override val range: Int = 10
    override val drainList: Seq[Address] = Seq(Address(1), Address(2), Address(3))
    override val forkBlockHash: ByteString = proDaoBlock.header.hash
    override val forkBlockNumber: BigInt = proDaoBlock.header.number
    override val refundContract: Option[Address] = Some(Address(4))
    override val includeOnForkIdList: Boolean = false
  }

  val proDaoBlockchainConfig: BlockchainConfig = blockchainConfig
    .withUpdatedForkBlocks(
      _.copy(
        eip106BlockNumber = Long.MaxValue,
        atlantisBlockNumber = Long.MaxValue,
        aghartaBlockNumber = Long.MaxValue,
        phoenixBlockNumber = Long.MaxValue,
        petersburgBlockNumber = Long.MaxValue
      )
    )
    .copy(
      chainId = 0x01.toByte,
      networkId = 1,
      daoForkConfig = Some(supportDaoForkConfig),
      customGenesisFileOpt = None,
      maxCodeSize = None,
      bootstrapNodes = Set(),
      gasTieBreaker = false,
      ethCompatibleStorage = true
    )

  val parentBlockHeader = Fixtures.Blocks.DaoParentBlock.header

  (testBlockchain.getBlockHeaderByHash _)
    .expects(proDaoBlock.header.parentHash)
    .returning(Some(parentBlockHeader))
  (testBlockchain.getBackingMptStorage _)
    .expects(*)
    .returning(storagesInstance.storages.stateStorage.getBackingStorage(1920000))
}

trait BinarySimulationChopSetup {
  sealed trait TxError
  case object TxError extends TxError

  val minimalGas: BigInt = 20000
  val maximalGas: BigInt = 100000
  val stepGas: BigInt = 625

  val testGasValues: List[BigInt] = minimalGas.to(maximalGas, stepGas).toList

  val mockTransaction: BigInt => BigInt => Option[TxError] =
    minimalWorkingGas => gasLimit => if (gasLimit >= minimalWorkingGas) None else Some(TxError)
}

trait TestSetupWithVmAndValidators extends EphemBlockchainTestSetup {
  //+ cake overrides
  override lazy val vm: VMImpl = new VMImpl

  // Make type more specific
  override lazy val consensus: TestConsensus = buildTestConsensus()
  //- cake overrides

  val blockQueue: BlockQueue

  implicit val schedulerContext: Scheduler = Scheduler.fixedPool("ledger-test-pool", 4)

<<<<<<< HEAD
  override lazy val blockImport: BlockImport = mkBlockImport()
=======
  class TestLedgerImplNotMockedBlockExecution(validators: Validators)(implicit testContext: Scheduler)
      extends LedgerImpl(
        blockchain,
        storagesInstance.storages.evmCodeStorage,
        blockQueue,
        blockchainConfig,
        consensus.withValidators(validators).withVM(new Mocks.MockVM()),
        testContext
      )

  class TestLedgerImpl(validators: Validators)(implicit testContext: Scheduler)
      extends LedgerImpl(
        blockchain,
        storagesInstance.storages.evmCodeStorage,
        blockQueue,
        blockchainConfig,
        consensus.withValidators(validators).withVM(new Mocks.MockVM()),
        testContext
      ) {
    override private[ledger] lazy val blockExecution =
      new BlockExecution(
        blockchain,
        storagesInstance.storages.evmCodeStorage,
        blockchainConfig,
        consensus.blockPreparator,
        blockValidation
      ) {
        override def executeAndValidateBlock(
            block: Block,
            alreadyValidated: Boolean = false
        ): Either[BlockExecutionError, Seq[Receipt]] = {
          val emptyWorld = InMemoryWorldStateProxy(
            storagesInstance.storages.evmCodeStorage,
            blockchain.getBackingMptStorage(-1),
            (number: BigInt) => blockchain.getBlockHeaderByNumber(number).map(_.hash),
            blockchainConfig.accountStartNonce,
            ByteString(MerklePatriciaTrie.EmptyRootHash),
            noEmptyAccounts = false,
            ethCompatibleStorage = true
          )
          Right(BlockResult(emptyWorld).receipts)
        }
      }
  }

  override lazy val ledger = new TestLedgerImpl(successValidators)
  lazy val failingLedger = new TestLedgerImplNotMockedBlockExecution(successValidators)
>>>>>>> 67d7870c

  def randomHash(): ByteString =
    ObjectGenerators.byteStringOfLengthNGen(32).sample.get

  val defaultHeader = Fixtures.Blocks.ValidBlock.header.copy(
    difficulty = 100,
    number = 1,
    gasLimit = 1000000,
    gasUsed = 0,
    unixTimestamp = 0
  )

  val genesisHeader: BlockHeader = defaultHeader.copy(number = 0, extraData = ByteString("genesis"))

  def getBlock(
      number: BigInt = 1,
      difficulty: BigInt = 100,
      parent: ByteString = randomHash(),
      salt: ByteString = randomHash(),
      ommers: Seq[BlockHeader] = Nil
  ): Block =
    Block(
      defaultHeader.copy(parentHash = parent, difficulty = difficulty, number = number, extraData = salt),
      BlockBody(Nil, ommers)
    )

  def getChain(from: BigInt, to: BigInt, parent: ByteString = randomHash(), difficulty: BigInt = 100): List[Block] =
    if (from > to) {
      Nil
    } else {
      val block = getBlock(number = from, difficulty = difficulty, parent = parent)
      block :: getChain(from + 1, to, block.header.hash, difficulty)
    }

  def getChainNel(
      from: BigInt,
      to: BigInt,
      parent: ByteString = randomHash(),
      difficulty: BigInt = 100
  ): NonEmptyList[Block] =
    NonEmptyList.fromListUnsafe(getChain(from, to, parent, difficulty))

  def getChainHeaders(from: BigInt, to: BigInt, parent: ByteString = randomHash()): List[BlockHeader] =
    getChain(from, to, parent).map(_.header)

  def getChainHeadersNel(from: BigInt, to: BigInt, parent: ByteString = randomHash()): NonEmptyList[BlockHeader] =
    NonEmptyList.fromListUnsafe(getChainHeaders(from, to, parent))

  val receipts = Seq(Receipt.withHashOutcome(randomHash(), 50000, randomHash(), Nil))

  val currentWeight = ChainWeight.totalDifficultyOnly(99999)

  val bestNum = BigInt(5)

  val bestBlock: Block = getBlock(bestNum, currentWeight.totalDifficulty / 2)

  val execError = ValidationAfterExecError("error")

  object FailHeaderValidation extends Mocks.MockValidatorsAlwaysSucceed {
    override val blockHeaderValidator: BlockHeaderValidator = new BlockHeaderValidator {
      override def validate(
          blockHeader: BlockHeader,
          getBlockHeaderByHash: GetBlockHeaderByHash
      ): Either[BlockHeaderError, BlockHeaderValid] = Left(HeaderParentNotFoundError)

      override def validateHeaderOnly(blockHeader: BlockHeader): Either[BlockHeaderError, BlockHeaderValid] =
        Left(HeaderParentNotFoundError)
    }
  }

  object NotFailAfterExecValidation extends Mocks.MockValidatorsAlwaysSucceed {
    override def validateBlockAfterExecution(
        block: Block,
        stateRootHash: ByteString,
        receipts: Seq[Receipt],
        gasUsed: BigInt
    ): Either[BlockExecutionError, BlockExecutionSuccess] = Right(BlockExecutionSuccess)
  }

  lazy val failLedger = mkBlockImport(validators = FailHeaderValidation)

  lazy val ledgerNotFailingAfterExecValidation = mkBlockImport(validators = NotFailAfterExecValidation)
}

trait MockBlockchain extends MockFactory { self: TestSetupWithVmAndValidators =>
  //+ cake overrides
  override lazy val blockchain: BlockchainImpl = mock[BlockchainImpl]
  //- cake overrides

  class MockBlockQueue extends BlockQueue(null, 10, 10)
  override lazy val blockQueue: BlockQueue = mock[MockBlockQueue]

  def setBlockExists(block: Block, inChain: Boolean, inQueue: Boolean): CallHandler1[ByteString, Boolean] = {
    (blockchain.getBlockByHash _)
      .expects(block.header.hash)
      .anyNumberOfTimes()
      .returning(Some(block).filter(_ => inChain))
    (blockQueue.isQueued _).expects(block.header.hash).anyNumberOfTimes().returning(inQueue)
  }

  def setBestBlock(block: Block): CallHandler0[BigInt] = {
    (blockchain.getBestBlock _).expects().returning(Some(block))
    (blockchain.getBestBlockNumber _).expects().anyNumberOfTimes().returning(block.header.number)
  }

  def setBestBlockNumber(num: BigInt): CallHandler0[BigInt] =
    (blockchain.getBestBlockNumber _).expects().returning(num)

  def setChainWeightForBlock(block: Block, weight: ChainWeight): CallHandler1[ByteString, Option[ChainWeight]] =
    setChainWeightByHash(block.hash, weight)

  def setChainWeightByHash(hash: ByteString, weight: ChainWeight): CallHandler1[ByteString, Option[ChainWeight]] =
    (blockchain.getChainWeightByHash _).expects(hash).returning(Some(weight))

  def expectBlockSaved(
      block: Block,
      receipts: Seq[Receipt],
      weight: ChainWeight,
      saveAsBestBlock: Boolean
  ): CallHandler4[Block, Seq[Receipt], ChainWeight, Boolean, Unit] = {
    (blockchain
      .save(_: Block, _: Seq[Receipt], _: ChainWeight, _: Boolean))
      .expects(block, receipts, weight, saveAsBestBlock)
      .once()
  }

  def setHeaderInChain(hash: ByteString, result: Boolean = true): CallHandler1[ByteString, Boolean] =
    (blockchain.isInChain _).expects(hash).returning(result)

  def setBlockByNumber(number: BigInt, block: Option[Block]): CallHandler1[BigInt, Option[Block]] =
    (blockchain.getBlockByNumber _).expects(number).returning(block)

  def setGenesisHeader(header: BlockHeader): Unit =
    (() => blockchain.genesisHeader).expects().returning(header)
}

trait EphemBlockchain extends TestSetupWithVmAndValidators with MockFactory {
  override lazy val blockQueue = BlockQueue(blockchain, SyncConfig(Config.config))

  lazy val ledgerWithMockedBlockExecution: BlockImport =
    mkBlockImport(blockExecutionOpt = Some(mock[BlockExecution]))
}

trait CheckpointHelpers {
  private val sampleCheckpoint = ObjectGenerators.fakeCheckpointGen(3, 3).sample.get

  def getCheckpointBlock(parent: Block, difficulty: BigInt, checkpoint: Checkpoint = sampleCheckpoint): Block =
    new CheckpointBlockGenerator().generate(parent, checkpoint)
}

trait OmmersTestSetup extends EphemBlockchain {
  object OmmerValidation extends Mocks.MockValidatorsAlwaysSucceed {
    override val ommersValidator: OmmersValidator = (
        parentHash: ByteString,
        blockNumber: BigInt,
        ommers: Seq[BlockHeader],
        getBlockHeaderByHash: GetBlockHeaderByHash,
        getNBlocksBack: GetNBlocksBack
    ) =>
      new StdOmmersValidator(blockHeaderValidator)
        .validate(parentHash, blockNumber, ommers, getBlockHeaderByHash, getNBlocksBack)
  }

  override lazy val ledgerWithMockedBlockExecution: BlockImport =
    mkBlockImport(validators = OmmerValidation, blockExecutionOpt = Some(mock[BlockExecution]))
}<|MERGE_RESOLUTION|>--- conflicted
+++ resolved
@@ -12,11 +12,7 @@
 import io.iohk.ethereum.crypto.{generateKeyPair, kec256}
 import io.iohk.ethereum.domain._
 import io.iohk.ethereum.ledger.BlockExecutionError.ValidationAfterExecError
-<<<<<<< HEAD
 import io.iohk.ethereum.ledger.{PC, PR, VMImpl}
-=======
-import io.iohk.ethereum.ledger.Ledger.{BlockResult, PC, PR, VMImpl}
->>>>>>> 67d7870c
 import io.iohk.ethereum.mpt.MerklePatriciaTrie
 import io.iohk.ethereum.security.SecureRandomBuilder
 import io.iohk.ethereum.utils.Config.SyncConfig
@@ -270,57 +266,7 @@
 
   implicit val schedulerContext: Scheduler = Scheduler.fixedPool("ledger-test-pool", 4)
 
-<<<<<<< HEAD
   override lazy val blockImport: BlockImport = mkBlockImport()
-=======
-  class TestLedgerImplNotMockedBlockExecution(validators: Validators)(implicit testContext: Scheduler)
-      extends LedgerImpl(
-        blockchain,
-        storagesInstance.storages.evmCodeStorage,
-        blockQueue,
-        blockchainConfig,
-        consensus.withValidators(validators).withVM(new Mocks.MockVM()),
-        testContext
-      )
-
-  class TestLedgerImpl(validators: Validators)(implicit testContext: Scheduler)
-      extends LedgerImpl(
-        blockchain,
-        storagesInstance.storages.evmCodeStorage,
-        blockQueue,
-        blockchainConfig,
-        consensus.withValidators(validators).withVM(new Mocks.MockVM()),
-        testContext
-      ) {
-    override private[ledger] lazy val blockExecution =
-      new BlockExecution(
-        blockchain,
-        storagesInstance.storages.evmCodeStorage,
-        blockchainConfig,
-        consensus.blockPreparator,
-        blockValidation
-      ) {
-        override def executeAndValidateBlock(
-            block: Block,
-            alreadyValidated: Boolean = false
-        ): Either[BlockExecutionError, Seq[Receipt]] = {
-          val emptyWorld = InMemoryWorldStateProxy(
-            storagesInstance.storages.evmCodeStorage,
-            blockchain.getBackingMptStorage(-1),
-            (number: BigInt) => blockchain.getBlockHeaderByNumber(number).map(_.hash),
-            blockchainConfig.accountStartNonce,
-            ByteString(MerklePatriciaTrie.EmptyRootHash),
-            noEmptyAccounts = false,
-            ethCompatibleStorage = true
-          )
-          Right(BlockResult(emptyWorld).receipts)
-        }
-      }
-  }
-
-  override lazy val ledger = new TestLedgerImpl(successValidators)
-  lazy val failingLedger = new TestLedgerImplNotMockedBlockExecution(successValidators)
->>>>>>> 67d7870c
 
   def randomHash(): ByteString =
     ObjectGenerators.byteStringOfLengthNGen(32).sample.get
