package io.iohk.ethereum.ledger

import akka.util.ByteString
import akka.util.ByteString.{empty => bEmpty}
import cats.data.NonEmptyList
import io.iohk.ethereum.blockchain.sync.EphemBlockchainTestSetup
import io.iohk.ethereum.consensus.blocks.CheckpointBlockGenerator
import io.iohk.ethereum.consensus.pow.validators.{OmmersValidator, StdOmmersValidator}
import io.iohk.ethereum.consensus.validators.BlockHeaderError.HeaderParentNotFoundError
import io.iohk.ethereum.consensus.validators.{BlockHeaderError, BlockHeaderValid, BlockHeaderValidator, Validators}
import io.iohk.ethereum.consensus.{GetBlockHeaderByHash, GetNBlocksBack, TestConsensus}
import io.iohk.ethereum.crypto.{generateKeyPair, kec256}
import io.iohk.ethereum.domain._
import io.iohk.ethereum.ledger.BlockExecutionError.ValidationAfterExecError
import io.iohk.ethereum.ledger.{PC, PR, VMImpl}
import io.iohk.ethereum.mpt.MerklePatriciaTrie
import io.iohk.ethereum.security.SecureRandomBuilder
import io.iohk.ethereum.utils.Config.SyncConfig
import io.iohk.ethereum.utils.{BlockchainConfig, Config, DaoForkConfig}
import io.iohk.ethereum.vm.{ProgramError, ProgramResult}
import io.iohk.ethereum.{Fixtures, Mocks, ObjectGenerators}
import monix.execution.Scheduler
import org.bouncycastle.crypto.AsymmetricCipherKeyPair
import org.bouncycastle.crypto.params.ECPublicKeyParameters
import org.bouncycastle.util.encoders.Hex
import org.scalamock.handlers.{CallHandler0, CallHandler1, CallHandler4}
import org.scalamock.scalatest.MockFactory

// scalastyle:off magic.number
trait TestSetup extends SecureRandomBuilder with EphemBlockchainTestSetup {
  //+ cake overrides

  val prep: BlockPreparator = consensus.blockPreparator
  //- cake overrides

  val originKeyPair: AsymmetricCipherKeyPair = generateKeyPair(secureRandom)
  val receiverKeyPair: AsymmetricCipherKeyPair = generateKeyPair(secureRandom)
  //byte 0 of encoded ECC point indicates that it is uncompressed point, it is part of bouncycastle encoding
  val originAddress = Address(
    kec256(originKeyPair.getPublic.asInstanceOf[ECPublicKeyParameters].getQ.getEncoded(false).tail)
  )
  val receiverAddress = Address(
    kec256(receiverKeyPair.getPublic.asInstanceOf[ECPublicKeyParameters].getQ.getEncoded(false).tail)
  )
  val minerAddress = Address(666)

  val defaultBlockHeader = Fixtures.Blocks.ValidBlock.header.copy(
    difficulty = 1000000,
    number = blockchainConfig.forkBlockNumbers.homesteadBlockNumber + 1,
    gasLimit = 1000000,
    gasUsed = 0,
    unixTimestamp = 1486752441
  )

  val defaultTx = Transaction(
    nonce = 42,
    gasPrice = 1,
    gasLimit = 90000,
    receivingAddress = receiverAddress,
    value = 0,
    payload = ByteString.empty
  )

  val defaultLog = TxLogEntry(
    loggerAddress = originAddress,
    logTopics = Seq(ByteString(Hex.decode("962cd36cf694aa154c5d3a551f19c98f356d906e96828eeb616e16fae6415738"))),
    data = ByteString(Hex.decode("1" * 128))
  )

  val defaultChainWeight = ChainWeight.zero.increase(defaultBlockHeader)

  val initialOriginBalance: UInt256 = 100000000
  val initialMinerBalance: UInt256 = 2000000

  val initialOriginNonce: BigInt = defaultTx.nonce

  val defaultAddressesToDelete = Set(Address(Hex.decode("01")), Address(Hex.decode("02")), Address(Hex.decode("03")))
  val defaultLogs = Seq(defaultLog.copy(loggerAddress = defaultAddressesToDelete.head))
  val defaultGasPrice: UInt256 = 10
  val defaultGasLimit: UInt256 = 1000000
  val defaultValue: BigInt = 1000

  val emptyWorld: InMemoryWorldStateProxy = InMemoryWorldStateProxy(
    storagesInstance.storages.evmCodeStorage,
    blockchain.getBackingMptStorage(-1),
    (number: BigInt) => blockchainReader.getBlockHeaderByNumber(number).map(_.hash),
    UInt256.Zero,
    ByteString(MerklePatriciaTrie.EmptyRootHash),
    noEmptyAccounts = false,
    ethCompatibleStorage = true
  )

  val worldWithMinerAndOriginAccounts: InMemoryWorldStateProxy = InMemoryWorldStateProxy.persistState(
    emptyWorld
      .saveAccount(originAddress, Account(nonce = UInt256(initialOriginNonce), balance = initialOriginBalance))
      .saveAccount(receiverAddress, Account(nonce = UInt256(initialOriginNonce), balance = initialOriginBalance))
      .saveAccount(minerAddress, Account(balance = initialMinerBalance))
  )

  val initialWorld: InMemoryWorldStateProxy = InMemoryWorldStateProxy.persistState(
    defaultAddressesToDelete.foldLeft(worldWithMinerAndOriginAccounts) { (recWorld, address) =>
      recWorld.saveAccount(address, Account.empty())
    }
  )

  def createResult(
      context: PC,
      gasUsed: BigInt,
      gasLimit: BigInt,
      gasRefund: BigInt,
      error: Option[ProgramError] = None,
      returnData: ByteString = bEmpty,
      logs: Seq[TxLogEntry] = Nil,
      addressesToDelete: Set[Address] = Set.empty
  ): PR = ProgramResult(
    returnData = returnData,
    gasRemaining = gasLimit - gasUsed,
    world = context.world,
    addressesToDelete = addressesToDelete,
    logs = logs,
    internalTxs = Nil,
    gasRefund = gasRefund,
    error = error
  )

  sealed trait Changes
  case class UpdateBalance(amount: UInt256) extends Changes
  case object IncreaseNonce extends Changes
  case object DeleteAccount extends Changes

  def applyChanges(
      stateRootHash: ByteString,
      blockchainStorages: BlockchainStorages,
      changes: Seq[(Address, Changes)]
  ): ByteString = {
    val initialWorld = InMemoryWorldStateProxy(
      storagesInstance.storages.evmCodeStorage,
      blockchain.getBackingMptStorage(-1),
      (number: BigInt) => blockchainReader.getBlockHeaderByNumber(number).map(_.hash),
      UInt256.Zero,
      stateRootHash,
      noEmptyAccounts = false,
      ethCompatibleStorage = true
    )

    val newWorld = changes.foldLeft[InMemoryWorldStateProxy](initialWorld) { case (recWorld, (address, change)) =>
      change match {
        case UpdateBalance(balanceIncrease) =>
          val accountWithBalanceIncrease =
            recWorld.getAccount(address).getOrElse(Account.empty()).increaseBalance(balanceIncrease)
          recWorld.saveAccount(address, accountWithBalanceIncrease)
        case IncreaseNonce =>
          val accountWithNonceIncrease = recWorld.getAccount(address).getOrElse(Account.empty()).increaseNonce()
          recWorld.saveAccount(address, accountWithNonceIncrease)
        case DeleteAccount =>
          recWorld.deleteAccount(address)
      }
    }
    InMemoryWorldStateProxy.persistState(newWorld).stateRootHash
  }

}

trait BlockchainSetup extends TestSetup {
  val blockchainStorages: storagesInstance.Storages = storagesInstance.storages

  val validBlockParentHeader: BlockHeader = defaultBlockHeader.copy(stateRoot = initialWorld.stateRootHash)
  val validBlockParentBlock: Block = Block(validBlockParentHeader, BlockBody.empty)
  val validBlockHeader: BlockHeader = defaultBlockHeader.copy(
    stateRoot = initialWorld.stateRootHash,
    parentHash = validBlockParentHeader.hash,
    beneficiary = minerAddress.bytes,
    receiptsRoot = Account.EmptyStorageRootHash,
    logsBloom = BloomFilter.EmptyBloomFilter,
    gasLimit = defaultGasLimit,
    gasUsed = 0
  )
  val validBlockBodyWithNoTxs: BlockBody = BlockBody(Nil, Nil)

  blockchain
    .storeBlockHeader(validBlockParentHeader)
    .and(blockchain.storeBlockBody(validBlockParentHeader.hash, validBlockBodyWithNoTxs))
    .and(storagesInstance.storages.appStateStorage.putBestBlockNumber(validBlockParentHeader.number))
    .and(storagesInstance.storages.chainWeightStorage.put(validBlockParentHeader.hash, ChainWeight.zero))
    .commit()

  val validTx: Transaction = defaultTx.copy(
    nonce = initialOriginNonce,
    gasLimit = defaultGasLimit,
    value = defaultValue
  )
  val validStxSignedByOrigin: SignedTransactionWithSender =
    SignedTransaction.sign(validTx, originKeyPair, Some(blockchainConfig.chainId))
}

trait DaoForkTestSetup extends TestSetup with MockFactory {

  lazy val testBlockchainReader: BlockchainReader = mock[BlockchainReader]
  lazy val testBlockchain: BlockchainImpl = mock[BlockchainImpl]
  val worldState: InMemoryWorldStateProxy = mock[InMemoryWorldStateProxy]
  val proDaoBlock: Block = Fixtures.Blocks.ProDaoForkBlock.block

  val supportDaoForkConfig: DaoForkConfig = new DaoForkConfig {
    override val blockExtraData: Option[ByteString] = Some(ByteString("refund extra data"))
    override val range: Int = 10
    override val drainList: Seq[Address] = Seq(Address(1), Address(2), Address(3))
    override val forkBlockHash: ByteString = proDaoBlock.header.hash
    override val forkBlockNumber: BigInt = proDaoBlock.header.number
    override val refundContract: Option[Address] = Some(Address(4))
    override val includeOnForkIdList: Boolean = false
  }

  val proDaoBlockchainConfig: BlockchainConfig = blockchainConfig
    .withUpdatedForkBlocks(
      _.copy(
        eip106BlockNumber = Long.MaxValue,
        atlantisBlockNumber = Long.MaxValue,
        aghartaBlockNumber = Long.MaxValue,
        phoenixBlockNumber = Long.MaxValue,
        petersburgBlockNumber = Long.MaxValue
      )
    )
    .copy(
      chainId = 0x01.toByte,
      networkId = 1,
      daoForkConfig = Some(supportDaoForkConfig),
      customGenesisFileOpt = None,
      maxCodeSize = None,
      bootstrapNodes = Set(),
      gasTieBreaker = false,
      ethCompatibleStorage = true
    )

  val parentBlockHeader = Fixtures.Blocks.DaoParentBlock.header

  (testBlockchainReader.getBlockHeaderByHash _)
    .expects(proDaoBlock.header.parentHash)
    .returning(Some(parentBlockHeader))
  (testBlockchain.getBackingMptStorage _)
    .expects(*)
    .returning(storagesInstance.storages.stateStorage.getBackingStorage(1920000))
}

trait BinarySimulationChopSetup {
  sealed trait TxError
  case object TxError extends TxError

  val minimalGas: BigInt = 20000
  val maximalGas: BigInt = 100000
  val stepGas: BigInt = 625

  val testGasValues: List[BigInt] = minimalGas.to(maximalGas, stepGas).toList

  val mockTransaction: BigInt => BigInt => Option[TxError] =
    minimalWorkingGas => gasLimit => if (gasLimit >= minimalWorkingGas) None else Some(TxError)
}

trait TestSetupWithVmAndValidators extends EphemBlockchainTestSetup {
  //+ cake overrides
  override lazy val vm: VMImpl = new VMImpl

  // Make type more specific
  override lazy val consensus: TestConsensus = buildTestConsensus()
  //- cake overrides

  val blockQueue: BlockQueue

  implicit val schedulerContext: Scheduler = Scheduler.fixedPool("ledger-test-pool", 4)

<<<<<<< HEAD
  override lazy val blockImport: BlockImport = mkBlockImport()
=======
  class TestLedgerImplNotMockedBlockExecution(validators: Validators)(implicit testContext: Scheduler)
      extends LedgerImpl(
        blockchain,
        blockchainReader,
        storagesInstance.storages.evmCodeStorage,
        blockQueue,
        blockchainConfig,
        consensus.withValidators(validators).withVM(new Mocks.MockVM()),
        testContext
      )

  class TestLedgerImpl(validators: Validators)(implicit testContext: Scheduler)
      extends LedgerImpl(
        blockchain,
        blockchainReader,
        storagesInstance.storages.evmCodeStorage,
        blockQueue,
        blockchainConfig,
        consensus.withValidators(validators).withVM(new Mocks.MockVM()),
        testContext
      ) {
    override private[ledger] lazy val blockExecution =
      new BlockExecution(
        blockchain,
        blockchainReader,
        storagesInstance.storages.evmCodeStorage,
        blockchainConfig,
        consensus.blockPreparator,
        blockValidation
      ) {
        override def executeAndValidateBlock(
            block: Block,
            alreadyValidated: Boolean = false
        ): Either[BlockExecutionError, Seq[Receipt]] = {
          val emptyWorld = InMemoryWorldStateProxy(
            storagesInstance.storages.evmCodeStorage,
            blockchain.getBackingMptStorage(-1),
            (number: BigInt) => blockchainReader.getBlockHeaderByNumber(number).map(_.hash),
            blockchainConfig.accountStartNonce,
            ByteString(MerklePatriciaTrie.EmptyRootHash),
            noEmptyAccounts = false,
            ethCompatibleStorage = true
          )
          Right(BlockResult(emptyWorld).receipts)
        }
      }
  }

  override lazy val ledger = new TestLedgerImpl(successValidators)
  lazy val failingLedger = new TestLedgerImplNotMockedBlockExecution(successValidators)
>>>>>>> e6317890

  def randomHash(): ByteString =
    ObjectGenerators.byteStringOfLengthNGen(32).sample.get

  val defaultHeader = Fixtures.Blocks.ValidBlock.header.copy(
    difficulty = 100,
    number = 1,
    gasLimit = 1000000,
    gasUsed = 0,
    unixTimestamp = 0
  )

  val genesisHeader: BlockHeader = defaultHeader.copy(number = 0, extraData = ByteString("genesis"))

  def getBlock(
      number: BigInt = 1,
      difficulty: BigInt = 100,
      parent: ByteString = randomHash(),
      salt: ByteString = randomHash(),
      ommers: Seq[BlockHeader] = Nil
  ): Block =
    Block(
      defaultHeader.copy(parentHash = parent, difficulty = difficulty, number = number, extraData = salt),
      BlockBody(Nil, ommers)
    )

  def getChain(from: BigInt, to: BigInt, parent: ByteString = randomHash(), difficulty: BigInt = 100): List[Block] =
    if (from > to) {
      Nil
    } else {
      val block = getBlock(number = from, difficulty = difficulty, parent = parent)
      block :: getChain(from + 1, to, block.header.hash, difficulty)
    }

  def getChainNel(
      from: BigInt,
      to: BigInt,
      parent: ByteString = randomHash(),
      difficulty: BigInt = 100
  ): NonEmptyList[Block] =
    NonEmptyList.fromListUnsafe(getChain(from, to, parent, difficulty))

  def getChainHeaders(from: BigInt, to: BigInt, parent: ByteString = randomHash()): List[BlockHeader] =
    getChain(from, to, parent).map(_.header)

  def getChainHeadersNel(from: BigInt, to: BigInt, parent: ByteString = randomHash()): NonEmptyList[BlockHeader] =
    NonEmptyList.fromListUnsafe(getChainHeaders(from, to, parent))

  val receipts = Seq(Receipt.withHashOutcome(randomHash(), 50000, randomHash(), Nil))

  val currentWeight = ChainWeight.totalDifficultyOnly(99999)

  val bestNum = BigInt(5)

  val bestBlock: Block = getBlock(bestNum, currentWeight.totalDifficulty / 2)

  val execError = ValidationAfterExecError("error")

  object FailHeaderValidation extends Mocks.MockValidatorsAlwaysSucceed {
    override val blockHeaderValidator: BlockHeaderValidator = new BlockHeaderValidator {
      override def validate(
          blockHeader: BlockHeader,
          getBlockHeaderByHash: GetBlockHeaderByHash
      ): Either[BlockHeaderError, BlockHeaderValid] = Left(HeaderParentNotFoundError)

      override def validateHeaderOnly(blockHeader: BlockHeader): Either[BlockHeaderError, BlockHeaderValid] =
        Left(HeaderParentNotFoundError)
    }
  }

  object NotFailAfterExecValidation extends Mocks.MockValidatorsAlwaysSucceed {
    override def validateBlockAfterExecution(
        block: Block,
        stateRootHash: ByteString,
        receipts: Seq[Receipt],
        gasUsed: BigInt
    ): Either[BlockExecutionError, BlockExecutionSuccess] = Right(BlockExecutionSuccess)
  }

  lazy val failLedger = mkBlockImport(validators = FailHeaderValidation)

  lazy val ledgerNotFailingAfterExecValidation = mkBlockImport(validators = NotFailAfterExecValidation)
}

trait MockBlockchain extends MockFactory { self: TestSetupWithVmAndValidators =>
  //+ cake overrides
  override lazy val blockchainReader: BlockchainReader = mock[BlockchainReader]
  override lazy val blockchain: BlockchainImpl = mock[BlockchainImpl]
  //- cake overrides

  class MockBlockQueue extends BlockQueue(null, 10, 10)
  override lazy val blockQueue: BlockQueue = mock[MockBlockQueue]

  def setBlockExists(block: Block, inChain: Boolean, inQueue: Boolean): CallHandler1[ByteString, Boolean] = {
    (blockchainReader.getBlockByHash _)
      .expects(block.header.hash)
      .anyNumberOfTimes()
      .returning(Some(block).filter(_ => inChain))
    (blockQueue.isQueued _).expects(block.header.hash).anyNumberOfTimes().returning(inQueue)
  }

  def setBestBlock(block: Block): CallHandler0[BigInt] = {
    (blockchain.getBestBlock _).expects().returning(Some(block))
    (blockchain.getBestBlockNumber _).expects().anyNumberOfTimes().returning(block.header.number)
  }

  def setBestBlockNumber(num: BigInt): CallHandler0[BigInt] =
    (blockchain.getBestBlockNumber _).expects().returning(num)

  def setChainWeightForBlock(block: Block, weight: ChainWeight): CallHandler1[ByteString, Option[ChainWeight]] =
    setChainWeightByHash(block.hash, weight)

  def setChainWeightByHash(hash: ByteString, weight: ChainWeight): CallHandler1[ByteString, Option[ChainWeight]] =
    (blockchain.getChainWeightByHash _).expects(hash).returning(Some(weight))

  def expectBlockSaved(
      block: Block,
      receipts: Seq[Receipt],
      weight: ChainWeight,
      saveAsBestBlock: Boolean
  ): CallHandler4[Block, Seq[Receipt], ChainWeight, Boolean, Unit] = {
    (blockchain
      .save(_: Block, _: Seq[Receipt], _: ChainWeight, _: Boolean))
      .expects(block, receipts, weight, saveAsBestBlock)
      .once()
  }

  def setHeaderInChain(hash: ByteString, result: Boolean = true): CallHandler1[ByteString, Boolean] =
    (blockchain.isInChain _).expects(hash).returning(result)

  def setBlockByNumber(number: BigInt, block: Option[Block]): CallHandler1[BigInt, Option[Block]] =
    (blockchainReader.getBlockByNumber _).expects(number).returning(block)

  def setGenesisHeader(header: BlockHeader): Unit =
    (() => blockchain.genesisHeader).expects().returning(header)
}

trait EphemBlockchain extends TestSetupWithVmAndValidators with MockFactory {
  override lazy val blockQueue = BlockQueue(blockchain, SyncConfig(Config.config))

  lazy val ledgerWithMockedBlockExecution: BlockImport =
    mkBlockImport(blockExecutionOpt = Some(mock[BlockExecution]))
}

trait CheckpointHelpers {
  private val sampleCheckpoint = ObjectGenerators.fakeCheckpointGen(3, 3).sample.get

  def getCheckpointBlock(parent: Block, difficulty: BigInt, checkpoint: Checkpoint = sampleCheckpoint): Block =
    new CheckpointBlockGenerator().generate(parent, checkpoint)
}

trait OmmersTestSetup extends EphemBlockchain {
  object OmmerValidation extends Mocks.MockValidatorsAlwaysSucceed {
    override val ommersValidator: OmmersValidator = (
        parentHash: ByteString,
        blockNumber: BigInt,
        ommers: Seq[BlockHeader],
        getBlockHeaderByHash: GetBlockHeaderByHash,
        getNBlocksBack: GetNBlocksBack
    ) =>
      new StdOmmersValidator(blockHeaderValidator)
        .validate(parentHash, blockNumber, ommers, getBlockHeaderByHash, getNBlocksBack)
  }

  override lazy val ledgerWithMockedBlockExecution: BlockImport =
    mkBlockImport(validators = OmmerValidation, blockExecutionOpt = Some(mock[BlockExecution]))
}<|MERGE_RESOLUTION|>--- conflicted
+++ resolved
@@ -267,60 +267,7 @@
 
   implicit val schedulerContext: Scheduler = Scheduler.fixedPool("ledger-test-pool", 4)
 
-<<<<<<< HEAD
   override lazy val blockImport: BlockImport = mkBlockImport()
-=======
-  class TestLedgerImplNotMockedBlockExecution(validators: Validators)(implicit testContext: Scheduler)
-      extends LedgerImpl(
-        blockchain,
-        blockchainReader,
-        storagesInstance.storages.evmCodeStorage,
-        blockQueue,
-        blockchainConfig,
-        consensus.withValidators(validators).withVM(new Mocks.MockVM()),
-        testContext
-      )
-
-  class TestLedgerImpl(validators: Validators)(implicit testContext: Scheduler)
-      extends LedgerImpl(
-        blockchain,
-        blockchainReader,
-        storagesInstance.storages.evmCodeStorage,
-        blockQueue,
-        blockchainConfig,
-        consensus.withValidators(validators).withVM(new Mocks.MockVM()),
-        testContext
-      ) {
-    override private[ledger] lazy val blockExecution =
-      new BlockExecution(
-        blockchain,
-        blockchainReader,
-        storagesInstance.storages.evmCodeStorage,
-        blockchainConfig,
-        consensus.blockPreparator,
-        blockValidation
-      ) {
-        override def executeAndValidateBlock(
-            block: Block,
-            alreadyValidated: Boolean = false
-        ): Either[BlockExecutionError, Seq[Receipt]] = {
-          val emptyWorld = InMemoryWorldStateProxy(
-            storagesInstance.storages.evmCodeStorage,
-            blockchain.getBackingMptStorage(-1),
-            (number: BigInt) => blockchainReader.getBlockHeaderByNumber(number).map(_.hash),
-            blockchainConfig.accountStartNonce,
-            ByteString(MerklePatriciaTrie.EmptyRootHash),
-            noEmptyAccounts = false,
-            ethCompatibleStorage = true
-          )
-          Right(BlockResult(emptyWorld).receipts)
-        }
-      }
-  }
-
-  override lazy val ledger = new TestLedgerImpl(successValidators)
-  lazy val failingLedger = new TestLedgerImplNotMockedBlockExecution(successValidators)
->>>>>>> e6317890
 
   def randomHash(): ByteString =
     ObjectGenerators.byteStringOfLengthNGen(32).sample.get
