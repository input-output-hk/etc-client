package io.iohk.ethereum.ledger

import akka.util.ByteString
import io.iohk.ethereum.Mocks.{MockVM, MockValidatorsAlwaysSucceed, MockValidatorsFailOnSpecificBlockNumber}
import io.iohk.ethereum.consensus.TestConsensus
import io.iohk.ethereum.consensus.blocks.CheckpointBlockGenerator
import io.iohk.ethereum.crypto.ECDSASignature
import io.iohk.ethereum.domain.{Block, _}
import io.iohk.ethereum.ledger.Ledger.BlockResult
import io.iohk.ethereum.vm.{EvmConfig, OutOfGas}
import io.iohk.ethereum.{BlockHelpers, Mocks, ObjectGenerators}
import org.scalatest.matchers.should.Matchers
import org.scalatest.prop.TableFor4
import org.scalatest.wordspec.AnyWordSpec
import org.scalatestplus.scalacheck.ScalaCheckPropertyChecks

// scalastyle:off magic.number
class BlockExecutionSpec extends AnyWordSpec with Matchers with ScalaCheckPropertyChecks {

  "BlockExecution" should {

    "correctly run executeBlocks" when {

      "two blocks with txs (that first one has invalid tx)" in new BlockchainSetup {
        val invalidStx = SignedTransaction(validTx, ECDSASignature(1, 2, 3.toByte))
        val block1BodyWithTxs: BlockBody = validBlockBodyWithNoTxs.copy(transactionList = Seq(invalidStx))
        val block1 = Block(validBlockHeader, block1BodyWithTxs)
        val block2BodyWithTxs: BlockBody =
          validBlockBodyWithNoTxs.copy(transactionList = Seq(validStxSignedByOrigin.tx))
        val block2 = Block(
          validBlockHeader.copy(parentHash = validBlockHeader.hash, number = validBlockHeader.number + 1),
          block2BodyWithTxs
        )

        override lazy val vm = new MockVM(c =>
          createResult(
            context = c,
            gasUsed = UInt256(defaultGasLimit),
            gasLimit = UInt256(defaultGasLimit),
            gasRefund = UInt256.Zero,
            logs = defaultLogs,
            addressesToDelete = defaultAddressesToDelete
          )
        )

        val mockValidators = new MockValidatorsFailOnSpecificBlockNumber(block1.header.number)
        val newConsensus: TestConsensus = consensus.withVM(vm).withValidators(mockValidators)
        val blockValidation =
          new BlockValidation(newConsensus, blockchainReader, BlockQueue(blockchain, syncConfig))
        val blockExecution =
          new BlockExecution(
            blockchain,
<<<<<<< HEAD
            blockchainReader,
=======
            blockchainStorages.evmCodeStorage,
>>>>>>> 67d7870c
            blockchainConfig,
            newConsensus.blockPreparator,
            blockValidation
          )

        val (blocks, error) = blockExecution.executeAndValidateBlocks(List(block1, block2), defaultChainWeight)

        // No block should be executed if first one has invalid transactions
        blocks.isEmpty shouldBe true
        error.isDefined shouldBe true
      }

      "two blocks with txs (that last one has invalid tx)" in new BlockchainSetup {
        val invalidStx = SignedTransaction(validTx, ECDSASignature(1, 2, 3.toByte))
        val block1BodyWithTxs: BlockBody =
          validBlockBodyWithNoTxs.copy(transactionList = Seq(validStxSignedByOrigin.tx))
        val block1 = Block(validBlockHeader, block1BodyWithTxs)
        val block2BodyWithTxs: BlockBody = validBlockBodyWithNoTxs.copy(transactionList = Seq(invalidStx))
        val block2 = Block(
          validBlockHeader.copy(parentHash = validBlockHeader.hash, number = validBlockHeader.number + 1),
          block2BodyWithTxs
        )

        val mockVm = new MockVM(c =>
          createResult(
            context = c,
            gasUsed = UInt256(0),
            gasLimit = UInt256(defaultGasLimit),
            gasRefund = UInt256.Zero,
            logs = defaultLogs,
            addressesToDelete = defaultAddressesToDelete
          )
        )
        val mockValidators = new MockValidatorsFailOnSpecificBlockNumber(block2.header.number)
        val newConsensus: TestConsensus = consensus.withVM(mockVm).withValidators(mockValidators)
        val blockValidation =
          new BlockValidation(newConsensus, blockchainReader, BlockQueue(blockchain, syncConfig))
        val blockExecution =
          new BlockExecution(
            blockchain,
<<<<<<< HEAD
            blockchainReader,
=======
            blockchainStorages.evmCodeStorage,
>>>>>>> 67d7870c
            blockchainConfig,
            newConsensus.blockPreparator,
            blockValidation
          )

        val (blocks, error) = blockExecution.executeAndValidateBlocks(List(block1, block2), defaultChainWeight)

        // Only first block should be executed
        blocks.size shouldBe 1
        blocks.head.block shouldBe block1
        error.isDefined shouldBe true
      }

      "executing a long branch where the last block is invalid" in new BlockchainSetup {
        val chain = BlockHelpers.generateChain(10, validBlockParentBlock)

        val mockVm = new MockVM(c =>
          createResult(
            context = c,
            gasUsed = UInt256(0),
            gasLimit = UInt256(defaultGasLimit),
            gasRefund = UInt256.Zero,
            logs = defaultLogs,
            addressesToDelete = defaultAddressesToDelete
          )
        )
        val mockValidators = new MockValidatorsFailOnSpecificBlockNumber(chain.last.number)
        val newConsensus: TestConsensus = consensus.withVM(mockVm).withValidators(mockValidators)
        val blockValidation =
          new BlockValidation(newConsensus, blockchainReader, BlockQueue(blockchain, syncConfig))
        val blockExecution =
          new BlockExecution(
            blockchain,
<<<<<<< HEAD
            blockchainReader,
=======
            blockchainStorages.evmCodeStorage,
>>>>>>> 67d7870c
            blockchainConfig,
            newConsensus.blockPreparator,
            blockValidation
          )

        val (blocks, error) = blockExecution.executeAndValidateBlocks(chain, defaultChainWeight)

        // All blocks but the last should be executed, and they should be returned in incremental order
        blocks.map(_.block) shouldBe chain.init
        error.isDefined shouldBe true
      }

      "block with checkpoint and without txs" in new BlockchainSetup {
        val checkpoint = ObjectGenerators.fakeCheckpointGen(2, 5).sample.get
        val blockWithCheckpoint =
          new CheckpointBlockGenerator().generate(Block(validBlockParentHeader, validBlockBodyWithNoTxs), checkpoint)
        val treasuryAccountBefore = blockchain.getAccount(blockchainConfig.treasuryAddress, blockWithCheckpoint.number)

        val mockValidators = MockValidatorsAlwaysSucceed
        val newConsensus: TestConsensus = consensus.withVM(vm).withValidators(mockValidators)
        val blockValidation =
          new BlockValidation(newConsensus, blockchainReader, BlockQueue(blockchain, syncConfig))
        val blockExecution =
          new BlockExecution(
            blockchain,
<<<<<<< HEAD
            blockchainReader,
=======
            blockchainStorages.evmCodeStorage,
>>>>>>> 67d7870c
            blockchainConfig,
            newConsensus.blockPreparator,
            blockValidation
          )

        val (blocks, error) =
          blockExecution.executeAndValidateBlocks(List(blockWithCheckpoint), defaultChainWeight)
        val beneficiaryAccount =
          blockchain.getAccount(Address(blockWithCheckpoint.header.beneficiary), blockWithCheckpoint.number)
        val treasuryAccountAfter = blockchain.getAccount(blockchainConfig.treasuryAddress, blockWithCheckpoint.number)

        beneficiaryAccount.isDefined shouldBe false
        treasuryAccountBefore shouldBe treasuryAccountAfter
        blocks.size shouldBe 1
        blocks.head.block shouldBe blockWithCheckpoint
        error.isDefined shouldBe false
      }
    }

    "correctly run executeBlockTransactions" when {
      "block without txs" in new BlockExecutionTestSetup {
        val block = Block(validBlockHeader, validBlockBodyWithNoTxs)

        val txsExecResult: Either[BlockExecutionError, BlockResult] =
          blockExecution.executeBlockTransactions(block, initialWorld)

        txsExecResult.isRight shouldBe true

        val BlockResult(resultingWorldState, resultingGasUsed, resultingReceipts) = txsExecResult.toOption.get
        resultingGasUsed shouldBe 0
        resultingReceipts shouldBe Nil
      }

      "block with one tx (that produces OutOfGas)" in new BlockchainSetup {

        val blockBodyWithTxs: BlockBody = validBlockBodyWithNoTxs.copy(transactionList = Seq(validStxSignedByOrigin.tx))
        val block = Block(validBlockHeader, blockBodyWithTxs)

        val mockVm = new MockVM(c =>
          createResult(
            context = c,
            gasUsed = UInt256(defaultGasLimit),
            gasLimit = UInt256(defaultGasLimit),
            gasRefund = UInt256.Zero,
            logs = defaultLogs,
            addressesToDelete = defaultAddressesToDelete,
            error = Some(OutOfGas)
          )
        )

        val newConsensus: TestConsensus = consensus.withVM(mockVm)

        val blockValidation =
          new BlockValidation(newConsensus, blockchainReader, BlockQueue(blockchain, syncConfig))
        val blockExecution =
          new BlockExecution(
            blockchain,
<<<<<<< HEAD
            blockchainReader,
=======
            blockchainStorages.evmCodeStorage,
>>>>>>> 67d7870c
            blockchainConfig,
            newConsensus.blockPreparator,
            blockValidation
          )

        val txsExecResult: Either[BlockExecutionError, BlockResult] =
          blockExecution.executeBlockTransactions(block, initialWorld)

        txsExecResult.isRight shouldBe true
        val BlockResult(resultingWorldState, resultingGasUsed, resultingReceipts) = txsExecResult.toOption.get

        val transaction: Transaction = validStxSignedByOrigin.tx.tx
        // Check valid world
        val minerPaymentForTxs = UInt256(transaction.gasLimit * transaction.gasPrice)
        val changes = Seq(
          originAddress -> IncreaseNonce,
          originAddress -> UpdateBalance(-minerPaymentForTxs), // Origin payment for tx execution and nonce increase
          minerAddress -> UpdateBalance(minerPaymentForTxs) // Miner reward for tx execution
        )
        val expectedStateRoot: ByteString = applyChanges(validBlockParentHeader.stateRoot, blockchainStorages, changes)
        expectedStateRoot shouldBe InMemoryWorldStateProxy.persistState(resultingWorldState).stateRootHash

        // Check valid gasUsed
        resultingGasUsed shouldBe transaction.gasLimit

        // Check valid receipts
        resultingReceipts.size shouldBe 1
        val Receipt(rootHashReceipt, gasUsedReceipt, logsBloomFilterReceipt, logsReceipt) = resultingReceipts.head
        rootHashReceipt shouldBe HashOutcome(expectedStateRoot)
        gasUsedReceipt shouldBe resultingGasUsed
        logsBloomFilterReceipt shouldBe BloomFilter.create(Nil)
        logsReceipt shouldBe Nil
      }

      "block with one tx (that produces no errors)" in new BlockchainSetup {

        val table: TableFor4[BigInt, Seq[TxLogEntry], Set[Address], Boolean] =
          Table[BigInt, Seq[TxLogEntry], Set[Address], Boolean](
            ("gasLimit/gasUsed", "logs", "addressesToDelete", "txValidAccordingToValidators"),
            (defaultGasLimit, Nil, Set.empty, true),
            (defaultGasLimit / 2, Nil, defaultAddressesToDelete, true),
            (2 * defaultGasLimit, defaultLogs, Set.empty, true),
            (defaultGasLimit, defaultLogs, defaultAddressesToDelete, true),
            (defaultGasLimit, defaultLogs, defaultAddressesToDelete, false)
          )

        forAll(table) { (gasLimit, logs, addressesToDelete, txValidAccordingToValidators) =>
          val tx = validTx.copy(gasLimit = gasLimit)
          val stx = SignedTransaction.sign(tx, originKeyPair, Some(blockchainConfig.chainId))

          val blockHeader: BlockHeader = validBlockHeader.copy(gasLimit = gasLimit)
          val blockBodyWithTxs: BlockBody = validBlockBodyWithNoTxs.copy(transactionList = Seq(stx.tx))
          val block = Block(blockHeader, blockBodyWithTxs)

          val mockValidators =
            if (txValidAccordingToValidators) Mocks.MockValidatorsAlwaysSucceed else Mocks.MockValidatorsAlwaysFail
          val mockVm = new MockVM(c =>
            createResult(
              context = c,
              gasUsed = UInt256(gasLimit),
              gasLimit = UInt256(gasLimit),
              gasRefund = UInt256.Zero,
              logs = logs,
              addressesToDelete = addressesToDelete
            )
          )

          // Beware we are not using `ledger`
          val newConsensus = consensus.withValidators(mockValidators).withVM(mockVm)
          val blockValidation =
            new BlockValidation(newConsensus, blockchainReader, BlockQueue(blockchain, syncConfig))
          val blockExecution =
            new BlockExecution(
              blockchain,
<<<<<<< HEAD
              blockchainReader,
=======
              blockchainStorages.evmCodeStorage,
>>>>>>> 67d7870c
              blockchainConfig,
              newConsensus.blockPreparator,
              blockValidation
            )

          val txsExecResult = blockExecution.executeBlockTransactions(block, initialWorld)

          txsExecResult.isRight shouldBe txValidAccordingToValidators
          if (txsExecResult.isRight) {
            val BlockResult(resultingWorldState, resultingGasUsed, resultingReceipts) = txsExecResult.toOption.get

            val transaction = stx.tx.tx
            // Check valid world
            val minerPaymentForTxs = UInt256(transaction.gasLimit * transaction.gasPrice)
            val changes = Seq(
              originAddress -> IncreaseNonce,
              originAddress -> UpdateBalance(-minerPaymentForTxs), // Origin payment for tx execution and nonce increase
              minerAddress -> UpdateBalance(minerPaymentForTxs) // Miner reward for tx execution
            ) ++ addressesToDelete.map(address => address -> DeleteAccount) // Delete all accounts to be deleted
            val expectedStateRoot = applyChanges(validBlockParentHeader.stateRoot, blockchainStorages, changes)
            expectedStateRoot shouldBe InMemoryWorldStateProxy.persistState(resultingWorldState).stateRootHash

            // Check valid gasUsed
            resultingGasUsed shouldBe stx.tx.tx.gasLimit

            // Check valid receipts
            resultingReceipts.size shouldBe 1
            val Receipt(rootHashReceipt, gasUsedReceipt, logsBloomFilterReceipt, logsReceipt) = resultingReceipts.head
            rootHashReceipt shouldBe HashOutcome(expectedStateRoot)
            gasUsedReceipt shouldBe resultingGasUsed
            logsBloomFilterReceipt shouldBe BloomFilter.create(logs)
            logsReceipt shouldBe logs
          }
        }
      }

      "last one wasn't executed correctly" in new BlockExecutionTestSetup {
        val invalidStx = SignedTransaction(validTx, ECDSASignature(1, 2, 3.toByte))
        val blockBodyWithTxs: BlockBody =
          validBlockBodyWithNoTxs.copy(transactionList = Seq(validStxSignedByOrigin.tx, invalidStx))
        val block = Block(validBlockHeader, blockBodyWithTxs)

        val txsExecResult: Either[BlockExecutionError, BlockResult] =
          blockExecution.executeBlockTransactions(block, initialWorld)

        txsExecResult.isLeft shouldBe true
      }

      "first one wasn't executed correctly" in new BlockExecutionTestSetup {
        val invalidStx = SignedTransaction(validTx, ECDSASignature(1, 2, 3.toByte))
        val blockBodyWithTxs: BlockBody =
          validBlockBodyWithNoTxs.copy(transactionList = Seq(invalidStx, validStxSignedByOrigin.tx))
        val block = Block(validBlockHeader, blockBodyWithTxs)

        val txsExecResult: Either[BlockExecutionError, BlockResult] =
          blockExecution.executeBlockTransactions(block, initialWorld)

        txsExecResult.isLeft shouldBe true
      }
    }
  }

  trait BlockExecutionTestSetup extends BlockchainSetup {
<<<<<<< HEAD

    val blockValidation =
      new BlockValidation(consensus, blockchainReader, BlockQueue(blockchain, syncConfig))
    val blockExecution =
      new BlockExecution(blockchain, blockchainReader, blockchainConfig, consensus.blockPreparator, blockValidation)

=======
    val blockValidation = new BlockValidation(consensus, blockchain, BlockQueue(blockchain, syncConfig))
    val blockExecution = new BlockExecution(
      blockchain,
      blockchainStorages.evmCodeStorage,
      blockchainConfig,
      consensus.blockPreparator,
      blockValidation
    )
>>>>>>> 67d7870c
  }
}<|MERGE_RESOLUTION|>--- conflicted
+++ resolved
@@ -50,11 +50,8 @@
         val blockExecution =
           new BlockExecution(
             blockchain,
-<<<<<<< HEAD
-            blockchainReader,
-=======
-            blockchainStorages.evmCodeStorage,
->>>>>>> 67d7870c
+            blockchainReader,
+            blockchainStorages.evmCodeStorage,
             blockchainConfig,
             newConsensus.blockPreparator,
             blockValidation
@@ -95,11 +92,8 @@
         val blockExecution =
           new BlockExecution(
             blockchain,
-<<<<<<< HEAD
-            blockchainReader,
-=======
-            blockchainStorages.evmCodeStorage,
->>>>>>> 67d7870c
+            blockchainReader,
+            blockchainStorages.evmCodeStorage,
             blockchainConfig,
             newConsensus.blockPreparator,
             blockValidation
@@ -133,11 +127,8 @@
         val blockExecution =
           new BlockExecution(
             blockchain,
-<<<<<<< HEAD
-            blockchainReader,
-=======
-            blockchainStorages.evmCodeStorage,
->>>>>>> 67d7870c
+            blockchainReader,
+            blockchainStorages.evmCodeStorage,
             blockchainConfig,
             newConsensus.blockPreparator,
             blockValidation
@@ -163,11 +154,8 @@
         val blockExecution =
           new BlockExecution(
             blockchain,
-<<<<<<< HEAD
-            blockchainReader,
-=======
-            blockchainStorages.evmCodeStorage,
->>>>>>> 67d7870c
+            blockchainReader,
+            blockchainStorages.evmCodeStorage,
             blockchainConfig,
             newConsensus.blockPreparator,
             blockValidation
@@ -225,11 +213,8 @@
         val blockExecution =
           new BlockExecution(
             blockchain,
-<<<<<<< HEAD
-            blockchainReader,
-=======
-            blockchainStorages.evmCodeStorage,
->>>>>>> 67d7870c
+            blockchainReader,
+            blockchainStorages.evmCodeStorage,
             blockchainConfig,
             newConsensus.blockPreparator,
             blockValidation
@@ -304,11 +289,8 @@
           val blockExecution =
             new BlockExecution(
               blockchain,
-<<<<<<< HEAD
               blockchainReader,
-=======
               blockchainStorages.evmCodeStorage,
->>>>>>> 67d7870c
               blockchainConfig,
               newConsensus.blockPreparator,
               blockValidation
@@ -372,22 +354,18 @@
   }
 
   trait BlockExecutionTestSetup extends BlockchainSetup {
-<<<<<<< HEAD
 
     val blockValidation =
       new BlockValidation(consensus, blockchainReader, BlockQueue(blockchain, syncConfig))
     val blockExecution =
-      new BlockExecution(blockchain, blockchainReader, blockchainConfig, consensus.blockPreparator, blockValidation)
-
-=======
-    val blockValidation = new BlockValidation(consensus, blockchain, BlockQueue(blockchain, syncConfig))
-    val blockExecution = new BlockExecution(
-      blockchain,
-      blockchainStorages.evmCodeStorage,
-      blockchainConfig,
-      consensus.blockPreparator,
-      blockValidation
-    )
->>>>>>> 67d7870c
+      new BlockExecution(
+        blockchain,
+        blockchainReader,
+        blockchainStorages.evmCodeStorage,
+        blockchainConfig,
+        consensus.blockPreparator,
+        blockValidation
+      )
+
   }
 }