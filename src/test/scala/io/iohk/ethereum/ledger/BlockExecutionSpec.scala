--- conflicted
+++ resolved
@@ -5,16 +5,10 @@
 import io.iohk.ethereum.consensus.TestConsensus
 import io.iohk.ethereum.consensus.blocks.CheckpointBlockGenerator
 import io.iohk.ethereum.crypto.ECDSASignature
-<<<<<<< HEAD
 import io.iohk.ethereum.domain._
 import io.iohk.ethereum.ledger.BlockResult
 import io.iohk.ethereum.ledger.BlockRewardCalculatorOps._
-import io.iohk.ethereum.vm.OutOfGas
-=======
-import io.iohk.ethereum.domain.{Block, _}
-import io.iohk.ethereum.ledger.Ledger.BlockResult
 import io.iohk.ethereum.vm.{EvmConfig, OutOfGas}
->>>>>>> 67d7870c
 import io.iohk.ethereum.{BlockHelpers, Mocks, ObjectGenerators}
 import org.scalatest.matchers.should.Matchers
 import org.scalatest.prop.TableFor4
@@ -554,7 +548,7 @@
         val validBlockBodyWithTxs: BlockBody = validBlockBodyWithNoTxs.copy(transactionList = Seq(stx1.tx, stx2.tx))
         val block = Block(validBlockHeader, validBlockBodyWithTxs)
 
-        val txsExecResult = blockImport.blockExecution.executeBlockTransactions(block, validBlockParentHeader)
+        val txsExecResult = blockImport.blockExecution.executeBlockTransactions(block, initialWorld)
 
         assert(txsExecResult.isRight)
         val BlockResult(resultingWorldState, resultingGasUsed, resultingReceipts) = txsExecResult.toOption.get
@@ -633,7 +627,7 @@
       // We don't care about block txs in this test
       blockImport.blockExecution.executeBlockTransactions(
         proDaoBlock.copy(body = proDaoBlock.body.copy(transactionList = Seq.empty)),
-        parentBlockHeader
+        initialWorld
       )
     }
 
@@ -646,7 +640,7 @@
       // We don't care about block txs in this test
       blockImport.blockExecution.executeBlockTransactions(
         proDaoBlock.copy(body = proDaoBlock.body.copy(transactionList = Seq.empty)),
-        parentBlockHeader
+        initialWorld
       )
     }
   }
