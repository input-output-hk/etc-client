package io.iohk.ethereum.ledger

import akka.util.ByteString
import io.iohk.ethereum.Mocks
import io.iohk.ethereum.Mocks.MockValidatorsAlwaysSucceed
import io.iohk.ethereum.consensus._
import io.iohk.ethereum.consensus.validators.BlockHeaderError.{HeaderDifficultyError, HeaderParentNotFoundError}
import io.iohk.ethereum.consensus.validators._
import io.iohk.ethereum.db.storage.MptStorage
import io.iohk.ethereum.domain._
import io.iohk.ethereum.ledger.BlockQueue.Leaf
import io.iohk.ethereum.mpt.{LeafNode, MerklePatriciaTrie}
import org.scalatest.concurrent.ScalaFutures
import org.scalatest.flatspec.AnyFlatSpec
import org.scalatest.matchers.should.Matchers

import scala.concurrent.duration._
import scala.language.postfixOps

class BlockImportSpec extends AnyFlatSpec with Matchers with ScalaFutures {

  override implicit val patienceConfig: PatienceConfig =
    PatienceConfig(timeout = scaled(2 seconds), interval = scaled(1 second))

  "Importing blocks" should "ignore existing block" in new ImportBlockTestSetup {
    val block1: Block = getBlock()
    val block2: Block = getBlock()

    setBlockExists(block1, inChain = true, inQueue = false)
    setBestBlock(bestBlock)

    whenReady(blockImport.importBlock(block1).runToFuture) { _ shouldEqual DuplicateBlock }

    setBlockExists(block2, inChain = false, inQueue = true)
    setBestBlock(bestBlock)

    whenReady(blockImport.importBlock(block2).runToFuture) { _ shouldEqual DuplicateBlock }
  }

  it should "import a block to top of the main chain" in new ImportBlockTestSetup {
    val block: Block = getBlock(6, parent = bestBlock.header.hash)
    val difficulty: BigInt = block.header.difficulty
    val hash: ByteString = block.header.hash

    setBlockExists(block, inChain = false, inQueue = false)
    setBestBlock(bestBlock)
    setChainWeightForBlock(bestBlock, currentWeight)

    val newWeight = currentWeight.increaseTotalDifficulty(difficulty)
    val blockData = BlockData(block, Seq.empty[Receipt], newWeight)

    // Just to bypass metrics needs
    (blockchainReader.getBlockByHash _).expects(*).returning(None)

    (blockQueue.enqueueBlock _).expects(block, bestNum).returning(Some(Leaf(hash, newWeight)))
    (blockQueue.getBranch _).expects(hash, true).returning(List(block))

    (blockchainReader.getBlockHeaderByHash _).expects(*).returning(Some(block.header))
    (blockchain.getBackingMptStorage _)
      .expects(*)
      .returning(storagesInstance.storages.stateStorage.getBackingStorage(6))

    expectBlockSaved(block, Seq.empty[Receipt], newWeight, saveAsBestBlock = true)

    whenReady(ledgerNotFailingAfterExecValidation.importBlock(block).runToFuture) {
      _ shouldEqual BlockImportedToTop(List(blockData))
    }
  }

  it should "handle exec error when importing to top" in new ImportBlockTestSetup {
    val block: Block = getBlock(6, parent = bestBlock.header.hash)

    setBlockExists(block, inChain = false, inQueue = false)
    setBestBlock(bestBlock)
    setChainWeightForBlock(bestBlock, currentWeight)

    val hash: ByteString = block.header.hash
    (blockQueue.enqueueBlock _)
      .expects(block, bestNum)
      .returning(Some(Leaf(hash, currentWeight.increase(block.header))))
    (blockQueue.getBranch _).expects(hash, true).returning(List(block))

    val mptStorage = mock[MptStorage]
    val mptNode = LeafNode(
      ByteString(MerklePatriciaTrie.EmptyRootHash),
      ByteString(MerklePatriciaTrie.EmptyRootHash),
      Some(MerklePatriciaTrie.EmptyRootHash),
      Some(MerklePatriciaTrie.EmptyRootHash)
    )

    (blockchainReader.getBlockHeaderByHash _).expects(*).returning(Some(block.header))
    (blockchainReader.getBlockHeaderByNumber _).expects(*).returning(Some(block.header))
    (blockchain.getBackingMptStorage _).expects(*).returning(mptStorage)
    (mptStorage.get _).expects(*).returning(mptNode)

    (blockQueue.removeSubtree _).expects(*)

    whenReady(blockImport.importBlock(block).runToFuture) { _ shouldBe a[BlockImportFailed] }
  }

  // scalastyle:off magic.number
  it should "reorganise chain when a newly enqueued block forms a better branch" in new EphemBlockchain {
    val block1: Block = getBlock(bestNum - 2)
    val newBlock2: Block = getBlock(bestNum - 1, difficulty = 101, parent = block1.header.hash)
    val newBlock3: Block = getBlock(bestNum, difficulty = 105, parent = newBlock2.header.hash)
    val oldBlock2: Block = getBlock(bestNum - 1, difficulty = 102, parent = block1.header.hash)
    val oldBlock3: Block = getBlock(bestNum, difficulty = 103, parent = oldBlock2.header.hash)

    val weight1 = ChainWeight.totalDifficultyOnly(block1.header.difficulty + 999)
    val newWeight2 = weight1.increase(newBlock2.header)
    val newWeight3 = newWeight2.increase(newBlock3.header)
    val oldWeight2 = weight1.increase(oldBlock2.header)
    val oldWeight3 = oldWeight2.increase(oldBlock3.header)

    blockchain.save(block1, Nil, weight1, saveAsBestBlock = true)
    blockchain.save(oldBlock2, receipts, oldWeight2, saveAsBestBlock = true)
    blockchain.save(oldBlock3, Nil, oldWeight3, saveAsBestBlock = true)

    val ancestorForValidation: Block = getBlock(0, difficulty = 1)
    blockchain.save(ancestorForValidation, Nil, ChainWeight.totalDifficultyOnly(1), saveAsBestBlock = false)

    val oldBranch = List(oldBlock2, oldBlock3)
    val newBranch = List(newBlock2, newBlock3)
    val blockData2 = BlockData(newBlock2, Seq.empty[Receipt], newWeight2)
    val blockData3 = BlockData(newBlock3, Seq.empty[Receipt], newWeight3)

    (ledgerWithMockedBlockExecution.blockExecution.executeAndValidateBlocks _)
      .expects(newBranch, *)
      .returning((List(blockData2, blockData3), None))

    whenReady(ledgerWithMockedBlockExecution.importBlock(newBlock3).runToFuture) { _ shouldEqual BlockEnqueued }
    whenReady(ledgerWithMockedBlockExecution.importBlock(newBlock2).runToFuture) { result =>
      result shouldEqual ChainReorganised(oldBranch, newBranch, List(newWeight2, newWeight3))
    }

    // Saving new blocks, because it's part of executeBlocks method mechanism
    blockchain.save(blockData2.block, blockData2.receipts, blockData2.weight, saveAsBestBlock = true)
    blockchain.save(blockData3.block, blockData3.receipts, blockData3.weight, saveAsBestBlock = true)

    blockchain.getBestBlock().get shouldEqual newBlock3
    blockchain.getChainWeightByHash(newBlock3.header.hash) shouldEqual Some(newWeight3)

    blockQueue.isQueued(oldBlock2.header.hash) shouldBe true
    blockQueue.isQueued(oldBlock3.header.hash) shouldBe true
  }

  it should "get best stored block after reorganisation of the longer chain to a shorter one if desync state happened between cache and db" in new EphemBlockchain {
    val block1: Block = getBlock(bestNum - 2)
    // new chain is shorter but has a higher weight
    val newBlock2: Block = getBlock(bestNum - 1, difficulty = 101, parent = block1.header.hash)
    val newBlock3: Block = getBlock(bestNum, difficulty = 333, parent = newBlock2.header.hash)
    val oldBlock2: Block = getBlock(bestNum - 1, difficulty = 102, parent = block1.header.hash)
    val oldBlock3: Block = getBlock(bestNum, difficulty = 103, parent = oldBlock2.header.hash)
    val oldBlock4: Block = getBlock(bestNum + 1, difficulty = 104, parent = oldBlock3.header.hash)

    val weight1 = ChainWeight.totalDifficultyOnly(block1.header.difficulty + 999)
    val newWeight2 = weight1.increase(newBlock2.header)
    val newWeight3 = newWeight2.increase(newBlock3.header)
    val oldWeight2 = weight1.increase(oldBlock2.header)
    val oldWeight3 = oldWeight2.increase(oldBlock3.header)
    val oldWeight4 = oldWeight3.increase(oldBlock4.header)

    blockchain.save(block1, Nil, weight1, saveAsBestBlock = true)
    blockchain.save(oldBlock2, receipts, oldWeight2, saveAsBestBlock = true)
    blockchain.save(oldBlock3, Nil, oldWeight3, saveAsBestBlock = true)
    blockchain.save(oldBlock4, Nil, oldWeight4, saveAsBestBlock = true)

    val ancestorForValidation: Block = getBlock(0, difficulty = 1)
    blockchain.save(ancestorForValidation, Nil, ChainWeight.totalDifficultyOnly(1), saveAsBestBlock = false)

    val oldBranch = List(oldBlock2, oldBlock3, oldBlock4)
    val newBranch = List(newBlock2, newBlock3)
    val blockData2 = BlockData(newBlock2, Seq.empty[Receipt], newWeight2)
    val blockData3 = BlockData(newBlock3, Seq.empty[Receipt], newWeight3)

    (ledgerWithMockedBlockExecution.blockExecution.executeAndValidateBlocks _)
      .expects(newBranch, *)
      .returning((List(blockData2, blockData3), None))

    whenReady(ledgerWithMockedBlockExecution.importBlock(newBlock3).runToFuture) { _ shouldEqual BlockEnqueued }
    whenReady(ledgerWithMockedBlockExecution.importBlock(newBlock2).runToFuture) { result =>
      result shouldEqual ChainReorganised(oldBranch, newBranch, List(newWeight2, newWeight3))
    }

    // Saving new blocks, because it's part of executeBlocks method mechanism
    blockchain.save(blockData2.block, blockData2.receipts, blockData2.weight, saveAsBestBlock = true)
    blockchain.save(blockData3.block, blockData3.receipts, blockData3.weight, saveAsBestBlock = true)

    //saving to cache the value of the best block from the initial chain. This recreates the bug ETCM-626, where (possibly) because of the thread of execution
    // dying before updating the storage but after updating the cache, inconsistency is created
    blockchain.saveBestKnownBlocks(oldBlock4.number)

    blockchain.getBestBlock() shouldBe Some(ancestorForValidation)
  }

  it should "handle error when trying to reorganise chain" in new EphemBlockchain {
    val block1: Block = getBlock(bestNum - 2)
    val newBlock2: Block = getBlock(bestNum - 1, difficulty = 101, parent = block1.header.hash)
    val newBlock3: Block = getBlock(bestNum, difficulty = 105, parent = newBlock2.header.hash)
    val oldBlock2: Block = getBlock(bestNum - 1, difficulty = 102, parent = block1.header.hash)
    val oldBlock3: Block = getBlock(bestNum, difficulty = 103, parent = oldBlock2.header.hash)

    val weight1 = ChainWeight.totalDifficultyOnly(block1.header.difficulty + 999)
    val newWeight2 = weight1.increase(newBlock2.header)
    val newWeight3 = newWeight2.increase(newBlock3.header)
    val oldWeight2 = weight1.increase(oldBlock2.header)
    val oldWeight3 = oldWeight2.increase(oldBlock3.header)

    blockchain.save(block1, Nil, weight1, saveAsBestBlock = true)
    blockchain.save(oldBlock2, receipts, oldWeight2, saveAsBestBlock = true)
    blockchain.save(oldBlock3, Nil, oldWeight3, saveAsBestBlock = true)

    val ancestorForValidation: Block = getBlock(0, difficulty = 1)
    blockchain.save(ancestorForValidation, Nil, ChainWeight.totalDifficultyOnly(1), saveAsBestBlock = false)

    val newBranch = List(newBlock2, newBlock3)
    val blockData2 = BlockData(newBlock2, Seq.empty[Receipt], newWeight2)

    (ledgerWithMockedBlockExecution.blockExecution.executeAndValidateBlocks _)
      .expects(newBranch, *)
      .returning((List(blockData2), Some(execError)))

    whenReady(ledgerWithMockedBlockExecution.importBlock(newBlock3).runToFuture) { _ shouldEqual BlockEnqueued }
    whenReady(ledgerWithMockedBlockExecution.importBlock(newBlock2).runToFuture) { _ shouldBe a[BlockImportFailed] }

    blockchain.getBestBlock().get shouldEqual oldBlock3
    blockchain.getChainWeightByHash(oldBlock3.header.hash) shouldEqual Some(oldWeight3)

    blockQueue.isQueued(newBlock2.header.hash) shouldBe true
    blockQueue.isQueued(newBlock3.header.hash) shouldBe false
  }

  it should "report an orphaned block" in new ImportBlockTestSetup {
    override lazy val validators: MockValidatorsAlwaysSucceed = new Mocks.MockValidatorsAlwaysSucceed {
      override val blockHeaderValidator: BlockHeaderValidator = mock[BlockHeaderValidator]
    }

<<<<<<< HEAD
=======
    val newConsensus: TestConsensus = consensus.withValidators(validators).withVM(new Mocks.MockVM())
    val ledgerWithMockedValidators =
      new LedgerImpl(
        blockchain,
        blockchainReader,
        storagesInstance.storages.evmCodeStorage,
        blockQueue,
        blockchainConfig,
        newConsensus,
        scheduler
      )

>>>>>>> e6317890
    val newBlock: Block = getBlock(number = bestNum + 1)
    setBlockExists(newBlock, inChain = false, inQueue = false)
    setBestBlock(bestBlock)
    setChainWeightForBlock(bestBlock, currentWeight)

    (validators.blockHeaderValidator
      .validate(_: BlockHeader, _: GetBlockHeaderByHash))
      .expects(newBlock.header, *)
      .returning(Left(HeaderParentNotFoundError))

    whenReady(blockImport.importBlock(newBlock).runToFuture) { _ shouldEqual UnknownParent }
  }

  it should "validate blocks prior to import" in new ImportBlockTestSetup {
    override lazy val validators: MockValidatorsAlwaysSucceed = new Mocks.MockValidatorsAlwaysSucceed {
      override val blockHeaderValidator: BlockHeaderValidator = mock[BlockHeaderValidator]
    }

<<<<<<< HEAD
=======
    val newConsensus: TestConsensus = consensus.withValidators(validators).withVM(new Mocks.MockVM())
    val ledgerWithMockedValidators =
      new LedgerImpl(
        blockchain,
        blockchainReader,
        storagesInstance.storages.evmCodeStorage,
        blockQueue,
        blockchainConfig,
        newConsensus,
        scheduler
      )

>>>>>>> e6317890
    val newBlock: Block = getBlock(number = bestNum + 1)
    setBlockExists(newBlock, inChain = false, inQueue = false)
    setBestBlock(bestBlock)
    setChainWeightForBlock(bestBlock, currentWeight)

    (validators.blockHeaderValidator
      .validate(_: BlockHeader, _: GetBlockHeaderByHash))
      .expects(newBlock.header, *)
      .returning(Left(HeaderDifficultyError))

    whenReady(blockImport.importBlock(newBlock).runToFuture) {
      _ shouldEqual BlockImportFailed(HeaderDifficultyError.toString)
    }
  }

  it should "correctly handle importing genesis block" in new ImportBlockTestSetup {
    val genesisBlock = Block(genesisHeader, BlockBody.empty)

    setBestBlock(genesisBlock)
    setBlockExists(genesisBlock, inChain = true, inQueue = true)

    whenReady(failLedger.importBlock(genesisBlock).runToFuture) { _ shouldEqual DuplicateBlock }
  }

  it should "correctly import block with ommers and ancestor in block queue " in new OmmersTestSetup {
    val ancestorForValidation: Block = getBlock(0, difficulty = 1)
    val ancestorForValidation1: Block = getBlock(difficulty = 2, parent = ancestorForValidation.header.hash)
    val ancestorForValidation2: Block = getBlock(2, difficulty = 3, parent = ancestorForValidation1.header.hash)

    val block1: Block = getBlock(bestNum - 2, parent = ancestorForValidation2.header.hash)
    val ommerBlock: Block = getBlock(bestNum - 1, difficulty = 101, parent = block1.header.hash)
    val oldBlock2: Block = getBlock(bestNum - 1, difficulty = 102, parent = block1.header.hash)
    val oldBlock3: Block = getBlock(bestNum, difficulty = 103, parent = oldBlock2.header.hash)
    val newBlock2: Block = getBlock(bestNum - 1, difficulty = 102, parent = block1.header.hash)

    val newBlock3WithOmmer: Block =
      getBlock(bestNum, difficulty = 105, parent = newBlock2.header.hash, ommers = Seq(ommerBlock.header))

    val weight1 = ChainWeight.totalDifficultyOnly(block1.header.difficulty + 999)
    val oldWeight2 = weight1.increase(oldBlock2.header)
    val oldWeight3 = oldWeight2.increase(oldBlock3.header)

    val newWeight2 = weight1.increase(newBlock2.header)
    val newWeight3 = newWeight2.increase(newBlock3WithOmmer.header)

    blockchain.save(ancestorForValidation, Nil, ChainWeight.totalDifficultyOnly(1), saveAsBestBlock = false)
    blockchain.save(ancestorForValidation1, Nil, ChainWeight.totalDifficultyOnly(3), saveAsBestBlock = false)
    blockchain.save(ancestorForValidation2, Nil, ChainWeight.totalDifficultyOnly(6), saveAsBestBlock = false)

    blockchain.save(block1, Nil, weight1, saveAsBestBlock = true)
    blockchain.save(oldBlock2, receipts, oldWeight2, saveAsBestBlock = true)
    blockchain.save(oldBlock3, Nil, oldWeight3, saveAsBestBlock = true)

    val oldBranch = List(oldBlock2, oldBlock3)
    val newBranch = List(newBlock2, newBlock3WithOmmer)
    val blockData2 = BlockData(newBlock2, Seq.empty[Receipt], newWeight2)
    val blockData3 = BlockData(newBlock3WithOmmer, Seq.empty[Receipt], newWeight3)

    (ledgerWithMockedBlockExecution.blockExecution.executeAndValidateBlocks _)
      .expects(newBranch, *)
      .returning((List(blockData2, blockData3), None))

    whenReady(ledgerWithMockedBlockExecution.importBlock(newBlock2).runToFuture) { _ shouldEqual BlockEnqueued }
    whenReady(ledgerWithMockedBlockExecution.importBlock(newBlock3WithOmmer).runToFuture) { result =>
      result shouldEqual ChainReorganised(oldBranch, newBranch, List(newWeight2, newWeight3))
    }

    // Saving new blocks, because it's part of executeBlocks method mechanism
    blockchain.save(blockData2.block, blockData2.receipts, blockData2.weight, saveAsBestBlock = true)
    blockchain.save(blockData3.block, blockData3.receipts, blockData3.weight, saveAsBestBlock = true)

    blockchain.getBestBlock().get shouldEqual newBlock3WithOmmer
  }

  it should "correctly import a checkpoint block" in new EphemBlockchain with CheckpointHelpers {
    val parentBlock: Block = getBlock(bestNum)
    val regularBlock: Block = getBlock(bestNum + 1, difficulty = 200, parent = parentBlock.hash)
    val checkpointBlock: Block = getCheckpointBlock(parentBlock, difficulty = 100)

    val weightParent = ChainWeight.totalDifficultyOnly(parentBlock.header.difficulty + 999)
    val weightRegular = weightParent.increase(regularBlock.header)
    val weightCheckpoint = weightParent.increase(checkpointBlock.header)

    blockchain.save(parentBlock, Nil, weightParent, saveAsBestBlock = true)
    blockchain.save(regularBlock, Nil, weightRegular, saveAsBestBlock = true)

    (ledgerWithMockedBlockExecution.blockExecution.executeAndValidateBlocks _)
      .expects(List(checkpointBlock), *)
      .returning((List(BlockData(checkpointBlock, Nil, weightCheckpoint)), None))

    whenReady(ledgerWithMockedBlockExecution.importBlock(checkpointBlock).runToFuture) { result =>
      result shouldEqual ChainReorganised(
        List(regularBlock),
        List(checkpointBlock),
        List(weightCheckpoint)
      )
    }

    // Saving new blocks, because it's part of executeBlocks method mechanism
    blockchain.save(checkpointBlock, Nil, weightCheckpoint, saveAsBestBlock = true)

    blockchain.getBestBlock().get shouldEqual checkpointBlock
    blockchain.getChainWeightByHash(checkpointBlock.hash) shouldEqual Some(weightCheckpoint)
  }

  it should "not import a block with higher difficulty that does not follow a checkpoint" in new EphemBlockchain
    with CheckpointHelpers {

    val parentBlock: Block = getBlock(bestNum)
    val regularBlock: Block = getBlock(bestNum + 1, difficulty = 200, parent = parentBlock.hash)
    val checkpointBlock: Block = getCheckpointBlock(parentBlock, difficulty = 100)

    val weightParent = ChainWeight.totalDifficultyOnly(parentBlock.header.difficulty + 999)
    val weightCheckpoint = weightParent.increase(checkpointBlock.header)

    blockchain.save(parentBlock, Nil, weightParent, saveAsBestBlock = true)
    blockchain.save(checkpointBlock, Nil, weightCheckpoint, saveAsBestBlock = true)

    whenReady(ledgerWithMockedBlockExecution.importBlock(regularBlock).runToFuture)(_ shouldEqual BlockEnqueued)

    blockchain.getBestBlock().get shouldEqual checkpointBlock
  }

  trait ImportBlockTestSetup extends TestSetupWithVmAndValidators with MockBlockchain

}<|MERGE_RESOLUTION|>--- conflicted
+++ resolved
@@ -235,21 +235,6 @@
       override val blockHeaderValidator: BlockHeaderValidator = mock[BlockHeaderValidator]
     }
 
-<<<<<<< HEAD
-=======
-    val newConsensus: TestConsensus = consensus.withValidators(validators).withVM(new Mocks.MockVM())
-    val ledgerWithMockedValidators =
-      new LedgerImpl(
-        blockchain,
-        blockchainReader,
-        storagesInstance.storages.evmCodeStorage,
-        blockQueue,
-        blockchainConfig,
-        newConsensus,
-        scheduler
-      )
-
->>>>>>> e6317890
     val newBlock: Block = getBlock(number = bestNum + 1)
     setBlockExists(newBlock, inChain = false, inQueue = false)
     setBestBlock(bestBlock)
@@ -268,21 +253,6 @@
       override val blockHeaderValidator: BlockHeaderValidator = mock[BlockHeaderValidator]
     }
 
-<<<<<<< HEAD
-=======
-    val newConsensus: TestConsensus = consensus.withValidators(validators).withVM(new Mocks.MockVM())
-    val ledgerWithMockedValidators =
-      new LedgerImpl(
-        blockchain,
-        blockchainReader,
-        storagesInstance.storages.evmCodeStorage,
-        blockQueue,
-        blockchainConfig,
-        newConsensus,
-        scheduler
-      )
-
->>>>>>> e6317890
     val newBlock: Block = getBlock(number = bestNum + 1)
     setBlockExists(newBlock, inChain = false, inQueue = false)
     setBestBlock(bestBlock)
