--- conflicted
+++ resolved
@@ -11,14 +11,9 @@
 import io.iohk.ethereum.{Mocks, rlp}
 import io.iohk.ethereum.rlp.RLPList
 import io.iohk.ethereum.utils.{BlockchainConfig, Config}
-<<<<<<< HEAD
 import io.iohk.ethereum.ledger.Ledger.{BlockResult, PC, PR}
 import io.iohk.ethereum.network.p2p.messages.PV62.BlockBody
-import io.iohk.ethereum.vm._
-=======
-import io.iohk.ethereum.ledger.Ledger.{PC, PR}
 import io.iohk.ethereum.vm.{UInt256, _}
->>>>>>> 5eb23ec3
 import org.scalatest.{FlatSpec, Matchers}
 import org.scalatest.prop.PropertyChecks
 import org.spongycastle.crypto.params.ECPublicKeyParameters
@@ -626,7 +621,7 @@
       val ledger = new LedgerImpl(mockVM, blockchainConfig)
 
       val tx = defaultTx.copy(receivingAddress = maybeReceivingAddress, payload = txPayload)
-      val stx = SignedTransaction.sign(tx, keyPair, blockchainConfig.chainId)
+      val stx = SignedTransaction.sign(tx, originKeyPair, blockchainConfig.chainId)
 
       ledger.executeTransaction(stx, defaultBlockHeader, initialWorld)
     }
