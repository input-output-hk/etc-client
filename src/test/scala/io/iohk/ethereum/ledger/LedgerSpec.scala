--- conflicted
+++ resolved
@@ -10,26 +10,18 @@
 import io.iohk.ethereum.ledger.BlockExecutionError.{ValidationAfterExecError, ValidationBeforeExecError}
 import io.iohk.ethereum.{Mocks, rlp}
 import io.iohk.ethereum.rlp.RLPList
-<<<<<<< HEAD
-import io.iohk.ethereum.utils.Config
+import io.iohk.ethereum.utils.{BlockchainConfig, Config}
 import io.iohk.ethereum.ledger.Ledger.{BlockResult, PC, PR}
 import io.iohk.ethereum.network.p2p.messages.PV62.BlockBody
-=======
-import io.iohk.ethereum.utils.{BlockchainConfig, Config}
-import io.iohk.ethereum.ledger.Ledger.{PC, PR}
->>>>>>> 33269ec1
 import io.iohk.ethereum.vm._
 import org.scalatest.{FlatSpec, Matchers}
 import org.scalatest.prop.PropertyChecks
 import org.spongycastle.crypto.params.ECPublicKeyParameters
 import io.iohk.ethereum.rlp.RLPImplicitConversions._
 import io.iohk.ethereum.rlp.RLPImplicits._
-<<<<<<< HEAD
 import io.iohk.ethereum.validators.BlockValidator.BlockTransactionsHashError
 import io.iohk.ethereum.validators._
 import org.spongycastle.crypto.AsymmetricCipherKeyPair
-=======
->>>>>>> 33269ec1
 import org.spongycastle.util.encoders.Hex
 
 class LedgerSpec extends FlatSpec with PropertyChecks with Matchers {
@@ -40,11 +32,10 @@
                    gasUsed: UInt256,
                    gasLimit: UInt256,
                    gasRefund: UInt256,
-<<<<<<< HEAD
-                   addressesToDelete: Seq[Address] = Nil,
+                   error: Option[ProgramError] = None,
+                   returnData: ByteString = bEmpty,
                    logs: Seq[TxLogEntry] = Nil,
-                   returnData: ByteString = bEmpty,
-                   error: Option[ProgramError] = None): PR =
+                   addressesToDelete: Seq[Address] = Nil): PR =
     ProgramResult(
       returnData = returnData,
       gasRemaining = gasLimit - gasUsed,
@@ -54,19 +45,6 @@
       gasRefund = gasRefund,
       error = error
     )
-=======
-                   error: Option[ProgramError],
-                   returnData: ByteString = bEmpty,
-                   logs: Seq[TxLogEntry] = Nil): PR = ProgramResult(
-    returnData = returnData,
-    gasRemaining = gasLimit - gasUsed,
-    world = context.world,
-    Nil,
-    logs = logs,
-    gasRefund,
-    error
-  )
->>>>>>> 33269ec1
 
   sealed trait Changes
   case class UpdateBalance(amount: UInt256) extends Changes
@@ -103,8 +81,8 @@
     forAll(table) { (gasUsed, gasRefund, error, balanceDelta) =>
 
       val tx = defaultTx.copy(gasPrice = defaultGasPrice, gasLimit = defaultGasLimit)
-<<<<<<< HEAD
-      val stx = SignedTransaction.sign(tx, originKeyPair)
+
+      val stx = SignedTransaction.sign(tx, originKeyPair, blockchainConfig.chainId)
 
       val header = defaultBlockHeader.copy(beneficiary = minerAddress.bytes)
 
@@ -115,15 +93,7 @@
         gasRefund = gasRefund,
         error = error
       ))
-      val ledger = new LedgerImpl(mockVM)
-=======
-      val stx = SignedTransaction.sign(tx, keyPair, blockchainConfig.chainId)
-
-      val header = defaultBlockHeader.copy(beneficiary = minerAddress.bytes)
-
-      val mockVM = new MockVM(createResult(_, gasUsed, defaultGasLimit, gasRefund, error))
       val ledger = new LedgerImpl(mockVM, blockchainConfig)
->>>>>>> 33269ec1
 
       val postTxWorld = ledger.executeTransaction(stx, header, worldWithMinerAndOriginAccounts).worldState
 
@@ -135,11 +105,8 @@
   it should "correctly change the nonce when executing a tx that results in contract creation" in new TestSetup {
 
     val tx = defaultTx.copy(gasPrice = defaultGasPrice, gasLimit = defaultGasLimit, receivingAddress = None, payload = ByteString.empty)
-<<<<<<< HEAD
-    val stx = SignedTransaction.sign(tx, originKeyPair)
-=======
-    val stx = SignedTransaction.sign(tx, keyPair, blockchainConfig.chainId)
->>>>>>> 33269ec1
+
+    val stx = SignedTransaction.sign(tx, originKeyPair, blockchainConfig.chainId)
 
     val header = defaultBlockHeader.copy(beneficiary = minerAddress.bytes)
 
@@ -156,11 +123,8 @@
       gasPrice = defaultGasPrice, gasLimit = defaultGasLimit,
       receivingAddress = Some(originAddress), payload = ByteString.empty
     )
-<<<<<<< HEAD
-    val stx = SignedTransaction.sign(tx, originKeyPair)
-=======
-    val stx = SignedTransaction.sign(tx, keyPair, blockchainConfig.chainId)
->>>>>>> 33269ec1
+
+    val stx = SignedTransaction.sign(tx, originKeyPair, blockchainConfig.chainId)
 
     val header = defaultBlockHeader.copy(beneficiary = minerAddress.bytes)
 
@@ -175,7 +139,7 @@
 
     val block = Block(validBlockHeader, validBlockBodyWithNoTxs)
 
-    val ledger = new LedgerImpl(new MockVM(c => createResult(context = c, gasUsed = defaultGasLimit, gasLimit = defaultGasLimit, gasRefund = 0)))
+    val ledger = new LedgerImpl(new MockVM(c => createResult(context = c, gasUsed = defaultGasLimit, gasLimit = defaultGasLimit, gasRefund = 0)), blockchainConfig)
 
     val txsExecResult = ledger.executeBlockTransactions(
       block,
@@ -205,7 +169,7 @@
     forAll(table) { (gasLimit, logs, addressesToDelete, txValidAccordingToValidators) =>
 
       val tx = validTx.copy(gasLimit = gasLimit)
-      val stx = SignedTransaction.sign(tx, originKeyPair)
+      val stx = SignedTransaction.sign(tx, originKeyPair, blockchainConfig.chainId)
 
       val validUpdateBlockHeader: BlockHeader = validBlockHeader.copy(gasLimit = gasLimit)
       val validBlockBodyWithTxs: BlockBody = validBlockBodyWithNoTxs.copy(transactionList = Seq(stx))
@@ -218,7 +182,7 @@
         gasRefund = UInt256.Zero,
         logs = logs,
         addressesToDelete = addressesToDelete
-      )))
+      )), blockchainConfig)
 
       val txsExecResult = ledger.executeBlockTransactions(
         block,
@@ -262,11 +226,11 @@
   it should "correctly run executeBlockTransactions for a block with one tx (that produces OutOfGas)" in new BlockchainSetup {
 
     val tx = validTx.copy(gasLimit = defaultGasLimit)
-    val stx = SignedTransaction.sign(tx, originKeyPair)
+    val stx = SignedTransaction.sign(tx, originKeyPair, blockchainConfig.chainId)
 
     val validUpdateBlockHeader: BlockHeader = validBlockHeader.copy(
       gasLimit = defaultGasLimit,
-      number = Config.Blockchain.homesteadBlockNumber + 10
+      number = blockchainConfig.homesteadBlockNumber + 10
     )
     val validBlockBodyWithTxs: BlockBody = validBlockBodyWithNoTxs.copy(transactionList = Seq(stx))
     val block = Block(validUpdateBlockHeader, validBlockBodyWithTxs)
@@ -279,7 +243,7 @@
       logs = defaultLogs,
       addressesToDelete = defaultAddressesToDelete,
       error = Some(OutOfGas)
-    )))
+    )), blockchainConfig)
 
     val txsExecResult = ledger.executeBlockTransactions(
       block,
@@ -307,17 +271,17 @@
     val Receipt(rootHashReceipt, gasUsedReceipt, logsBloomFilterReceipt, logsReceipt) = resultingReceipts.head
     rootHashReceipt shouldBe expectedStateRoot
     gasUsedReceipt shouldBe resultingGasUsed
-    logsBloomFilterReceipt shouldBe BloomFilter.create(defaultLogs)
-    logsReceipt shouldBe defaultLogs
+    logsBloomFilterReceipt shouldBe BloomFilter.create(Nil)
+    logsReceipt shouldBe Nil
 
   }
 
   it should "correctly run executeBlock for a valid block without txs" in new BlockchainSetup {
     val tx = validTx.copy(gasLimit = defaultGasLimit)
-    val stx = SignedTransaction.sign(tx, originKeyPair)
+    val stx = SignedTransaction.sign(tx, originKeyPair, blockchainConfig.chainId)
 
     val changes = Seq(
-      minerAddress -> UpdateBalance(Config.Blockchain.blockReward) //Paying miner for block processing
+      minerAddress -> UpdateBalance(blockchainConfig.blockReward) //Paying miner for block processing
     )
     val expectedStateRoot = applyChanges(validBlockParentHeader.stateRoot, blockchainStorages, changes)
 
@@ -338,7 +302,7 @@
       logs = defaultLogs,
       addressesToDelete = defaultAddressesToDelete,
       error = Some(OutOfGas)
-    )))
+    )), blockchainConfig)
 
     val blockExecResult = ledger.executeBlock(block, blockchainStorages, new Mocks.MockValidatorsAlwaysSucceed)
 
@@ -361,10 +325,10 @@
     val seqFailingValidators: Seq[Validators] = Seq(validatorsFailsBlockHeaderValidator, validatorsFailsBlockValidator, validatorsFailsOmmersValidator)
 
     val tx = validTx.copy(gasLimit = defaultGasLimit)
-    val stx = SignedTransaction.sign(tx, originKeyPair)
+    val stx = SignedTransaction.sign(tx, originKeyPair, blockchainConfig.chainId)
 
     val changes = Seq(
-      minerAddress -> UpdateBalance(Config.Blockchain.blockReward) //Paying miner for block processing
+      minerAddress -> UpdateBalance(blockchainConfig.blockReward) //Paying miner for block processing
     )
     val expectedStateRoot = applyChanges(validBlockParentHeader.stateRoot, blockchainStorages, changes)
 
@@ -385,7 +349,7 @@
       logs = defaultLogs,
       addressesToDelete = defaultAddressesToDelete,
       error = Some(OutOfGas)
-    )))
+    )), blockchainConfig)
 
     seqFailingValidators.forall{ validators: Validators =>
 
@@ -409,10 +373,10 @@
     }
 
     val tx = validTx.copy(gasLimit = defaultGasLimit)
-    val stx = SignedTransaction.sign(tx, originKeyPair)
+    val stx = SignedTransaction.sign(tx, originKeyPair, blockchainConfig.chainId)
 
     val changes = Seq(
-      minerAddress -> UpdateBalance(Config.Blockchain.blockReward) //Paying miner for block processing
+      minerAddress -> UpdateBalance(blockchainConfig.blockReward) //Paying miner for block processing
     )
     val expectedStateRoot = applyChanges(validBlockParentHeader.stateRoot, blockchainStorages, changes)
 
@@ -442,7 +406,7 @@
         logs = defaultLogs,
         addressesToDelete = defaultAddressesToDelete,
         error = Some(OutOfGas)
-      )))
+      )), blockchainConfig)
 
       val blockExecResult = ledger.executeBlock(block, blockchainStorages, validators)
 
@@ -473,8 +437,8 @@
       val tx2 = validTx.copy(value = 50, receivingAddress = Some(receiver2Address), gasLimit = defaultGasLimit,
         nonce = validTx.nonce + (if(origin1Address == origin2Address) 1 else 0)
       )
-      val stx1 = SignedTransaction.sign(tx1, keyPair(origin1Address))
-      val stx2 = SignedTransaction.sign(tx2, keyPair(origin2Address))
+      val stx1 = SignedTransaction.sign(tx1, keyPair(origin1Address), blockchainConfig.chainId)
+      val stx2 = SignedTransaction.sign(tx2, keyPair(origin2Address), blockchainConfig.chainId)
 
       val validBlockBodyWithTxs: BlockBody = validBlockBodyWithNoTxs.copy(transactionList = Seq(stx1, stx2))
       val block = Block(validBlockHeader, validBlockBodyWithTxs)
@@ -484,7 +448,7 @@
         gasUsed = UInt256(defaultGasLimit),
         gasLimit = UInt256(defaultGasLimit),
         gasRefund = UInt256.Zero
-      )))
+      )), blockchainConfig)
 
       val txsExecResult = ledger.executeBlockTransactions(
         block,
@@ -538,7 +502,7 @@
       InMemoryWorldStateProxy.persistState(resultingWorldState).stateRootHash shouldBe expectedStateRootTx2
 
       val changes = Seq(
-        minerAddress -> UpdateBalance(Config.Blockchain.blockReward)
+        minerAddress -> UpdateBalance(blockchainConfig.blockReward)
       )
       val blockExpectedStateRoot = applyChanges(expectedStateRootTx2, blockchainStorages, changes)
 
@@ -555,25 +519,18 @@
   it should "allow to create an account and not run out of gas before Homestead" in new TestSetup {
 
     val tx = defaultTx.copy(gasPrice = defaultGasPrice, gasLimit = defaultGasLimit, receivingAddress = None, payload = ByteString.empty)
-<<<<<<< HEAD
-    val stx = SignedTransaction.sign(tx, originKeyPair)
-=======
-    val stx = SignedTransaction.sign(tx, keyPair, blockchainConfig.chainId)
->>>>>>> 33269ec1
+
+    val stx = SignedTransaction.sign(tx, originKeyPair, blockchainConfig.chainId)
 
     val header = defaultBlockHeader.copy(beneficiary = minerAddress.bytes, number = blockchainConfig.homesteadBlockNumber - 1)
 
-<<<<<<< HEAD
     val ledger = new LedgerImpl(new MockVM(c => createResult(
       context = c,
       gasUsed = defaultGasLimit,
       gasLimit = defaultGasLimit,
       gasRefund = 0,
       error = None, returnData = ByteString("contract code")
-    )))
-=======
-    val ledger = new LedgerImpl(new MockVM(createResult(_, defaultGasLimit, defaultGasLimit, 0, None, returnData = ByteString("contract code"))), blockchainConfig)
->>>>>>> 33269ec1
+    )), blockchainConfig)
 
     val txResult = ledger.executeTransaction(stx, header, worldWithMinerAndOriginAccounts)
     val postTxWorld = txResult.worldState
@@ -590,15 +547,10 @@
   it should "run out of gas in contract creation after Homestead" in new TestSetup {
 
     val tx = defaultTx.copy(gasPrice = defaultGasPrice, gasLimit = defaultGasLimit, receivingAddress = None, payload = ByteString.empty)
-<<<<<<< HEAD
-    val stx = SignedTransaction.sign(tx, originKeyPair)
-=======
-    val stx = SignedTransaction.sign(tx, keyPair, blockchainConfig.chainId)
->>>>>>> 33269ec1
+    val stx = SignedTransaction.sign(tx, originKeyPair, blockchainConfig.chainId)
 
     val header = defaultBlockHeader.copy(beneficiary = minerAddress.bytes, number = blockchainConfig.homesteadBlockNumber + 1)
 
-<<<<<<< HEAD
     val ledger = new LedgerImpl(new MockVM(c => createResult(
       context = c,
       gasUsed = defaultGasLimit,
@@ -606,10 +558,7 @@
       gasRefund = 0,
       error = None,
       returnData = ByteString("contract code")
-    )))
-=======
-    val ledger = new LedgerImpl(new MockVM(createResult(_, defaultGasLimit, defaultGasLimit, 0, None, returnData = ByteString("contract code"))), blockchainConfig)
->>>>>>> 33269ec1
+    )), blockchainConfig)
 
     val txResult = ledger.executeTransaction(stx, header, worldWithMinerAndOriginAccounts)
     val postTxWorld = txResult.worldState
@@ -645,7 +594,7 @@
       val initialWorld = emptyWorld
         .saveAccount(originAddress, Account(nonce = UInt256(initialOriginNonce), balance = initialOriginBalance))
 
-      val stx = SignedTransaction.sign(defaultTx, keyPair, blockchainConfig.chainId)
+      val stx = SignedTransaction.sign(defaultTx, originKeyPair, blockchainConfig.chainId)
 
       val mockVM = new MockVM(createResult(_, defaultGasLimit, defaultGasLimit, 0, maybeError, bEmpty, defaultsLogs))
       val ledger = new LedgerImpl(mockVM, blockchainConfig)
@@ -751,7 +700,7 @@
       gasLimit = defaultGasLimit,
       value = defaultValue
     )
-    def validStx: SignedTransaction = SignedTransaction.sign(validTx, originKeyPair)
+    def validStx: SignedTransaction = SignedTransaction.sign(validTx, originKeyPair, blockchainConfig.chainId)
   }
 
 }