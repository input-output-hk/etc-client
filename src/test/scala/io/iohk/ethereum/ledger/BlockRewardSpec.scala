package io.iohk.ethereum.ledger

import akka.util.ByteString
import io.iohk.ethereum.Fixtures
import io.iohk.ethereum.Mocks.MockVM
import io.iohk.ethereum.blockchain.sync.EphemBlockchainTestSetup
import io.iohk.ethereum.domain.BlockHeader.HeaderExtraFields.HefEmpty
import io.iohk.ethereum.domain._
import io.iohk.ethereum.ledger.BlockPreparator._
import io.iohk.ethereum.ledger.Ledger.VMImpl
import io.iohk.ethereum.ledger.BlockRewardCalculatorOps._
import io.iohk.ethereum.mpt.MerklePatriciaTrie
import io.iohk.ethereum.utils.{Config, ForkBlockNumbers}
import org.scalamock.scalatest.MockFactory
import org.scalatest.flatspec.AnyFlatSpec
import org.scalatest.matchers.should.Matchers
import org.scalatestplus.scalacheck.ScalaCheckPropertyChecks

class BlockRewardSpec extends AnyFlatSpec with Matchers with ScalaCheckPropertyChecks with MockFactory {

  it should "pay to the miner if no ommers included" in new TestSetup {
    val block = sampleBlock(validAccountAddress, Seq(validAccountAddress2, validAccountAddress3))
    val afterRewardWorldState: InMemoryWorldStateProxy = consensus.blockPreparator.payBlockReward(block, worldState)
    val beforeExecutionBalance: BigInt = worldState.getGuaranteedAccount(Address(block.header.beneficiary)).balance
    afterRewardWorldState
      .getGuaranteedAccount(Address(block.header.beneficiary))
      .balance shouldEqual (beforeExecutionBalance + minerTwoOmmersReward)
  }

  // scalastyle:off magic.number
  it should "be paid to the miner even if the account doesn't exist" in new TestSetup {
    val block = sampleBlock(Address(0xdeadbeef))
    val afterRewardWorldState: InMemoryWorldStateProxy = consensus.blockPreparator.payBlockReward(block, worldState)
    val expectedRewardAsBigInt =
      consensus.blockPreparator.blockRewardCalculator.calculateMiningReward(block.header.number, 0)
    val expectedReward = UInt256(expectedRewardAsBigInt)
    afterRewardWorldState.getGuaranteedAccount(Address(block.header.beneficiary)).balance shouldEqual expectedReward
  }

  it should "be paid if ommers are included in block" in new TestSetup {
    val block = sampleBlock(validAccountAddress, Seq(validAccountAddress2, validAccountAddress3))
    val afterRewardWorldState: InMemoryWorldStateProxy = consensus.blockPreparator.payBlockReward(block, worldState)

    val beforeExecutionBalance1: BigInt = worldState.getGuaranteedAccount(Address(block.header.beneficiary)).balance
    val beforeExecutionBalance2: BigInt =
      worldState.getGuaranteedAccount(Address(block.body.uncleNodesList.head.beneficiary)).balance
    val beforeExecutionBalance3: BigInt =
      worldState.getGuaranteedAccount(Address(block.body.uncleNodesList(1).beneficiary)).balance

    val uncleBalance1: UInt256 =
      afterRewardWorldState.getGuaranteedAccount(Address(block.body.uncleNodesList.head.beneficiary)).balance
    val uncleBalance2: UInt256 =
      afterRewardWorldState.getGuaranteedAccount(Address(block.body.uncleNodesList(1).beneficiary)).balance

    afterRewardWorldState
      .getGuaranteedAccount(Address(block.header.beneficiary))
      .balance shouldEqual (beforeExecutionBalance1 + minerTwoOmmersReward)
    uncleBalance1 shouldEqual (beforeExecutionBalance2 + ommerFiveBlocksDifferenceReward)
    uncleBalance2 shouldEqual (beforeExecutionBalance3 + ommerFiveBlocksDifferenceReward)
  }

  it should "be paid if ommers are included in block even if accounts don't exist" in new TestSetup {
    val block = sampleBlock(Address(0xdeadbeef), Seq(Address(0x1111), Address(0x2222)))
    val afterRewardWorldState: InMemoryWorldStateProxy = consensus.blockPreparator.payBlockReward(block, worldState)
    afterRewardWorldState
      .getGuaranteedAccount(Address(block.header.beneficiary))
      .balance shouldEqual minerTwoOmmersReward
    afterRewardWorldState
      .getGuaranteedAccount(Address(block.body.uncleNodesList.head.beneficiary))
      .balance shouldEqual ommerFiveBlocksDifferenceReward
    afterRewardWorldState
      .getGuaranteedAccount(Address(block.body.uncleNodesList(1).beneficiary))
      .balance shouldEqual ommerFiveBlocksDifferenceReward
  }

  it should "be calculated correctly after byzantium fork" in new TestSetup {
    val block: Block = sampleBlockAfterByzantium(validAccountAddress)
    val afterRewardWorldState: InMemoryWorldStateProxy = consensus.blockPreparator.payBlockReward(block, worldState)
    val address = Address(block.header.beneficiary)
    val beforeExecutionBalance: BigInt = worldState.getGuaranteedAccount(address).balance
    afterRewardWorldState
      .getGuaranteedAccount(address)
      .balance shouldEqual beforeExecutionBalance + afterByzantiumNewBlockReward
  }

  it should "be calculated correctly if ommers are included in block after byzantium fork " in new TestSetup {
    val block: Block = sampleBlockAfterByzantium(validAccountAddress4, Seq(validAccountAddress5, validAccountAddress6))

    val minerAddress = Address(block.header.beneficiary)
    val ommer1Address = Address(block.body.uncleNodesList.head.beneficiary)
    val ommer2Address = Address(block.body.uncleNodesList(1).beneficiary)

    val afterRewardWorldState: InMemoryWorldStateProxy = consensus.blockPreparator.payBlockReward(block, worldState)

    val beforeExecutionBalance1: BigInt = worldState.getGuaranteedAccount(minerAddress).balance
    val beforeExecutionBalance2: BigInt = worldState.getGuaranteedAccount(ommer1Address).balance
    val beforeExecutionBalance3: BigInt = worldState.getGuaranteedAccount(ommer2Address).balance

    // spec: https://github.com/ethereum/EIPs/blob/master/EIPS/eip-649.md
    val newBlockReward: BigInt = blockchainConfig.monetaryPolicyConfig.firstEraReducedBlockReward
    val ommersRewards: BigInt = (8 - (block.header.number - block.body.uncleNodesList.head.number)) * newBlockReward / 8
    val nephewRewards: BigInt = (newBlockReward / 32) * 2

    afterRewardWorldState
      .getGuaranteedAccount(minerAddress)
      .balance shouldEqual (beforeExecutionBalance1 + afterByzantiumNewBlockReward + nephewRewards)
    afterRewardWorldState
      .getGuaranteedAccount(ommer1Address)
      .balance shouldEqual (beforeExecutionBalance2 + ommersRewards)
    afterRewardWorldState
      .getGuaranteedAccount(ommer2Address)
      .balance shouldEqual (beforeExecutionBalance3 + ommersRewards)
  }

  it should "correctly distribute block reward according to ECIP1098" in new TestSetup {
    val blockNoPostTreasury = blockchainConfig.forkBlockNumbers.ecip1098BlockNumber + 1
    val blockReward = consensus.blockPreparator.blockRewardCalculator.calculateMiningRewardForBlock(sampleBlockNumber)
    val blockRewardPostTreasury =
      consensus.blockPreparator.blockRewardCalculator.calculateMiningRewardForBlock(blockNoPostTreasury)

    val table = Table[Boolean, BigInt, BigInt, BigInt](
      ("contract deployed", "miner reward", "treasury reward", "block no"),
      // ECIP1098 not activated
      (true, blockReward, 0, sampleBlockNumber),
      (false, blockReward, 0, sampleBlockNumber),
      // ECIP1098 previously activated but contract destroyed
      (false, blockRewardPostTreasury, 0, blockNoPostTreasury),
      // ECIP1098 activated with contract in place
      (
        true,
        MinerRewardPercentageAfterECIP1098 * blockRewardPostTreasury / 100,
        TreasuryRewardPercentageAfterECIP1098 * blockRewardPostTreasury / 100,
        blockNoPostTreasury
      )
    )

    forAll(table) { case (contractDeployed, minerReward, treasuryReward, blockNo) =>
      val minerAddress = validAccountAddress
      val block = sampleBlock(minerAddress, Nil, blockNo)
      val worldBeforeExecution =
        if (contractDeployed) worldState
        else {
          val worldWithoutTreasury = worldState.deleteAccount(treasuryAddress)
          InMemoryWorldStateProxy.persistState(worldWithoutTreasury)
        }

      val beforeExecutionMinerBalance: BigInt =
        worldBeforeExecution.getAccount(minerAddress).fold(UInt256.Zero)(_.balance)
      val beforeExecutionTreasuryBalance: BigInt =
        worldBeforeExecution.getAccount(treasuryAddress).fold(UInt256.Zero)(_.balance)

      val afterRewardWorldState: InMemoryWorldStateProxy =
        consensus.blockPreparator.payBlockReward(block, worldBeforeExecution)
      val afterExecutionMinerBalance = afterRewardWorldState.getAccount(minerAddress).fold(UInt256.Zero)(_.balance)
      val afterExecutionTreasuryBalance =
        afterRewardWorldState.getAccount(treasuryAddress).fold(UInt256.Zero)(_.balance)

      afterExecutionMinerBalance shouldEqual (beforeExecutionMinerBalance + minerReward)
      afterExecutionTreasuryBalance shouldEqual (beforeExecutionTreasuryBalance + treasuryReward)
    }
  }

  // scalastyle:off magic.number
  trait TestSetup extends EphemBlockchainTestSetup {
    //+ cake overrides
    override lazy val vm: VMImpl = new MockVM()

    // Just make the type a bit more specific, since this is needed by the test cases
    override lazy val ledger: LedgerImpl = newLedger()
    //- cake overrides

    val validAccountAddress = Address(0xababab) // 11250603
    val validAccountAddress2 = Address(0xcdcdcd) // 13487565
    val validAccountAddress3 = Address(0xefefef) // 15724527

    val validAccountAddress4 = Address("0x29a2241af62c0001") // 3000000000000000001
    val validAccountAddress5 = Address("0x29a2241af64e2223") // 3000000000002236963
    val validAccountAddress6 = Address("0x29a2241af6704445") // 3000000000004473925

    val treasuryAddress = validAccountAddress2
    val baseBlockchainConfig = Config.blockchains.blockchainConfig
    private val forkBlockNumbers: ForkBlockNumbers = baseBlockchainConfig.forkBlockNumbers
    override lazy val blockchainConfig = baseBlockchainConfig
      .copy(
        treasuryAddress = treasuryAddress,
        forkBlockNumbers = forkBlockNumbers
          .copy(ecip1098BlockNumber = forkBlockNumbers.byzantiumBlockNumber + 100)
      )

    val minerTwoOmmersReward = BigInt("5312500000000000000")
    val ommerFiveBlocksDifferenceReward = BigInt("1875000000000000000")
    val afterByzantiumNewBlockReward: BigInt = BigInt(10).pow(18) * 3

<<<<<<< HEAD
    val worldState: InMemoryWorldStateProxy =
      BlockchainImpl(storagesInstance.storages, BlockchainReader(storagesInstance.storages))
        .getWorldStateProxy(
          -1,
          UInt256.Zero,
          ByteString(MerklePatriciaTrie.EmptyRootHash),
          noEmptyAccounts = false,
          ethCompatibleStorage = true
        )
        .saveAccount(validAccountAddress, Account(balance = 10))
        .saveAccount(validAccountAddress2, Account(balance = 20))
        .saveAccount(validAccountAddress3, Account(balance = 30))
        .saveAccount(validAccountAddress4, Account(balance = 10))
        .saveAccount(validAccountAddress5, Account(balance = 20))
        .saveAccount(validAccountAddress6, Account(balance = 20))
=======
    val worldState = InMemoryWorldStateProxy(
      storagesInstance.storages.evmCodeStorage,
      blockchain.getBackingMptStorage(-1),
      (number: BigInt) => blockchain.getBlockHeaderByNumber(number).map(_.hash),
      UInt256.Zero,
      ByteString(MerklePatriciaTrie.EmptyRootHash),
      noEmptyAccounts = false,
      ethCompatibleStorage = true
    )
      .saveAccount(validAccountAddress, Account(balance = 10))
      .saveAccount(validAccountAddress2, Account(balance = 20))
      .saveAccount(validAccountAddress3, Account(balance = 30))
      .saveAccount(validAccountAddress4, Account(balance = 10))
      .saveAccount(validAccountAddress5, Account(balance = 20))
      .saveAccount(validAccountAddress6, Account(balance = 20))
>>>>>>> 67d7870c

    // We don't care for this tests if block is not valid
    val sampleBlockNumber = 10
    def sampleBlock(
        minerAddress: Address,
        ommerMiners: Seq[Address] = Nil,
        blockNumber: BigInt = sampleBlockNumber
    ): Block = {
      val extraFields = HefEmpty
      Block(
        header = Fixtures.Blocks.Genesis.header.copy(
          beneficiary = minerAddress.bytes,
          number = blockNumber,
          extraFields = extraFields
        ),
        body = Fixtures.Blocks.Genesis.body.copy(
          uncleNodesList = ommerMiners.map { address =>
            Fixtures.Blocks.Genesis.header.copy(beneficiary = address.bytes, number = 5)
          }
        )
      )
    }

    def sampleBlockAfterByzantium(minerAddress: Address, ommerMiners: Seq[Address] = Nil): Block = {
      val baseBlockNumber = forkBlockNumbers.byzantiumBlockNumber
      Block(
        header = Fixtures.Blocks.Genesis.header.copy(beneficiary = minerAddress.bytes, number = baseBlockNumber),
        body = Fixtures.Blocks.Genesis.body.copy(
          uncleNodesList = ommerMiners.map { address =>
            Fixtures.Blocks.Genesis.header.copy(beneficiary = address.bytes, number = baseBlockNumber + 5)
          }
        )
      )
    }
  }
}<|MERGE_RESOLUTION|>--- conflicted
+++ resolved
@@ -191,27 +191,10 @@
     val ommerFiveBlocksDifferenceReward = BigInt("1875000000000000000")
     val afterByzantiumNewBlockReward: BigInt = BigInt(10).pow(18) * 3
 
-<<<<<<< HEAD
-    val worldState: InMemoryWorldStateProxy =
-      BlockchainImpl(storagesInstance.storages, BlockchainReader(storagesInstance.storages))
-        .getWorldStateProxy(
-          -1,
-          UInt256.Zero,
-          ByteString(MerklePatriciaTrie.EmptyRootHash),
-          noEmptyAccounts = false,
-          ethCompatibleStorage = true
-        )
-        .saveAccount(validAccountAddress, Account(balance = 10))
-        .saveAccount(validAccountAddress2, Account(balance = 20))
-        .saveAccount(validAccountAddress3, Account(balance = 30))
-        .saveAccount(validAccountAddress4, Account(balance = 10))
-        .saveAccount(validAccountAddress5, Account(balance = 20))
-        .saveAccount(validAccountAddress6, Account(balance = 20))
-=======
     val worldState = InMemoryWorldStateProxy(
       storagesInstance.storages.evmCodeStorage,
       blockchain.getBackingMptStorage(-1),
-      (number: BigInt) => blockchain.getBlockHeaderByNumber(number).map(_.hash),
+      (number: BigInt) => blockchainReader.getBlockHeaderByNumber(number).map(_.hash),
       UInt256.Zero,
       ByteString(MerklePatriciaTrie.EmptyRootHash),
       noEmptyAccounts = false,
@@ -223,7 +206,6 @@
       .saveAccount(validAccountAddress4, Account(balance = 10))
       .saveAccount(validAccountAddress5, Account(balance = 20))
       .saveAccount(validAccountAddress6, Account(balance = 20))
->>>>>>> 67d7870c
 
     // We don't care for this tests if block is not valid
     val sampleBlockNumber = 10
