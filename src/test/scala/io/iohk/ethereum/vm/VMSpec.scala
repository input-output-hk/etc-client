package io.iohk.ethereum.vm

import akka.util.ByteString
import akka.util.ByteString.{empty => bEmpty}
import io.iohk.ethereum.domain._
import io.iohk.ethereum.vm.MockWorldState._
import org.scalatest.{WordSpec, Matchers}
import org.scalatest.prop.PropertyChecks

class VMSpec extends WordSpec with PropertyChecks with Matchers {

  "VM" when {

    "executing message call" should {

      "only transfer if recipient's account has no code" in new MessageCall {

        val context = getContext()
        val result = vm.run(context)

        result.world.getBalance(recipientAddr.get) shouldEqual context.value
      }

      "execute recipient's contract" in new MessageCall {
        val inputData = UInt256(42).bytes

        // store first 32 bytes of input data as value at offset 0
        val code = Assembly(
          PUSH1, 0,
          CALLDATALOAD,
          PUSH1, 0,
          SSTORE
        ).code

        val world = defaultWorld.saveCode(recipientAddr.get, code)

        val context = getContext(world = world, inputData = inputData)

        val result = vm.run(context)

        result.world.getBalance(recipientAddr.get) shouldEqual context.value
        result.world.getStorage(recipientAddr.get).load(0) shouldEqual 42
      }
    }

    "executing contract creation" should {

      "create new contract" in new ContractCreation {
        val context1 = getContext()
        val result1 = vm.run(context1)

        result1.world.getCode(expectedNewAddress) shouldEqual defaultContractCode
        result1.world.getBalance(expectedNewAddress) shouldEqual context1.value
        result1.world.getStorage(expectedNewAddress).load(storageOffset) shouldEqual storedValue

        val context2 = getContext(Some(expectedNewAddress), result1.world, bEmpty, homesteadConfig)
        val result2 = vm.run(context2)

        result2.world.getStorage(expectedNewAddress).load(storageOffset) shouldEqual secondStoredValue
      }

      "go OOG if new contract's code size exceeds limit and block is after atlantis or eip161" in new ContractCreation {
        val codeSize = evmBlockchainConfig.maxCodeSize.get.toInt + 1
        val contractCode = ByteString(Array.fill(codeSize)(-1.toByte))

        val context = getContext(inputData = initCode(contractCode),
          evmConfig = homesteadConfig.copy(blockchainConfig = homesteadConfig.blockchainConfig.copy(eip161BlockNumber = 1)))
        val result = vm.run(context)

        result.error shouldBe Some(OutOfGas)

        val context1 = getContext(inputData = initCode(contractCode),
          evmConfig = homesteadConfig.copy(blockchainConfig = homesteadConfig.blockchainConfig.copy(atlantisBlockNumber = 1)))
        val result1 = vm.run(context1)

        result1.error shouldBe Some(OutOfGas)
      }

      "fail to create contract in case of address conflict (non-empty code)" in new ContractCreation {
        val nonEmptyCodeHash = ByteString(1)
        val world = defaultWorld.saveAccount(expectedNewAddress, Account(codeHash = nonEmptyCodeHash))

        val context = getContext(world = world)
        val result = vm.run(context)

        result.error shouldBe Some(InvalidOpCode(INVALID.code))
      }

      "fail to create contract in case of address conflict (non-zero nonce)" in new ContractCreation {
        val world = defaultWorld.saveAccount(expectedNewAddress, Account(nonce = 1))

        val context = getContext(world = world)
        val result = vm.run(context)

        result.error shouldBe Some(InvalidOpCode(INVALID.code))
      }

      "create contract if the account already has some balance, but zero nonce and empty code" in new ContractCreation {
        val world = defaultWorld.saveAccount(expectedNewAddress, Account(balance = 1))

        val context = getContext(world = world)
        val result = vm.run(context)

        result.error shouldBe None
        result.world.getBalance(expectedNewAddress) shouldEqual context.value + 1
        result.world.getCode(expectedNewAddress) shouldEqual defaultContractCode
      }

      "initialise a new contract account with zero nonce before EIP-161" in new ContractCreation {
        val context = getContext(evmConfig = homesteadConfig)
        val result = vm.run(context)

        result.world.getAccount(expectedNewAddress).map(_.nonce) shouldEqual Some(0)
      }

      "initialise a new contract account with incremented nonce after EIP-161" in new ContractCreation {
        val world = defaultWorld.copy(noEmptyAccountsCond = true)

        val context = getContext(world = world, evmConfig = eip161Config)
        val result = vm.run(context)

        result.world.getAccount(expectedNewAddress).map(_.nonce) shouldEqual Some(1)
      }
    }
  }

  trait TestSetup {
    val vm = new TestVM

    val blockHeader = BlockHeader(
      parentHash = bEmpty,
      ommersHash = bEmpty,
      beneficiary = bEmpty,
      stateRoot = bEmpty,
      transactionsRoot = bEmpty,
      receiptsRoot = bEmpty,
      logsBloom = bEmpty,
      difficulty = 1000000,
      number = 1,
      gasLimit = 10000000,
      gasUsed = 0,
      unixTimestamp = 0,
      extraData = bEmpty,
      mixHash = bEmpty,
      nonce = bEmpty
    )

    val evmBlockchainConfig = BlockchainConfigForEvm(
      frontierBlockNumber = Long.MaxValue,
      homesteadBlockNumber = Long.MaxValue,
      eip150BlockNumber = Long.MaxValue,
      eip160BlockNumber = Long.MaxValue,
      eip161BlockNumber = Long.MaxValue,
      byzantiumBlockNumber = Long.MaxValue,
      constantinopleBlockNumber = Long.MaxValue,
      maxCodeSize = Some(16),
      accountStartNonce = 0,
      atlantisBlockNumber = Long.MaxValue,
      aghartaBlockNumber = Long.MaxValue,
<<<<<<< HEAD
      phoenixBlockNumber = Long.MaxValue,
      petersburgBlockNumber = Long.MaxValue
=======
      phoenixBlockNumber = Long.MaxValue
>>>>>>> 1259ef74
    )

    val homesteadConfig = EvmConfig.forBlock(0, evmBlockchainConfig.copy(homesteadBlockNumber = 0))
    val eip161Config = EvmConfig.forBlock(0, evmBlockchainConfig.copy(eip161BlockNumber = 0))

    val senderAddr = Address(0xcafebabeL)
    val senderAcc = Account(nonce = 1, balance = 1000000)
    def defaultWorld = MockWorldState().saveAccount(senderAddr, senderAcc)

    def getContext(
        recipientAddr: Option[Address],
        world: MockWorldState,
        inputData: ByteString,
        evmConfig: EvmConfig): PC =
      ProgramContext(
        callerAddr = senderAddr,
        originAddr = senderAddr,
        recipientAddr = recipientAddr,
        gasPrice = 1,
        startGas = 1000000,
        inputData = inputData,
        value = 100,
        endowment = 100,
        doTransfer = true,
        blockHeader = blockHeader,
        callDepth = 0,
        world = world,
        initialAddressesToDelete = Set(),
        evmConfig = evmConfig,
        originalWorld = world
      )

    def recipientAddr: Option[Address]
  }

  trait MessageCall extends TestSetup {
    val recipientAddr = Some(Address(0xdeadbeefL))
    val recipientAcc = Account(nonce = 1)

    override val defaultWorld = super.defaultWorld.saveAccount(recipientAddr.get, recipientAcc)

    def getContext(world: MockWorldState = defaultWorld, inputData: ByteString = bEmpty): PC =
      getContext(recipientAddr, world, inputData, homesteadConfig)
  }

  trait ContractCreation extends TestSetup {
    val recipientAddr = None

    val expectedNewAddress = defaultWorld.createAddress(senderAddr)

    val storedValue = 42
    val secondStoredValue = 13
    val storageOffset = 0

    val defaultContractCode: ByteString =
      Assembly(
        PUSH1, secondStoredValue,
        PUSH1, storageOffset,
        SSTORE
      ).code

    def initCode(contractCode: ByteString = defaultContractCode): ByteString =
      Assembly(
        PUSH1, storedValue,
        PUSH1, storageOffset,
        SSTORE, //store an arbitrary value
        PUSH1, contractCode.size,
        DUP1,
        PUSH1, 16,
        PUSH1, 0,
        CODECOPY,
        PUSH1, 0,
        RETURN
      ).code ++ contractCode

    def getContext(
        world: MockWorldState = defaultWorld,
        inputData: ByteString = initCode(),
        evmConfig: EvmConfig = homesteadConfig): PC =
      getContext(None, world, inputData, evmConfig)
  }

}<|MERGE_RESOLUTION|>--- conflicted
+++ resolved
@@ -157,12 +157,8 @@
       accountStartNonce = 0,
       atlantisBlockNumber = Long.MaxValue,
       aghartaBlockNumber = Long.MaxValue,
-<<<<<<< HEAD
       phoenixBlockNumber = Long.MaxValue,
       petersburgBlockNumber = Long.MaxValue
-=======
-      phoenixBlockNumber = Long.MaxValue
->>>>>>> 1259ef74
     )
 
     val homesteadConfig = EvmConfig.forBlock(0, evmBlockchainConfig.copy(homesteadBlockNumber = 0))
