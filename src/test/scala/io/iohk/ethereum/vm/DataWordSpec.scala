package io.iohk.ethereum.vm

import akka.util.ByteString
import io.iohk.ethereum.vm.Generators._
import org.scalatest.FunSuite
import org.scalatest.prop.PropertyChecks
import io.iohk.ethereum.vm.DataWord._


class DataWordSpec extends FunSuite with PropertyChecks {

  val specialNumbers = Array(BigInt(-1), BigInt(0), BigInt(1), MaxValue.toBigInt, -MaxValue.toBigInt, -MaxValue.toBigInt + 1)

  val pairs: Array[(BigInt, BigInt)] = specialNumbers
    .combinations(2)
    .map {case Array(n1, n2) => n1 -> n2}
    .toArray

  val specialCases = Table(("n1", "n2"), pairs: _*)

  def toSignedBigInt(n: BigInt): BigInt = if (n > MaxSignedValue) n - Modulus else n

  def toUnsignedBigInt(n: BigInt): BigInt = if (n < 0) n + Modulus else n

  /** For each operation (op) tests check a following property:
   For two BigInts (n1, n2):
   DataWord(n1) op DataWord(n2) == DataWord(n1 op n2)
   */
  test("&") {
    forAll(bigIntGen, bigIntGen) {(n1: BigInt, n2: BigInt) =>
      assert((DataWord(n1) & DataWord(n2)) == DataWord(n1 & n2))
    }
    forAll(specialCases) {(n1: BigInt, n2: BigInt) =>
      assert((DataWord(n1) & DataWord(n2)) == DataWord(n1 & n2))
    }
  }

  test("|") {
    forAll(bigIntGen, bigIntGen) {(n1: BigInt, n2: BigInt) =>
      assert((DataWord(n1) | DataWord(n2)) == DataWord(n1 | n2))
    }
    forAll(specialCases) {(n1: BigInt, n2: BigInt) =>
      assert((DataWord(n1) | DataWord(n2)) == DataWord(n1 | n2))
    }
  }

  test("^") {
    forAll(bigIntGen, bigIntGen) {(n1: BigInt, n2: BigInt) =>
      assert((DataWord(n1) ^ DataWord(n2)) == DataWord(n1 ^ n2))
    }
    forAll(specialCases) {(n1: BigInt, n2: BigInt) =>
      assert((DataWord(n1) ^ DataWord(n2)) == DataWord(n1 ^ n2))
    }
  }

  test("~") {
    forAll(bigIntGen) { n: BigInt =>
      assert(~DataWord(n) == DataWord(~n))
    }
    forAll(Table("n", specialNumbers: _*)) { n: BigInt =>
      assert(~DataWord(n) == DataWord(~n))
    }
  }

  test("negation") {
    forAll(bigIntGen) {(n: BigInt) =>
      assert(-DataWord(n) == DataWord(-n))
    }
    forAll(Table(("n"), specialNumbers: _*)) {(n: BigInt) =>
      assert(-DataWord(n) == DataWord(-n))
    }
    assert(-DataWord(BigInt(1)) == DataWord(BigInt(-1)))
  }

  test("+") {
    forAll(bigIntGen, bigIntGen) {(n1: BigInt, n2: BigInt) =>
      assert(DataWord(n1) + DataWord(n2) == DataWord(n1 + n2))
    }
    forAll(specialCases) {(n1: BigInt, n2: BigInt) =>
      assert(DataWord(n1) + DataWord(n2) == DataWord(n1 + n2))
    }
  }

  test("-") {
    forAll(bigIntGen, bigIntGen) {(n1: BigInt, n2: BigInt) =>
      assert(DataWord(n1) - DataWord(n2) == DataWord(n1 - n2))
    }
    forAll(specialCases) {(n1: BigInt, n2: BigInt) =>
      assert(DataWord(n1) - DataWord(n2) == DataWord(n1 - n2))
    }
  }

  test("*") {
    forAll(bigIntGen, bigIntGen) {(n1: BigInt, n2: BigInt) =>
      assert(DataWord(n1) * DataWord(n2) == DataWord(n1 * n2))
    }
    forAll(specialCases) {(n1: BigInt, n2: BigInt) =>
      assert(DataWord(n1) * DataWord(n2) == DataWord(n1 * n2))
    }
  }

  test("/") {
    forAll(bigIntGen, bigIntGen) {(n1: BigInt, n2: BigInt) =>
      whenever(n2 != 0) {
        assert(DataWord(n1) / DataWord(n2) == DataWord(n1 / n2))
      }
    }
    forAll(specialCases) {(n1: BigInt, n2: BigInt) =>
      whenever(n1 > 0 && n2 > 0) {
        assert(DataWord(n1) / DataWord(n2) == DataWord(n1 / n2))
      }
    }
    assert(DataWord(1) / Zero == Zero)
  }

  test("sdiv") {
    forAll(bigIntGen, bigIntGen) {(n1: BigInt, n2: BigInt) =>
      whenever(n2 != 0) {
        val expected: BigInt = toUnsignedBigInt(toSignedBigInt(n1) / toSignedBigInt(n2))
        assert((DataWord(n1) sdiv DataWord(n2)) == DataWord(expected))
      }
    }
    assert((DataWord(-1) sdiv DataWord(-MaxValue.toBigInt)) == DataWord(-1))
    assert((DataWord(-1) sdiv Zero) == Zero)
  }

  test("mod") {
    forAll(bigIntGen, bigIntGen) {(n1: BigInt, n2: BigInt) =>
      whenever(n2 != 0) {
        assert((DataWord(n1) mod DataWord(n2)) == DataWord(n1 mod n2))
      }
    }
    assert((DataWord(-1) mod DataWord(MaxValue.toBigInt)) == Zero)
    assert((DataWord(1) mod Zero) == Zero)
  }

  test("smod") {
    assert((DataWord(Modulus - 1) smod DataWord(3)) == DataWord(Modulus - 1))
    assert((DataWord(-1) smod DataWord(MaxValue.toBigInt)) == Zero)
    assert((DataWord(1) smod Zero) == Zero)
  }

  test("addmod") {
    forAll(bigIntGen, bigIntGen, bigIntGen) {(n1: BigInt, n2: BigInt, n3: BigInt) =>
      whenever(n3 != 0) {
        assert(DataWord(n1).addmod(DataWord(n2), DataWord(n3)) == DataWord((n1 + n2) mod n3))
      }
    }
    assert(DataWord(42).addmod(DataWord(42), Zero) == Zero)
  }

  test("mulmod") {
    forAll(bigIntGen, bigIntGen, bigIntGen) {(n1: BigInt, n2: BigInt, n3: BigInt) =>
      whenever(n3 != 0) {
        assert(DataWord(n1).mulmod(DataWord(n2), DataWord(n3)) == DataWord((n1 * n2) mod n3))
      }
    }
    assert(DataWord(42).mulmod(DataWord(42), Zero) == Zero)
  }

  test("**") {
    val TestModulus: BigInt = BigInt(2).pow(Size * 8)
    forAll(bigIntGen, bigIntGen) {(n1: BigInt, n2: BigInt) =>
      whenever(n2 != 0) {
        assert(DataWord(n1) ** DataWord(n2) == DataWord(n1.modPow(n2, TestModulus)))
      }
    }
  }

  test("signExtend") {
    assert(DataWord(42).signExtend(DataWord(-1)) == DataWord(42))
    assert(DataWord(42).signExtend(DataWord(0)) == DataWord(42))
    assert(DataWord(42).signExtend(DataWord(Size)) == Zero)
    assert(DataWord(42).signExtend(DataWord(Size + 1)) == Zero)
    assert(DataWord(-42).signExtend(DataWord(Size)) == DataWord(-1))
    assert(DataWord(-42).signExtend(DataWord(Size + 1)) == DataWord(-1))
    assert(DataWord(-42).signExtend(DataWord(-11)) == DataWord(-42))
    assert(DataWord(-1).signExtend(DataWord(1)) == DataWord(-1))
    assert(DataWord(-1).signExtend(DataWord(1)) == DataWord(-1))
    // assert(DataWord(0x1a81ff).signExtend(DataWord(1)) == DataWord(0xff1a81ff)) // n1 = 1737215
  }

  test("intValue") {
    assert(specialNumbers.map(DataWord(_).intValue).toSeq == Seq(Int.MaxValue, 0, 1, Int.MaxValue, 1, 2))
  }

  test("comparison") {
    type CFDW = (DataWord, DataWord) => Boolean
    type CFBI = (BigInt, BigInt) => Boolean
    case class Cmp(dw: CFDW, bi: CFBI)

    val cmpFuncDataWord = Seq[CFDW](_ > _, _ >= _, _ < _, _ <= _)
    val cmpFuncBigInt   = Seq[CFBI](_ > _, _ >= _, _ < _, _ <= _)
    val comparators = cmpFuncDataWord.zip(cmpFuncBigInt).map(Cmp.tupled)

    val dataWordGen = bigIntGen.map(DataWord(_))

    forAll(Table("comparators", comparators: _*)) { cmp =>
      forAll(dataWordGen, dataWordGen) { (a, b) =>
        assert(cmp.dw(a, b) == cmp.bi(a.toBigInt, b.toBigInt))
      }

      forAll(specialCases) { (x, y) =>
        val (a, b) = (DataWord(x), DataWord(y))
        assert(cmp.dw(a, b) == cmp.bi(a.toBigInt, b.toBigInt))
      }
    }
  }

  test("Passing too long ByteString should throw an exception") {
    assertThrows[IllegalArgumentException] {
      DataWord(ByteString(Array.fill(Size + 1)(1.toByte)))
    }
  }

  test("DataWord converted to a byte array should always have length 32 bytes") {
    forAll(bigIntGen) { n =>
      assert(DataWord(n).bytes.size == 32)
    }
    // regression
    assert(DataWord(BigInt("115792089237316195423570985008687907853269984665640564039457584007913129639935")).bytes.size == 32)
  }

  test("2-way bytes conversion") {
    forAll(getDataWordGen()) { x =>
      val y = DataWord(x.bytes)
      assert(x === y)
    }

    forAll(getByteStringGen(0, 32)) { xs =>
      val ys = DataWord(xs).bytes
      assert(xs.dropWhile(_ == 0) === ys.dropWhile(_ == 0))
    }
  }

  test("byteSize") {
    val table = Table[BigInt, Int](("x", "expected"), (0, 0), (1, 1), (255, 1), (256, 2), (65535, 2), (65536, 3),
<<<<<<< HEAD
                                   (BigInt(2).pow(256) - 1, 32), (BigInt(2).pow(256), 0))
=======
      (BigInt(2).pow(256) - 1, 32), (BigInt(2).pow(256), 0))
>>>>>>> 43a22c1b
    forAll(table) { (x, expected) =>
      assert(DataWord(x).byteSize === expected)
    }

<<<<<<< HEAD
    forAll(getDataWordGen()) { x =>
      import math._
      val byteSize = 1 + floor(log(x.doubleValue) / log(256)).toInt
      //assert(x.byteSize === byteSize)
=======
    forAll(getDataWordGen(min = DataWord(1))) { x =>
      import math._
      val byteSize = 1 + floor(log(x.doubleValue) / log(256)).toInt
      assert(x.byteSize === byteSize)
>>>>>>> 43a22c1b
    }
  }
}<|MERGE_RESOLUTION|>--- conflicted
+++ resolved
@@ -235,26 +235,15 @@
 
   test("byteSize") {
     val table = Table[BigInt, Int](("x", "expected"), (0, 0), (1, 1), (255, 1), (256, 2), (65535, 2), (65536, 3),
-<<<<<<< HEAD
-                                   (BigInt(2).pow(256) - 1, 32), (BigInt(2).pow(256), 0))
-=======
       (BigInt(2).pow(256) - 1, 32), (BigInt(2).pow(256), 0))
->>>>>>> 43a22c1b
     forAll(table) { (x, expected) =>
       assert(DataWord(x).byteSize === expected)
     }
 
-<<<<<<< HEAD
-    forAll(getDataWordGen()) { x =>
-      import math._
-      val byteSize = 1 + floor(log(x.doubleValue) / log(256)).toInt
-      //assert(x.byteSize === byteSize)
-=======
     forAll(getDataWordGen(min = DataWord(1))) { x =>
       import math._
       val byteSize = 1 + floor(log(x.doubleValue) / log(256)).toInt
       assert(x.byteSize === byteSize)
->>>>>>> 43a22c1b
     }
   }
 }