--- conflicted
+++ resolved
@@ -24,81 +24,38 @@
 
 class BlockGeneratorSpec extends FlatSpec with Matchers with PropertyChecks with Logger {
 
-<<<<<<< HEAD
-  "BlockGenerator" should "generate correct block with empty transactions" in new Envirnoment {
+  "BlockGenerator" should "generate correct block with empty transactions" in new TestSetup {
     val result: Either[BlockPreparationError, PendingBlock] = blockGenerator.generateBlockForMining(1, Nil, Nil, Address(testAddress))
-    result shouldBe a[Right[_, PendingBlock]]
-=======
-  "BlockGenerator" should "generate correct block with empty transactions" in new TestSetup {
-    val result: Either[BlockPreparationError, Block] = blockGenerator.generateBlockForMining(1, Nil, Nil, Address(testAddress))
     result shouldBe a[Right[_, Block]]
->>>>>>> 89d184b0
 
     //mined with etc-client + ethminer
     val minedNonce = ByteString(Hex.decode("ce1b500070aeec4f"))
     val minedMixHash = ByteString(Hex.decode("40d9bd2064406d7f22390766d6fe5eccd2a67aa89bf218e99df35b2dbb425fb1"))
     val miningTimestamp = 1494604913
 
-<<<<<<< HEAD
-    val fulBlock: Either[BlockPreparationError, Block] = result.right
+    val fullBlock: Either[BlockPreparationError, Block] = result.right
       .map(pb => pb.block.copy(header = pb.block.header.copy(nonce = minedNonce, mixHash = minedMixHash, unixTimestamp = miningTimestamp)))
-    fulBlock.right.foreach(b => validators.blockHeaderValidator.validate(b.header, blockchain) shouldBe Right(b.header))
-    fulBlock.right.foreach(b => ledger.executeBlock(b, blockchainStorages.storages, validators) shouldBe a[Right[_, Seq[Receipt]]])
-  }
-
-  it should "generate correct block with transactions" in new Envirnoment {
-    val result: Either[BlockPreparationError, PendingBlock] = blockGenerator.generateBlockForMining(1, Seq(signedTransaction), Nil, Address(testAddress))
-    result shouldBe a[Right[_, PendingBlock]]
-=======
-    val fullBlock: Either[BlockPreparationError, Block] = result.right
-      .map(b => b.copy(header = b.header.copy(nonce = minedNonce, mixHash = minedMixHash, unixTimestamp = miningTimestamp)))
     fullBlock.right.foreach(b => validators.blockHeaderValidator.validate(b.header, blockchain) shouldBe Right(b.header))
     fullBlock.right.foreach(b => ledger.executeBlock(b, blockchainStorages.storages, validators) shouldBe a[Right[_, Seq[Receipt]]])
   }
 
   it should "generate correct block with transactions" in new TestSetup {
-    val result: Either[BlockPreparationError, Block] = blockGenerator.generateBlockForMining(1, Seq(signedTransaction), Nil, Address(testAddress))
+    val result: Either[BlockPreparationError, PendingBlock] = blockGenerator.generateBlockForMining(1, Seq(signedTransaction), Nil, Address(testAddress))
     result shouldBe a[Right[_, Block]]
->>>>>>> 89d184b0
 
     //mined with etc-client + ethminer
     val minedNonce = ByteString(Hex.decode("5e8d5c12cea7e0c7"))
     val minedMixHash = ByteString(Hex.decode("9247b81258f97159f987a5f4f9e94df1d95e10eeabff2836020eafb27a8228b0"))
     val miningTimestamp = 1494604913
 
-<<<<<<< HEAD
-    val fulBlock: Either[BlockPreparationError, Block] = result.right
+    val fullBlock: Either[BlockPreparationError, Block] = result.right
       .map(pb => pb.block.copy(header = pb.block.header.copy(nonce = minedNonce, mixHash = minedMixHash, unixTimestamp = miningTimestamp)))
-    fulBlock.right.foreach(b => validators.blockHeaderValidator.validate(b.header, blockchain) shouldBe Right(b.header))
-    fulBlock.right.foreach(b => ledger.executeBlock(b, blockchainStorages.storages, validators) shouldBe a[Right[_, Seq[Receipt]]])
-  }
-
-  it should "return the pending block as the one with highest timestamp between generated ones" in new Envirnoment {
-    val result: Either[BlockPreparationError, PendingBlock] = blockGenerator.generateBlockForMining(1, Seq(signedTransaction), Nil, Address(testAddress))
-    result shouldBe a[Right[_, PendingBlock]]
-
-    blockTimestampProvider.advance(result.right.get.block.header.unixTimestamp + 10)
-
-    val result2: Either[BlockPreparationError, PendingBlock] = blockGenerator.generateBlockForMining(1, Seq(signedTransaction2), Nil, Address(testAddress))
-    result2 shouldBe a[Right[_, PendingBlock]]
-
-    blockGenerator.getPending shouldEqual Some(result2.right.get)
-  }
-
-  it should "return None if there are no pending blocks" in new Envirnoment {
-    blockGenerator.getPending shouldEqual None
-  }
-
-  trait Envirnoment {
-=======
-    val fullBlock: Either[BlockPreparationError, Block] = result.right
-      .map(b => b.copy(header = b.header.copy(nonce = minedNonce, mixHash = minedMixHash, unixTimestamp = miningTimestamp)))
     fullBlock.right.foreach(b => validators.blockHeaderValidator.validate(b.header, blockchain) shouldBe Right(b.header))
     fullBlock.right.foreach(b => ledger.executeBlock(b, blockchainStorages.storages, validators) shouldBe a[Right[_, Seq[Receipt]]])
   }
 
   it should "filter out failing transactions" in new TestSetup {
-    val result: Either[BlockPreparationError, Block] =
+    val result: Either[BlockPreparationError, PendingBlock] =
       blockGenerator.generateBlockForMining(1, Seq(signedTransaction, duplicatedSignedTransaction), Nil, Address(testAddress))
     result shouldBe a[Right[_, Block]]
 
@@ -108,7 +65,7 @@
     val miningTimestamp = 1494604913
 
     val fullBlock: Either[BlockPreparationError, Block] = result.right
-      .map(b => b.copy(header = b.header.copy(nonce = minedNonce, mixHash = minedMixHash, unixTimestamp = miningTimestamp)))
+      .map(pb => pb.block.copy(header = pb.block.header.copy(nonce = minedNonce, mixHash = minedMixHash, unixTimestamp = miningTimestamp)))
     fullBlock.right.foreach(b => validators.blockHeaderValidator.validate(b.header, blockchain) shouldBe Right(b.header))
     fullBlock.right.foreach(b => ledger.executeBlock(b, blockchainStorages.storages, validators) shouldBe a[Right[_, Seq[Receipt]]])
   }
@@ -120,7 +77,7 @@
         nonce = signedTransaction.tx.nonce - 1),
       keyPair, Some(0x3d.toByte))
 
-    val result: Either[BlockPreparationError, Block] =
+    val result: Either[BlockPreparationError, PendingBlock] =
       blockGenerator.generateBlockForMining(1, Seq(txWitGasTooBigGasLimit, signedTransaction, duplicatedSignedTransaction), Nil, Address(testAddress))
     result shouldBe a[Right[_, Block]]
 
@@ -130,13 +87,12 @@
     val miningTimestamp = 1494604913
 
     val fullBlock: Either[BlockPreparationError, Block] = result.right
-      .map(b => b.copy(header = b.header.copy(nonce = minedNonce, mixHash = minedMixHash, unixTimestamp = miningTimestamp)))
+      .map(pb => pb.block.copy(header = pb.block.header.copy(nonce = minedNonce, mixHash = minedMixHash, unixTimestamp = miningTimestamp)))
     fullBlock.right.foreach(b => validators.blockHeaderValidator.validate(b.header, blockchain) shouldBe Right(b.header))
     fullBlock.right.foreach(b => ledger.executeBlock(b, blockchainStorages.storages, validators) shouldBe a[Right[_, Seq[Receipt]]])
   }
 
   trait TestSetup {
->>>>>>> 89d184b0
 
     val testAddress = 42
     val privateKey = BigInt(1, Hex.decode("f3202185c84325302d43887e90a2e23e7bc058d0450bb58ef2f7585765d7d48b"))
@@ -155,8 +111,6 @@
       payload = ByteString.empty)
     val signedTransaction: SignedTransaction = SignedTransaction.sign(transaction, keyPair, Some(0x3d.toByte))
     val duplicatedSignedTransaction: SignedTransaction = SignedTransaction.sign(transaction.copy(gasLimit = 2), keyPair, Some(0x3d.toByte))
-
-    val signedTransaction2: SignedTransaction = SignedTransaction.sign(transaction.copy(gasPrice = 2), keyPair, Some(0x3d.toByte))
 
     val blockchainStorages = new SharedEphemDataSources with Storages.DefaultStorages
     val blockchainConfig = new BlockchainConfig {
