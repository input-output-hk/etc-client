package io.iohk.ethereum.extvm

import akka.util.ByteString
import com.trueaccord.scalapb.GeneratedMessageCompanion
import io.iohk.ethereum.domain.{Account, Address, UInt256}
import io.iohk.ethereum.extvm.msg.CallContext.Config
import io.iohk.ethereum.utils.VmConfig
import io.iohk.ethereum.vm.utils.MockVmInput
import io.iohk.ethereum.vm._
import org.scalamock.scalatest.MockFactory
import org.scalatest.{FlatSpec, Matchers}
import org.bouncycastle.util.encoders.Hex

class VMClientSpec extends FlatSpec with Matchers with MockFactory {

  import io.iohk.ethereum.Fixtures.Blocks._
  import Implicits._

  "VMClient" should "handle call context and result" in new TestSetup {
    val programContext = ProgramContext[MockWorldState, MockStorage](tx, blockHeader, senderAddress, emptyWorld, evmConfig)

    val expectedBlockHeader = msg.BlockHeader(
      beneficiary = blockHeader.beneficiary,
      difficulty = blockHeader.difficulty,
      number = blockHeader.number,
      gasLimit = blockHeader.gasLimit,
      unixTimestamp = blockHeader.unixTimestamp)

    val expectedCallContextMsg = msg.CallContext(
      callerAddr = programContext.callerAddr,
      recipientAddr = programContext.recipientAddr.map(_.bytes).getOrElse(ByteString.empty): ByteString,
      inputData = programContext.inputData,
      callValue = programContext.value,
      gasPrice = programContext.gasPrice,
      gasProvided = programContext.startGas,
      blockHeader = Some(expectedBlockHeader),
      config = Config.Empty)

    inSequence {
      (messageHandler.sendMessage _).expects(expectedCallContextMsg)
      (messageHandler.awaitMessage(_: GeneratedMessageCompanion[msg.VMQuery])).expects(*).returns(resultQueryMsg)
    }

    val result = vmClient.run(programContext)

    result.error shouldBe None
    result.returnData shouldBe ByteString("0011")
    result.gasRemaining shouldBe 99
    result.gasRefund shouldBe 120
  }

  it should "handle account query" in new TestSetup {
    val testQueryAccountAddr = Address("0x129982FF")
    val testQueryAccount = Account(nonce = 11, balance = 99999999)

    val world = emptyWorld.saveAccount(testQueryAccountAddr, testQueryAccount)
    val programContext = ProgramContext[MockWorldState, MockStorage](tx, blockHeader, senderAddress, world, evmConfig)

    val getAccountMsg = msg.GetAccount(testQueryAccountAddr.bytes)
    val accountQueryMsg = msg.VMQuery(query = msg.VMQuery.Query.GetAccount(getAccountMsg))

    val expectedAccountResponseMsg = msg.Account(
      nonce = ByteString(testQueryAccount.nonce.toBigInt.toByteArray),
      balance = ByteString(testQueryAccount.balance.toBigInt.toByteArray),
      codeEmpty = true)

    inSequence {
      (messageHandler.sendMessage(_: msg.CallContext)).expects(*)
      (messageHandler.awaitMessage(_: GeneratedMessageCompanion[msg.VMQuery])).expects(*).returns(accountQueryMsg)
      (messageHandler.sendMessage _).expects(expectedAccountResponseMsg)
      (messageHandler.awaitMessage(_: GeneratedMessageCompanion[msg.VMQuery])).expects(*).returns(resultQueryMsg)
    }

    val result = vmClient.run(programContext)
    result.error shouldBe None
  }

  it should "handle storage query" in new TestSetup {
    val testStorageAddr = Address("0x99999999444444ffcc")
    val testStorageOffset = BigInt(123)
    val testStorageValue = BigInt(5918918239L)

    val world = emptyWorld.saveStorage(testStorageAddr, MockStorage().store(testStorageOffset, testStorageValue))
    val programContext = ProgramContext[MockWorldState, MockStorage](tx, blockHeader, senderAddress, world, evmConfig)

    val getStorageDataMsg = msg.GetStorageData(testStorageAddr, testStorageOffset)
    val storageQueryMsg = msg.VMQuery(query = msg.VMQuery.Query.GetStorageData(getStorageDataMsg))

    val expectedStorageDataResponseMsg = msg.StorageData(ByteString(testStorageValue.toByteArray))

    inSequence {
      (messageHandler.sendMessage(_: msg.CallContext)).expects(*)
      (messageHandler.awaitMessage(_: GeneratedMessageCompanion[msg.VMQuery])).expects(*).returns(storageQueryMsg)
      (messageHandler.sendMessage _).expects(expectedStorageDataResponseMsg)
      (messageHandler.awaitMessage(_: GeneratedMessageCompanion[msg.VMQuery])).expects(*).returns(resultQueryMsg)
    }

    val result = vmClient.run(programContext)
    result.error shouldBe None
  }

  it should "handle code query" in new TestSetup {
    val testCodeAddr = Address("0x1234")
    val testCodeValue = ByteString(Hex.decode("11223344991191919191919129129facefc122"))

    val world = emptyWorld.saveCode(testCodeAddr, testCodeValue)
    val programContext = ProgramContext[MockWorldState, MockStorage](tx, blockHeader, senderAddress, world, evmConfig)

    val getCodeMsg = msg.GetCode(testCodeAddr)
    val getCodeQueryMsg = msg.VMQuery(query = msg.VMQuery.Query.GetCode(getCodeMsg))

    val expectedCodeResponseMsg = msg.Code(testCodeValue)

    inSequence {
      (messageHandler.sendMessage(_: msg.CallContext)).expects(*)
      (messageHandler.awaitMessage(_: GeneratedMessageCompanion[msg.VMQuery])).expects(*).returns(getCodeQueryMsg)
      (messageHandler.sendMessage _).expects(expectedCodeResponseMsg)
      (messageHandler.awaitMessage(_: GeneratedMessageCompanion[msg.VMQuery])).expects(*).returns(resultQueryMsg)
    }

    val result = vmClient.run(programContext)
    result.error shouldBe None
  }

  it should "handle blockhash query" in new TestSetup {
    val testNumber = 87

    val world = emptyWorld.copy(numberOfHashes = 100)
    val programContext = ProgramContext[MockWorldState, MockStorage](tx, blockHeader, senderAddress, world, evmConfig)

    val getBlockhashMsg = msg.GetBlockhash(testNumber)
    val getBlockhashQueryMsg = msg.VMQuery(query = msg.VMQuery.Query.GetBlockhash(getBlockhashMsg))

    val expectedBlockhashResponseMsg = msg.Blockhash(world.getBlockHash(UInt256(testNumber)).get)

    inSequence {
      (messageHandler.sendMessage(_: msg.CallContext)).expects(*)
      (messageHandler.awaitMessage(_: GeneratedMessageCompanion[msg.VMQuery])).expects(*).returns(getBlockhashQueryMsg)
      (messageHandler.sendMessage _).expects(expectedBlockhashResponseMsg)
      (messageHandler.awaitMessage(_: GeneratedMessageCompanion[msg.VMQuery])).expects(*).returns(resultQueryMsg)
    }

    val result = vmClient.run(programContext)
    result.error shouldBe None
  }

  it should "send hello msg" in new TestSetup {
    val blockchainConfig = io.iohk.ethereum.utils.Config.blockchains.blockchainConfig
    val expectedEthereumConfig = msg.EthereumConfig(
      frontierBlockNumber = blockchainConfig.frontierBlockNumber,
      homesteadBlockNumber = blockchainConfig.homesteadBlockNumber,
      eip150BlockNumber = blockchainConfig.eip150BlockNumber,
      eip160BlockNumber = blockchainConfig.eip160BlockNumber,
      eip161BlockNumber = blockchainConfig.eip161BlockNumber,
      maxCodeSize = blockchainConfig.maxCodeSize.get,
      accountStartNonce = blockchainConfig.accountStartNonce)
    val expectedHelloConfigMsg = msg.Hello.Config.EthereumConfig(expectedEthereumConfig)
    val expectedHelloMsg = msg.Hello(version = "testVersion", config = expectedHelloConfigMsg)
    (messageHandler.sendMessage _).expects(expectedHelloMsg)
    vmClient.sendHello("testVersion", blockchainConfig)
  }

  trait TestSetup {
    val blockHeader = Block3125369.header

    val emptyWorld = MockWorldState()

    val blockchainConfigForEvm = BlockchainConfigForEvm(
      frontierBlockNumber = 0,
      homesteadBlockNumber = 0,
      eip150BlockNumber = 0,
      eip160BlockNumber = 0,
      eip161BlockNumber = 0,
      byzantiumBlockNumber = 0,
      constantinopleBlockNumber = 0,
      maxCodeSize = None,
      accountStartNonce = 0,
      atlantisBlockNumber = 0,
      aghartaBlockNumber = 0,
<<<<<<< HEAD
      phoenixBlockNumber = 0,
      petersburgBlockNumber = 0
=======
      phoenixBlockNumber = 0
>>>>>>> 1259ef74
    )
    val evmConfig = EvmConfig.FrontierConfigBuilder(blockchainConfigForEvm)

    val senderAddress = Address("0x01")
    val tx = MockVmInput.transaction(senderAddress, ByteString(""), 10, 123, 456)

    val callResultMsg = msg.CallResult(
      returnData = ByteString("0011"),
      returnCode = ByteString(""),
      gasRemaining = ByteString(BigInt(99).toByteArray),
      gasRefund = ByteString(BigInt(120).toByteArray),
      error = false,
      modifiedAccounts = Nil)

    val resultQueryMsg = msg.VMQuery(query = msg.VMQuery.Query.CallResult(callResultMsg))

    val messageHandler = mock[MessageHandler]

    val externalVmConfig = VmConfig.ExternalConfig("mantis", None, "127.0.0.1", 0)
    val vmClient = new VMClient(externalVmConfig, messageHandler, testMode = false)
  }

}<|MERGE_RESOLUTION|>--- conflicted
+++ resolved
@@ -177,12 +177,8 @@
       accountStartNonce = 0,
       atlantisBlockNumber = 0,
       aghartaBlockNumber = 0,
-<<<<<<< HEAD
       phoenixBlockNumber = 0,
       petersburgBlockNumber = 0
-=======
-      phoenixBlockNumber = 0
->>>>>>> 1259ef74
     )
     val evmConfig = EvmConfig.FrontierConfigBuilder(blockchainConfigForEvm)
 
