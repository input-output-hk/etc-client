--- conflicted
+++ resolved
@@ -110,11 +110,8 @@
 
   val ethUserService = new EthUserService(
     blockchain,
-<<<<<<< HEAD
     blockchainReader,
-=======
     storagesInstance.storages.evmCodeStorage,
->>>>>>> 67d7870c
     ledger,
     blockchainConfig
   )
@@ -183,7 +180,7 @@
   val fakeWorld = InMemoryWorldStateProxy(
     storagesInstance.storages.evmCodeStorage,
     blockchain.getReadOnlyMptStorage(),
-    (number: BigInt) => blockchain.getBlockHeaderByNumber(number).map(_.hash),
+    (number: BigInt) => blockchainReader.getBlockHeaderByNumber(number).map(_.hash),
     blockchainConfig.accountStartNonce,
     ByteString.empty,
     noEmptyAccounts = false,
