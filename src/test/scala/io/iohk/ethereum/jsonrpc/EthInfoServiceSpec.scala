package io.iohk.ethereum.jsonrpc

import akka.actor.ActorSystem
import akka.testkit.{TestKit, TestProbe}
import akka.util.ByteString
import io.iohk.ethereum._
import io.iohk.ethereum.blockchain.sync.SyncProtocol.Status.Progress
import io.iohk.ethereum.blockchain.sync.{EphemBlockchainTestSetup, SyncProtocol}
import io.iohk.ethereum.consensus._
import io.iohk.ethereum.consensus.pow.blocks.PoWBlockGenerator
import io.iohk.ethereum.db.storage.AppStateStorage
import io.iohk.ethereum.domain.{Block, UInt256, _}
import io.iohk.ethereum.jsonrpc.EthInfoService.{ProtocolVersionRequest, _}
import io.iohk.ethereum.keystore.KeyStore
import io.iohk.ethereum.ledger.Ledger.TxResult
import io.iohk.ethereum.ledger.{InMemoryWorldStateProxy, Ledger, StxLedger}
import io.iohk.ethereum.network.p2p.messages.Capability
import io.iohk.ethereum.testing.ActorsTesting.simpleAutoPilot
import monix.execution.Scheduler.Implicits.global
import org.bouncycastle.util.encoders.Hex
import org.scalactic.TypeCheckedTripleEquals
import org.scalamock.scalatest.MockFactory
import org.scalatest.OptionValues
import org.scalatest.concurrent.ScalaFutures
import org.scalatest.flatspec.AnyFlatSpecLike
import org.scalatest.matchers.should.Matchers

class EthServiceSpec
    extends TestKit(ActorSystem("EthInfoServiceSpec_ActorSystem"))
    with AnyFlatSpecLike
    with WithActorSystemShutDown
    with Matchers
    with ScalaFutures
    with OptionValues
    with MockFactory
    with NormalPatience
    with TypeCheckedTripleEquals {

  "EthInfoService" should "return ethereum protocol version" in new TestSetup {
    val response = ethService.protocolVersion(ProtocolVersionRequest()).runSyncUnsafe()
    val protocolVersion = response.toOption.get.value

    Integer.parseInt(protocolVersion.drop(2), 16) shouldEqual currentProtocolVersion
  }

  it should "return configured chain id" in new TestSetup {
    val response = ethService.chainId(ChainIdRequest()).runSyncUnsafe().toOption.get

    assert(response === ChainIdResponse(blockchainConfig.chainId))
  }

  it should "return syncing info if the peer is syncing" in new TestSetup {
    syncingController.setAutoPilot(simpleAutoPilot { case SyncProtocol.GetStatus =>
      SyncProtocol.Status.Syncing(999, Progress(200, 10000), Some(Progress(100, 144)))
    })

    val response = ethService.syncing(SyncingRequest()).runSyncUnsafe().toOption.get

    response shouldEqual SyncingResponse(
      Some(
        EthInfoService.SyncingStatus(
          startingBlock = 999,
          currentBlock = 200,
          highestBlock = 10000,
          knownStates = 144,
          pulledStates = 100
        )
      )
    )
  }

  // scalastyle:off magic.number
  it should "return no syncing info if the peer is not syncing" in new TestSetup {
    syncingController.setAutoPilot(simpleAutoPilot { case SyncProtocol.GetStatus =>
      SyncProtocol.Status.NotSyncing
    })

    val response = ethService.syncing(SyncingRequest()).runSyncUnsafe()

    response shouldEqual Right(SyncingResponse(None))
  }

  it should "return no syncing info if sync is done" in new TestSetup {
    syncingController.setAutoPilot(simpleAutoPilot { case SyncProtocol.GetStatus =>
      SyncProtocol.Status.SyncDone
    })

    val response = ethService.syncing(SyncingRequest()).runSyncUnsafe()

    response shouldEqual Right(SyncingResponse(None))
  }

  it should "execute call and return a value" in new TestSetup {
    (() => ledger.consensus).expects().returns(consensus)
    blockchain.storeBlock(blockToRequest).commit()
    blockchain.saveBestKnownBlocks(blockToRequest.header.number)

<<<<<<< HEAD
    val txResult = TxResult(
      BlockchainImpl(storagesInstance.storages, BlockchainReader(storagesInstance.storages))
        .getWorldStateProxy(-1, UInt256.Zero, ByteString.empty, noEmptyAccounts = false, ethCompatibleStorage = true),
      123,
      Nil,
      ByteString("return_value"),
      None
=======
    val worldStateProxy = InMemoryWorldStateProxy(
      storagesInstance.storages.evmCodeStorage,
      blockchain.getBackingMptStorage(-1),
      (number: BigInt) => blockchain.getBlockHeaderByNumber(number).map(_.hash),
      UInt256.Zero,
      ByteString.empty,
      noEmptyAccounts = false,
      ethCompatibleStorage = true
>>>>>>> 67d7870c
    )

    val txResult = TxResult(worldStateProxy, 123, Nil, ByteString("return_value"), None)
    (stxLedger.simulateTransaction _).expects(*, *, *).returning(txResult)

    val tx = CallTx(
      Some(ByteString(Hex.decode("da714fe079751fa7a1ad80b76571ea6ec52a446c"))),
      Some(ByteString(Hex.decode("abbb6bebfa05aa13e908eaa492bd7a8343760477"))),
      Some(1),
      2,
      3,
      ByteString("")
    )
    val response = ethService.call(CallRequest(tx, BlockParam.Latest))

    response.runSyncUnsafe() shouldEqual Right(CallResponse(ByteString("return_value")))
  }

  it should "execute estimateGas and return a value" in new TestSetup {
    (() => ledger.consensus).expects().returns(consensus)
    blockchain.storeBlock(blockToRequest).commit()
    blockchain.saveBestKnownBlocks(blockToRequest.header.number)

    val estimatedGas = BigInt(123)
    (stxLedger.binarySearchGasEstimation _).expects(*, *, *).returning(estimatedGas)

    val tx = CallTx(
      Some(ByteString(Hex.decode("da714fe079751fa7a1ad80b76571ea6ec52a446c"))),
      Some(ByteString(Hex.decode("abbb6bebfa05aa13e908eaa492bd7a8343760477"))),
      Some(1),
      2,
      3,
      ByteString("")
    )
    val response = ethService.estimateGas(CallRequest(tx, BlockParam.Latest))

    response.runSyncUnsafe() shouldEqual Right(EstimateGasResponse(123))
  }

  // NOTE TestSetup uses Ethash consensus; check `consensusConfig`.
  class TestSetup(implicit system: ActorSystem) extends MockFactory with EphemBlockchainTestSetup {
    val blockGenerator = mock[PoWBlockGenerator]
    val appStateStorage = mock[AppStateStorage]
    val keyStore = mock[KeyStore]
    override lazy val ledger = mock[Ledger]
    override lazy val stxLedger = mock[StxLedger]

    override lazy val consensus: TestConsensus = buildTestConsensus().withBlockGenerator(blockGenerator)
    override lazy val consensusConfig = ConsensusConfigs.consensusConfig

    val syncingController = TestProbe()

    val currentProtocolVersion = 11

    lazy val ethService = new EthInfoService(
      blockchain,
      blockchainReader,
      blockchainConfig,
      ledger,
      stxLedger,
      keyStore,
      syncingController.ref,
      Capability("eth", currentProtocolVersion.toByte),
      Timeouts.shortTimeout
    )

    val blockToRequest = Block(Fixtures.Blocks.Block3125369.header, Fixtures.Blocks.Block3125369.body)
    val txToRequest = Fixtures.Blocks.Block3125369.body.transactionList.head
    val txSender = SignedTransaction.getSender(txToRequest).get
  }
}<|MERGE_RESOLUTION|>--- conflicted
+++ resolved
@@ -95,24 +95,14 @@
     blockchain.storeBlock(blockToRequest).commit()
     blockchain.saveBestKnownBlocks(blockToRequest.header.number)
 
-<<<<<<< HEAD
-    val txResult = TxResult(
-      BlockchainImpl(storagesInstance.storages, BlockchainReader(storagesInstance.storages))
-        .getWorldStateProxy(-1, UInt256.Zero, ByteString.empty, noEmptyAccounts = false, ethCompatibleStorage = true),
-      123,
-      Nil,
-      ByteString("return_value"),
-      None
-=======
     val worldStateProxy = InMemoryWorldStateProxy(
       storagesInstance.storages.evmCodeStorage,
       blockchain.getBackingMptStorage(-1),
-      (number: BigInt) => blockchain.getBlockHeaderByNumber(number).map(_.hash),
+      (number: BigInt) => blockchainReader.getBlockHeaderByNumber(number).map(_.hash),
       UInt256.Zero,
       ByteString.empty,
       noEmptyAccounts = false,
       ethCompatibleStorage = true
->>>>>>> 67d7870c
     )
 
     val txResult = TxResult(worldStateProxy, 123, Nil, ByteString("return_value"), None)
