package io.iohk.ethereum.jsonrpc

import akka.actor.ActorSystem
import akka.testkit.TestProbe
import akka.util.ByteString
import io.iohk.ethereum.blockchain.sync.EphemBlockchainTestSetup
import io.iohk.ethereum.consensus.{Consensus, ConsensusConfigs, TestConsensus}
import io.iohk.ethereum.{Fixtures, NormalPatience, Timeouts}
import io.iohk.ethereum.crypto.{ECDSASignature, kec256}
import io.iohk.ethereum.crypto.ECDSASignature
import io.iohk.ethereum.db.storage.AppStateStorage
import io.iohk.ethereum.domain.{Address, Block, BlockHeader}
import io.iohk.ethereum.jsonrpc.EthService._
import io.iohk.ethereum.jsonrpc.FilterManager.{LogFilterLogs, TxLog}
import io.iohk.ethereum.jsonrpc.JsonRpcController.JsonRpcConfig
import io.iohk.ethereum.jsonrpc.JsonSerializers.{OptionNoneToJNullSerializer, QuantitiesSerializer, UnformattedDataJsonSerializer}
import io.iohk.ethereum.jsonrpc.NetService.{ListeningResponse, PeerCountResponse, VersionResponse}
import io.iohk.ethereum.jsonrpc.PersonalService._
import io.iohk.ethereum.keystore.KeyStore
<<<<<<< HEAD
import io.iohk.ethereum.ledger.{BloomFilter, Ledger, LocalVM}
import io.iohk.ethereum.mining.{BlockGenerator, PendingBlock}
=======
import io.iohk.ethereum.ledger.{BloomFilter, Ledger}
>>>>>>> 44fcd0f5
import io.iohk.ethereum.network.p2p.messages.PV62.BlockBody
import io.iohk.ethereum.ommers.OmmersPool
import io.iohk.ethereum.ommers.OmmersPool.Ommers
import io.iohk.ethereum.transactions.PendingTransactionsManager
import io.iohk.ethereum.utils._
import io.iohk.ethereum.{Fixtures, NormalPatience, Timeouts}
import org.json4s.JsonAST._
import org.json4s.JsonDSL._
import org.json4s.{DefaultFormats, Extraction, Formats}
import org.scalamock.scalatest.MockFactory
import org.scalatest.concurrent.{Eventually, ScalaFutures}
import org.scalatest.prop.PropertyChecks
import org.scalatest.{FlatSpec, Matchers}
import org.spongycastle.util.encoders.Hex

import scala.concurrent.Future
import scala.concurrent.duration._
import scala.concurrent.ExecutionContext.Implicits.global
import java.time.Duration

<<<<<<< HEAD
import akka.agent.Agent
import io.iohk.ethereum.jsonrpc.server.http.JsonRpcHttpServer
import io.iohk.ethereum.jsonrpc.server.ipc.JsonRpcIpcServer
=======
import io.iohk.ethereum.consensus.blocks.PendingBlock
import io.iohk.ethereum.consensus.ethash.blocks.EthashBlockGenerator
import io.iohk.ethereum.consensus.ethash.validators.EthashValidators
import io.iohk.ethereum.consensus.validators.SignedTransactionValidator
>>>>>>> 44fcd0f5


// scalastyle:off file.size.limit
class JsonRpcControllerSpec extends FlatSpec with Matchers with PropertyChecks with ScalaFutures with NormalPatience with Eventually {

  implicit val formats: Formats = DefaultFormats.preservingEmptyValues + OptionNoneToJNullSerializer +
    QuantitiesSerializer + UnformattedDataJsonSerializer

  "JsonRpcController" should "handle valid sha3 request" in new TestSetup {
    val rpcRequest = JsonRpcRequest("2.0", "web3_sha3", Some(JArray(JString("0x1234") :: Nil)), Some(1))

    val response = jsonRpcController.handleRequest(rpcRequest).futureValue

    response.jsonrpc shouldBe "2.0"
    response.id shouldBe JInt(1)
    response.error shouldBe None
    response.result shouldBe Some(JString("0x56570de287d73cd1cb6092bb8fdee6173974955fdef345ae579ee9f475ea7432"))
  }

  it should "fail when invalid request is received" in new TestSetup {
    val rpcRequest = JsonRpcRequest("2.0", "web3_sha3", Some(JArray(JString("asdasd") :: Nil)), Some(1))

    val response = jsonRpcController.handleRequest(rpcRequest).futureValue

    response.jsonrpc shouldBe "2.0"
    response.id shouldBe JInt(1)
    response.error shouldBe Some(JsonRpcErrors.InvalidParams("Invalid method parameters"))
  }

  it should "handle clientVersion request" in new TestSetup {
    val rpcRequest = JsonRpcRequest("2.0", "web3_clientVersion", None, Some(1))

    val response = jsonRpcController.handleRequest(rpcRequest).futureValue

    response.jsonrpc shouldBe "2.0"
    response.id shouldBe JInt(1)
    response.error shouldBe None
    response.result shouldBe Some(JString("mantis/v0.1"))
  }

  it should "Handle net_peerCount request" in new TestSetup {
    (netService.peerCount _).expects(*).returning(Future.successful(Right(PeerCountResponse(123))))

    val rpcRequest = JsonRpcRequest("2.0", "net_peerCount", None, Some(1))

    val response = jsonRpcController.handleRequest(rpcRequest).futureValue

    response.result shouldBe Some(JString("0x7b"))
  }

  it should "Handle net_listening request" in new TestSetup {
    (netService.listening _).expects(*).returning(Future.successful(Right(ListeningResponse(false))))

    val rpcRequest = JsonRpcRequest("2.0", "net_listening", None, Some(1))

    val response = jsonRpcController.handleRequest(rpcRequest).futureValue

    response.result shouldBe Some(JBool(false))
  }

  it should "Handle net_version request" in new TestSetup {
    val netVersion = "99"

    (netService.version _).expects(*).returning(Future.successful(Right(VersionResponse(netVersion))))

    val rpcRequest = JsonRpcRequest("2.0", "net_version", None, Some(1))

    val response = jsonRpcController.handleRequest(rpcRequest).futureValue

    response.result shouldBe Some(JString(netVersion))
  }

  it should "eth_protocolVersion" in new TestSetup {
    val rpcRequest = JsonRpcRequest("2.0", "eth_protocolVersion", None, Some(1))

    val response = jsonRpcController.handleRequest(rpcRequest).futureValue

    response.jsonrpc shouldBe "2.0"
    response.id shouldBe JInt(1)
    response.error shouldBe None
    response.result shouldBe Some(JString("0x3f"))
  }

  it should "handle eth_blockNumber request" in new TestSetup {
    val bestBlockNumber = 10
  (appStateStorage.getBestBlockNumber _).expects().returning(bestBlockNumber)

    val rpcRequest = JsonRpcRequest("2.0", "eth_blockNumber", None, Some(1))

    val response = jsonRpcController.handleRequest(rpcRequest).futureValue

    response.jsonrpc shouldBe "2.0"
    response.id shouldBe JInt(1)
    response.error shouldBe None
    response.result shouldBe Some(JString(s"0xa"))
  }

  it should "eth_syncing" in new TestSetup {
    (appStateStorage.getSyncStartingBlock _).expects().returning(100)
    (appStateStorage.getBestBlockNumber _).expects().returning(200)
    (appStateStorage.getEstimatedHighestBlock _).expects().returning(300)

    val rpcRequest = JsonRpcRequest("2.0", "eth_syncing", None, Some(1))

    val response = jsonRpcController.handleRequest(rpcRequest).futureValue

    response.jsonrpc shouldBe "2.0"
    response.id shouldBe JInt(1)
    response.error shouldBe None
    response.result shouldBe Some(JObject("startingBlock" -> "0x64", "currentBlock" -> "0xc8", "highestBlock" -> "0x12c"))
  }

  it should "only allow to call mehtods of enabled apis" in new TestSetup {
    override def config: JsonRpcConfig = new JsonRpcConfig {
      override val apis = Seq("web3")
      override val accountTransactionsMaxBlocks = 50000

      override def httpServerConfig: JsonRpcHttpServer.JsonRpcHttpServerConfig = ???
      override def ipcServerConfig: JsonRpcIpcServer.JsonRpcIpcServerConfig = ???
    }

    val ethRpcRequest = JsonRpcRequest("2.0", "eth_protocolVersion", None, Some(1))
    val ethResponse = jsonRpcController.handleRequest(ethRpcRequest).futureValue

    ethResponse.error shouldBe Some(JsonRpcErrors.MethodNotFound)
    ethResponse.result shouldBe None

    val web3RpcRequest = JsonRpcRequest("2.0", "web3_clientVersion", None, Some(1))
    val web3Response = jsonRpcController.handleRequest(web3RpcRequest).futureValue

    web3Response.error shouldBe None
    web3Response.result shouldBe Some(JString("mantis/v0.1"))
  }

  it should "handle eth_getBlockTransactionCountByHash request" in new TestSetup {
    val blockToRequest = Block(Fixtures.Blocks.Block3125369.header, Fixtures.Blocks.Block3125369.body)

    blockchain.save(blockToRequest)

    val rpcRequest = JsonRpcRequest(
      "2.0",
      "eth_getBlockTransactionCountByHash",
      Some(JArray(List(JString(s"0x${blockToRequest.header.hashAsHexString}")))),
      Some(JInt(1))
    )
    val response = jsonRpcController.handleRequest(rpcRequest).futureValue

    val expectedTxCount = Extraction.decompose(BigInt(blockToRequest.body.transactionList.size))

    response.jsonrpc shouldBe "2.0"
    response.id shouldBe JInt(1)
    response.error shouldBe None
    response.result shouldBe Some(expectedTxCount)
  }

  it should "handle eth_getBlockByHash request" in new TestSetup {

    val blockToRequest = Block(Fixtures.Blocks.Block3125369.header, Fixtures.Blocks.Block3125369.body)
    val blockTd = blockToRequest.header.difficulty

    blockchain.save(blockToRequest)
    blockchain.save(blockToRequest.header.hash, blockTd)

    val request = JsonRpcRequest(
      "2.0",
      "eth_getBlockByHash",
      Some(JArray(List(JString(s"0x${blockToRequest.header.hashAsHexString}"), JBool(false)))),
      Some(JInt(1))
    )
    val response = jsonRpcController.handleRequest(request).futureValue

    val expectedBlockResponse = Extraction.decompose(BlockResponse(blockToRequest, fullTxs = false, totalDifficulty = Some(blockTd)))

    response.jsonrpc shouldBe "2.0"
    response.id shouldBe JInt(1)
    response.error shouldBe None
    response.result shouldBe Some(expectedBlockResponse)
  }

  it should "handle eth_getBlockByNumber request" in new TestSetup {

    val blockToRequest = Block(Fixtures.Blocks.Block3125369.header, Fixtures.Blocks.Block3125369.body)
    val blockTd = blockToRequest.header.difficulty

    blockchain.save(blockToRequest)
    blockchain.save(blockToRequest.header.hash, blockTd)

    val request = JsonRpcRequest(
      "2.0",
      "eth_getBlockByNumber",
      Some(JArray(List(JString(s"0x${Hex.toHexString(blockToRequest.header.number.toByteArray)}"), JBool(false)))),
      Some(JInt(1))
    )
    val response = jsonRpcController.handleRequest(request).futureValue

    val expectedBlockResponse = Extraction.decompose(BlockResponse(blockToRequest, fullTxs = false, totalDifficulty = Some(blockTd)))

    response.jsonrpc shouldBe "2.0"
    response.id shouldBe JInt(1)
    response.error shouldBe None
    response.result shouldBe Some(expectedBlockResponse)
  }

  it should "handle eth_getUncleByBlockHashAndIndex request" in new TestSetup {
    val uncle = Fixtures.Blocks.DaoForkBlock.header
    val blockToRequest = Block(Fixtures.Blocks.Block3125369.header, BlockBody(Nil, Seq(uncle)))

    blockchain.save(blockToRequest)

    val request: JsonRpcRequest = JsonRpcRequest(
      "2.0",
      "eth_getUncleByBlockHashAndIndex",
      Some(JArray(List(
        JString(s"0x${blockToRequest.header.hashAsHexString}"),
        JString(s"0x${Hex.toHexString(BigInt(0).toByteArray)}")
      ))),
      Some(JInt(1))
    )
    val response = jsonRpcController.handleRequest(request).futureValue

    val expectedUncleBlockResponse = Extraction.decompose(BlockResponse(uncle, None, pendingBlock = false))
      .removeField {
        case ("transactions", _) => true
        case _ => false
      }

    response.jsonrpc shouldBe "2.0"
    response.id shouldBe JInt(1)
    response.error shouldBe None
    response.result shouldBe Some(expectedUncleBlockResponse)
  }

  it should "handle eth_getUncleByBlockNumberAndIndex request" in new TestSetup {
    val uncle = Fixtures.Blocks.DaoForkBlock.header
    val blockToRequest = Block(Fixtures.Blocks.Block3125369.header, BlockBody(Nil, Seq(uncle)))

    blockchain.save(blockToRequest)

    val request: JsonRpcRequest = JsonRpcRequest(
      "2.0",
      "eth_getUncleByBlockNumberAndIndex",
      Some(JArray(List(
        JString(s"0x${Hex.toHexString(blockToRequest.header.number.toByteArray)}"),
        JString(s"0x${Hex.toHexString(BigInt(0).toByteArray)}")
      ))),
      Some(JInt(1))
    )
    val response = jsonRpcController.handleRequest(request).futureValue

    val expectedUncleBlockResponse = Extraction.decompose(BlockResponse(uncle, None, pendingBlock = false))
      .removeField {
        case ("transactions", _) => true
        case _ => false
      }

    response.jsonrpc shouldBe "2.0"
    response.id shouldBe JInt(1)
    response.error shouldBe None
    response.result shouldBe Some(expectedUncleBlockResponse)
  }

  it should "handle eth_getTransactionByBlockHashAndIndex request" in new TestSetup {
    val blockToRequest = Block(Fixtures.Blocks.Block3125369.header, Fixtures.Blocks.Block3125369.body)
    val txIndexToRequest = blockToRequest.body.transactionList.size / 2

    blockchain.save(blockToRequest)

    val request: JsonRpcRequest = JsonRpcRequest(
      "2.0",
      "eth_getTransactionByBlockHashAndIndex",
      Some(JArray(List(
        JString(s"0x${blockToRequest.header.hashAsHexString}"),
        JString(s"0x${Hex.toHexString(BigInt(txIndexToRequest).toByteArray)}")
      ))),
      Some(JInt(1))
    )
    val response = jsonRpcController.handleRequest(request).futureValue
    val expectedStx = blockToRequest.body.transactionList.apply(txIndexToRequest)
    val expectedTxResponse = Extraction.decompose(
      TransactionResponse(expectedStx, Some(blockToRequest.header), Some(txIndexToRequest))
    )

    response.jsonrpc shouldBe "2.0"
    response.id shouldBe JInt(1)
    response.error shouldBe None
    response.result shouldBe Some(expectedTxResponse)
  }

  it should "personal_importRawKey" in new TestSetup {
    val key = "7a44789ed3cd85861c0bbf9693c7e1de1862dd4396c390147ecf1275099c6e6f"
    val keyBytes = ByteString(Hex.decode(key))
    val addr = Address("0x00000000000000000000000000000000000000ff")
    val pass = "aaa"

    (personalService.importRawKey _).expects(ImportRawKeyRequest(keyBytes, pass))
      .returning(Future.successful(Right(ImportRawKeyResponse(addr))))

    val params = JArray(JString(key) :: JString(pass) :: Nil)
    val rpcRequest = JsonRpcRequest("2.0", "personal_importRawKey", Some(params), Some(1))
    val response = jsonRpcController.handleRequest(rpcRequest).futureValue

    response.jsonrpc shouldBe "2.0"
    response.id shouldBe JInt(1)
    response.error shouldBe None
    response.result shouldBe Some(JString(addr.toString))
  }

  it should "personal_newAccount" in new TestSetup {
    val addr = Address("0x00000000000000000000000000000000000000ff")
    val pass = "aaa"

    (personalService.newAccount _).expects(NewAccountRequest(pass))
      .returning(Future.successful(Right(NewAccountResponse(addr))))

    val params = JArray(JString(pass) :: Nil)
    val rpcRequest = JsonRpcRequest("2.0", "personal_newAccount", Some(params), Some(1))
    val response = jsonRpcController.handleRequest(rpcRequest).futureValue

    response.jsonrpc shouldBe "2.0"
    response.id shouldBe JInt(1)
    response.error shouldBe None
    response.result shouldBe Some(JString(addr.toString))
  }

  it should "personal_listAccounts" in new TestSetup {
    val addresses = List(34, 12391, 123).map(Address(_))
    val pass = "aaa"

    (personalService.listAccounts _).expects(ListAccountsRequest())
      .returning(Future.successful(Right(ListAccountsResponse(addresses))))

    val rpcRequest = JsonRpcRequest("2.0", "personal_listAccounts", None, Some(1))
    val response = jsonRpcController.handleRequest(rpcRequest).futureValue

    response.jsonrpc shouldBe "2.0"
    response.id shouldBe JInt(1)
    response.error shouldBe None
    response.result shouldBe Some(JArray(addresses.map(a => JString(a.toString))))
  }

  it should "personal_unlockAccount" in new TestSetup {
    val address = Address(42)
    val pass = "aaa"
    val params = JArray(JString(address.toString) :: JString(pass) :: Nil)

    (personalService.unlockAccount _).expects(UnlockAccountRequest(address, pass, None))
      .returning(Future.successful(Right(UnlockAccountResponse(true))))

    val rpcRequest = JsonRpcRequest("2.0", "personal_unlockAccount", Some(params), Some(1))
    val response = jsonRpcController.handleRequest(rpcRequest).futureValue

    response.jsonrpc shouldBe "2.0"
    response.id shouldBe JInt(1)
    response.error shouldBe None
    response.result shouldBe Some(JBool(true))
  }

  it should "personal_unlockAccount for specified duration" in new TestSetup {
    val address = Address(42)
    val pass = "aaa"
    val dur = "1"
    val params = JArray(JString(address.toString) :: JString(pass) :: JString(dur) :: Nil)

    (personalService.unlockAccount _).expects(UnlockAccountRequest(address, pass, Some(Duration.ofSeconds(1))))
      .returning(Future.successful(Right(UnlockAccountResponse(true))))

    val rpcRequest = JsonRpcRequest("2.0", "personal_unlockAccount", Some(params), Some(1))
    val response = jsonRpcController.handleRequest(rpcRequest).futureValue

    response.jsonrpc shouldBe "2.0"
    response.id shouldBe JInt(1)
    response.error shouldBe None
    response.result shouldBe Some(JBool(true))
  }

  it should "personal_unlockAccount should handle possible duration errors" in new TestSetup {
    val address = Address(42)
    val pass = "aaa"
    val dur = "alksjdfh"

    val params = JArray(JString(address.toString) :: JString(pass) :: JString(dur) :: Nil)
    val rpcRequest = JsonRpcRequest("2.0", "personal_unlockAccount", Some(params), Some(1))
    val response = jsonRpcController.handleRequest(rpcRequest).futureValue

    response.error shouldBe Some(JsonRpcError(-32602, "Invalid method parameters", None))

    val dur2 = Long.MaxValue
    val params2 = JArray(JString(address.toString) :: JString(pass) :: JInt(dur2) :: Nil)
    val rpcRequest2 = JsonRpcRequest("2.0", "personal_unlockAccount", Some(params2), Some(1))
    val response2 = jsonRpcController.handleRequest(rpcRequest2).futureValue
    response2.error shouldBe Some(JsonRpcError(-32602, "Duration should be an number of seconds, less than 2^31 - 1", None))
  }

  it should "personal_lockAccount" in new TestSetup {
    val address = Address(42)
    val params = JArray(JString(address.toString) :: Nil)

    (personalService.lockAccount _).expects(LockAccountRequest(address))
      .returning(Future.successful(Right(LockAccountResponse(true))))

    val rpcRequest = JsonRpcRequest("2.0", "personal_lockAccount", Some(params), Some(1))
    val response = jsonRpcController.handleRequest(rpcRequest).futureValue

    response.jsonrpc shouldBe "2.0"
    response.id shouldBe JInt(1)
    response.error shouldBe None
    response.result shouldBe Some(JBool(true))
  }

  it should "personal_sendTransaction" in new TestSetup {
    val params = JArray(
      JObject(
        "from" -> Address(42).toString,
        "to" -> Address(123).toString,
        "value" -> 1000
      ) :: JString("passphrase") :: Nil
    )

    val txHash = ByteString(1, 2, 3, 4)

    (personalService.sendTransaction(_: SendTransactionWithPassphraseRequest)).expects(*)
      .returning(Future.successful(Right(SendTransactionWithPassphraseResponse(txHash))))

    val rpcRequest = JsonRpcRequest("2.0", "personal_sendTransaction", Some(params), Some(1))
    val response = jsonRpcController.handleRequest(rpcRequest).futureValue

    response.jsonrpc shouldBe "2.0"
    response.id shouldBe JInt(1)
    response.error shouldBe None
    response.result shouldBe Some(JString(s"0x${Hex.toHexString(txHash.toArray)}"))
  }

  it should "daedalus_deleteWallet" in new TestSetup {
    val address = Address(42)
    val params = JArray(JString(address.toString) :: Nil)

    (personalService.deleteWallet _).expects(DeleteWalletRequest(address))
      .returning(Future.successful(Right(DeleteWalletResponse(true))))

    val rpcRequest = JsonRpcRequest("2.0", "daedalus_deleteWallet", Some(params), Some(1))
    val response = jsonRpcController.handleRequest(rpcRequest).futureValue

    response.jsonrpc shouldBe "2.0"
    response.id shouldBe JInt(1)
    response.error shouldBe None
    response.result shouldBe Some(JBool(true))
  }

  it should "daedalus_changePassphrase" in new TestSetup {
    val address = Address(42)
    val oldPassphrase = "weakpass"
    val newPassphrase = "very5tr0ng&l0ngp4s5phr4s3"
    val params = JArray(JString(address.toString) :: JString(oldPassphrase) :: JString(newPassphrase) :: Nil)

    (personalService.changePassphrase _).expects(ChangePassphraseRequest(address, oldPassphrase, newPassphrase))
      .returning(Future.successful(Right(ChangePassphraseResponse())))

    val rpcRequest = JsonRpcRequest("2.0", "daedalus_changePassphrase", Some(params), Some(1))
    val response = jsonRpcController.handleRequest(rpcRequest).futureValue

    response.jsonrpc shouldBe "2.0"
    response.id shouldBe JInt(1)
    response.error shouldBe None
    response.result shouldBe Some(JString(""))
  }

  it should "eth_sendTransaction" in new TestSetup {
    val params = JArray(
      JObject(
        "from" -> Address(42).toString,
        "to" -> Address(123).toString,
        "value" -> 1000
      ) :: Nil
    )

    val txHash = ByteString(1, 2, 3, 4)

    (personalService.sendTransaction(_: SendTransactionRequest)).expects(*)
      .returning(Future.successful(Right(SendTransactionResponse(txHash))))

    val rpcRequest = JsonRpcRequest("2.0", "eth_sendTransaction", Some(params), Some(1))
    val response = jsonRpcController.handleRequest(rpcRequest).futureValue

    response.jsonrpc shouldBe "2.0"
    response.id shouldBe JInt(1)
    response.error shouldBe None
    response.result shouldBe Some(JString(s"0x${Hex.toHexString(txHash.toArray)}"))
  }

  it should "eth_getWork" in new TestSetup {
    // Just record the fact that this is going to be called, we do not care about the returned value
    (validators.signedTransactionValidator _: (() ⇒ SignedTransactionValidator)).expects().returns(null).anyNumberOfTimes()

    (ledger.consensus _: (() ⇒ Consensus)).expects().returns(consensus).anyNumberOfTimes()

    val seed = s"""0x${"00" * 32}"""
    val target = "0x1999999999999999999999999999999999999999999999999999999999999999"
    val headerPowHash = s"0x${Hex.toHexString(kec256(BlockHeader.getEncodedWithoutNonce(blockHeader)))}"

    blockchain.save(parentBlock, Nil, parentBlock.header.difficulty, true)
    (blockGenerator.generateBlock _).expects(parentBlock, *, *, *)
      .returns(Right(PendingBlock(Block(blockHeader, BlockBody(Nil, Nil)), Nil)))

    val request: JsonRpcRequest = JsonRpcRequest(
      "2.0",
      "eth_getWork",
      None,
      Some(JInt(1))
    )

    val result: Future[JsonRpcResponse] = jsonRpcController.handleRequest(request)

    pendingTransactionsManager.expectMsg(PendingTransactionsManager.GetPendingTransactions)
    pendingTransactionsManager.reply(PendingTransactionsManager.PendingTransactionsResponse(Nil))

    ommersPool.expectMsg(OmmersPool.GetOmmers(2))
    ommersPool.reply(Ommers(Nil))

    val response = result.futureValue
    response.jsonrpc shouldBe "2.0"
    response.id shouldBe JInt(1)
    response.error shouldBe None
    response.result shouldBe Some(JArray(List(
      JString(headerPowHash),
      JString(seed),
      JString(target)
    )))
  }

  it should "eth_getWork when fail to get ommers and transactions" in new TestSetup {
    // Just record the fact that this is going to be called, we do not care about the returned value
    (validators.signedTransactionValidator _: (() ⇒ SignedTransactionValidator)).expects().returns(null).anyNumberOfTimes()

    (ledger.consensus _: (() ⇒ Consensus)).expects().returns(consensus).anyNumberOfTimes()

    val seed = s"""0x${"00" * 32}"""
    val target = "0x1999999999999999999999999999999999999999999999999999999999999999"
    val headerPowHash = s"0x${Hex.toHexString(kec256(BlockHeader.getEncodedWithoutNonce(blockHeader)))}"

    blockchain.save(parentBlock, Nil, parentBlock.header.difficulty, true)
    (blockGenerator.generateBlock _).expects(parentBlock, *, *, *)
      .returns(Right(PendingBlock(Block(blockHeader, BlockBody(Nil, Nil)), Nil)))

    val request: JsonRpcRequest = JsonRpcRequest(
      "2.0",
      "eth_getWork",
      None,
      Some(JInt(1))
    )

    val result: Future[JsonRpcResponse] = jsonRpcController.handleRequest(request)

    pendingTransactionsManager.expectMsg(PendingTransactionsManager.GetPendingTransactions)
    ommersPool.expectMsg(OmmersPool.GetOmmers(2))
    //on time out it should respond with empty list

    val response = result.futureValue(timeout(Timeouts.longTimeout))
    response.jsonrpc shouldBe "2.0"
    response.id shouldBe JInt(1)
    response.error shouldBe None
    response.result shouldBe Some(JArray(List(
      JString(headerPowHash),
      JString(seed),
      JString(target)
    )))
  }

  it should "eth_submitWork" in new TestSetup {
    // Just record the fact that this is going to be called, we do not care about the returned value
    (validators.signedTransactionValidator _: (() ⇒ SignedTransactionValidator)).expects().returns(null).anyNumberOfTimes()

    (ledger.consensus _: (() ⇒ Consensus)).expects().returns(consensus).anyNumberOfTimes()

    val nonce = s"0x0000000000000001"
    val mixHash =s"""0x${"01" * 32}"""
    val headerPowHash = "02" * 32

    (blockGenerator.getPrepared _)
      .expects(ByteString(Hex.decode(headerPowHash)))
      .returns(Some(PendingBlock(Block(blockHeader, BlockBody(Nil, Nil)), Nil)))
    (appStateStorage.getBestBlockNumber _).expects().returns(1)

    val request: JsonRpcRequest = JsonRpcRequest(
      "2.0",
      "eth_submitWork",
      Some(JArray(List(
        JString(nonce),
        JString(s"0x$headerPowHash"),
        JString(mixHash)
      ))),
      Some(JInt(1))
    )

    val response = jsonRpcController.handleRequest(request).futureValue
    response.jsonrpc shouldBe "2.0"
    response.id shouldBe JInt(1)
    response.error shouldBe None
    response.result shouldBe Some(JBool(true))
  }

  it should "eth_submitHashrate" in new TestSetup {
    // Just record the fact that this is going to be called, we do not care about the returned value
    (validators.signedTransactionValidator _: (() ⇒ SignedTransactionValidator)).expects().returns(null).anyNumberOfTimes()

    (ledger.consensus _: (() ⇒ Consensus)).expects().returns(consensus).anyNumberOfTimes()

    val request: JsonRpcRequest = JsonRpcRequest(
      "2.0",
      "eth_submitHashrate",
      Some(JArray(List(
        JString(s"0x${"0" * 61}500"),
        JString(s"0x59daa26581d0acd1fce254fb7e85952f4c09d0915afd33d3886cd914bc7d283c")
      ))),
      Some(JInt(1))
    )

    val response = jsonRpcController.handleRequest(request).futureValue
    response.jsonrpc shouldBe "2.0"
    response.id shouldBe JInt(1)
    response.error shouldBe None
    response.result shouldBe Some(JBool(true))
  }

  it should "eth_hashrate" in new TestSetup {
    // Just record the fact that this is going to be called, we do not care about the returned value
    (validators.signedTransactionValidator _: (() ⇒ SignedTransactionValidator)).expects().returns(null).anyNumberOfTimes()

    (ledger.consensus _: (() ⇒ Consensus)).expects().returns(consensus).anyNumberOfTimes()

    val request: JsonRpcRequest = JsonRpcRequest(
      "2.0",
      "eth_hashrate",
      None,
      Some(JInt(1))
    )

    val response = jsonRpcController.handleRequest(request).futureValue
    response.jsonrpc shouldBe "2.0"
    response.id shouldBe JInt(1)
    response.error shouldBe None
    response.result shouldBe Some(JString("0x0"))
  }

  it should "eth_gasPrice" in new TestSetup {
    (appStateStorage.getBestBlockNumber _).expects().returning(42)
    blockchain.save(Block(Fixtures.Blocks.Block3125369.header.copy(number = 42), Fixtures.Blocks.Block3125369.body))

    val request: JsonRpcRequest = JsonRpcRequest(
      "2.0",
      "eth_gasPrice",
      None,
      Some(JInt(1))
    )

    val response = jsonRpcController.handleRequest(request).futureValue
    response.jsonrpc shouldBe "2.0"
    response.id shouldBe JInt(1)
    response.error shouldBe None
    response.result shouldBe Some(JString("0x4a817c800"))
  }

  it should "eth_call" in new TestSetup {
    val mockEthService = mock[EthService]
    override val jsonRpcController = new JsonRpcController(web3Service, netService, mockEthService, personalService, testService, config)

    (mockEthService.call _).expects(*).returning(Future.successful(Right(CallResponse(ByteString("asd")))))

    val json = JArray(List(
      JObject(
        "from" -> "0xabbb6bebfa05aa13e908eaa492bd7a8343760477",
        "to" -> "0xda714fe079751fa7a1ad80b76571ea6ec52a446c",
        "gas" -> "0x12",
        "gasPrice" -> "0x123",
        "value" -> "0x99",
        "data" -> "0xFF44"
      ),
      JString("latest")
    ))
    val rpcRequest = JsonRpcRequest("2.0", "eth_call", Some(json), Some(1))
    val response = jsonRpcController.handleRequest(rpcRequest).futureValue

    response.jsonrpc shouldBe "2.0"
    response.id shouldBe JInt(1)
    response.error shouldBe None
    response.result shouldBe Some(JString("0x617364"))
  }

  it should "eth_estimateGas" in new TestSetup {
    val mockEthService = mock[EthService]
    override val jsonRpcController = new JsonRpcController(web3Service, netService, mockEthService, personalService, testService, config)

    (mockEthService.estimateGas _).expects(*).anyNumberOfTimes().returning(Future.successful(Right(EstimateGasResponse(2310))))

    val callObj = JObject(
      "from" -> "0xabbb6bebfa05aa13e908eaa492bd7a8343760477",
      "to" -> "0xda714fe079751fa7a1ad80b76571ea6ec52a446c",
      "gas" -> "0x12",
      "gasPrice" -> "0x123",
      "value" -> "0x99",
      "data" -> "0xFF44"
    )
    val callObjWithoutData = callObj.replace(List("data"), "")

    val table = Table(
      "Requests",
      JArray(List(callObj, JString("latest"))),
      JArray(List(callObj)),
      JArray(List(callObjWithoutData))
    )

    forAll(table) { json =>
      val rpcRequest = JsonRpcRequest("2.0", "eth_estimateGas", Some(json), Some(1))
      val response = jsonRpcController.handleRequest(rpcRequest).futureValue

      response.jsonrpc shouldBe "2.0"
      response.id shouldBe JInt(1)
      response.error shouldBe None
      response.result shouldBe Some(JString("0x906"))
    }

  }

  it should "eth_getCode" in new TestSetup {
    val mockEthService = mock[EthService]
    override val jsonRpcController = new JsonRpcController(web3Service, netService, mockEthService, personalService, testService, config)

    (mockEthService.getCode _).expects(*).returning(Future.successful(Right(GetCodeResponse(ByteString(Hex.decode("FFAA22"))))))

    val request: JsonRpcRequest = JsonRpcRequest(
      "2.0",
      "eth_getCode",
      Some(JArray(List(
        JString(s"0x7B9Bc474667Db2fFE5b08d000F1Acc285B2Ae47D"),
        JString(s"latest")
      ))),
      Some(JInt(1))
    )

    val response = jsonRpcController.handleRequest(request).futureValue
    response.jsonrpc shouldBe "2.0"
    response.id shouldBe JInt(1)
    response.error shouldBe None
    response.result shouldBe Some(JString("0xffaa22"))
  }

  it should "eth_getUncleCountByBlockNumber" in new TestSetup {
    val mockEthService = mock[EthService]
    override val jsonRpcController = new JsonRpcController(web3Service, netService, mockEthService, personalService, testService, config)

    (mockEthService.getUncleCountByBlockNumber _).expects(*)
      .returning(Future.successful(Right(GetUncleCountByBlockNumberResponse(2))))

    val request: JsonRpcRequest = JsonRpcRequest(
      "2.0",
      "eth_getUncleCountByBlockNumber",
      Some(JArray(List(
        JString(s"0x12")
      ))),
      Some(JInt(1))
    )

    val response = jsonRpcController.handleRequest(request).futureValue
    response.jsonrpc shouldBe "2.0"
    response.id shouldBe JInt(1)
    response.error shouldBe None
    response.result shouldBe Some(JString("0x2"))
  }

  it should "eth_getUncleCountByBlockHash " in new TestSetup {
    val mockEthService = mock[EthService]
    override val jsonRpcController = new JsonRpcController(web3Service, netService, mockEthService, personalService, testService, config)

    (mockEthService.getUncleCountByBlockHash _).expects(*)
      .returning(Future.successful(Right(GetUncleCountByBlockHashResponse(3))))

    val request: JsonRpcRequest = JsonRpcRequest(
      "2.0",
      "eth_getUncleCountByBlockHash",
      Some(JArray(List(
        JString(s"0x7dc64cb9d8a95763e288d71088fe3116e10dbff317c09f7a9bd5dd6974d27d20")
      ))),
      Some(JInt(1))
    )

    val response = jsonRpcController.handleRequest(request).futureValue
    response.jsonrpc shouldBe "2.0"
    response.id shouldBe JInt(1)
    response.error shouldBe None
    response.result shouldBe Some(JString("0x3"))
  }

  it should "eth_getBlockTransactionCountByNumber " in new TestSetup {
    val mockEthService = mock[EthService]
    override val jsonRpcController = new JsonRpcController(web3Service, netService, mockEthService, personalService, testService, config)

    (mockEthService.getBlockTransactionCountByNumber _).expects(*)
      .returning(Future.successful(Right(GetBlockTransactionCountByNumberResponse(17))))

    val request: JsonRpcRequest = JsonRpcRequest(
      "2.0",
      "eth_getBlockTransactionCountByNumber",
      Some(JArray(List(
        JString(s"0x123")
      ))),
      Some(JInt(1))
    )

    val response = jsonRpcController.handleRequest(request).futureValue
    response.jsonrpc shouldBe "2.0"
    response.id shouldBe JInt(1)
    response.error shouldBe None
    response.result shouldBe Some(JString("0x11"))
  }

  it should "eth_coinbase " in new TestSetup {
    // Just record the fact that this is going to be called, we do not care about the returned value
    (validators.signedTransactionValidator _: (() ⇒ SignedTransactionValidator)).expects().returns(null).anyNumberOfTimes()

    (ledger.consensus _: (() ⇒ Consensus)).expects().returns(consensus).anyNumberOfTimes()

    val request: JsonRpcRequest = JsonRpcRequest(
      "2.0",
      "eth_coinbase",
      None,
      Some(JInt(1))
    )

    val response = jsonRpcController.handleRequest(request).futureValue
    response.jsonrpc shouldBe "2.0"
    response.id shouldBe JInt(1)
    response.error shouldBe None
    response.result shouldBe Some(JString("0x000000000000000000000000000000000000002a"))
  }

  it should "eth_getTransactionByBlockNumberAndIndex by tag" in new TestSetup {
    val blockToRequest = Block(Fixtures.Blocks.Block3125369.header, Fixtures.Blocks.Block3125369.body)
    val txIndex = 1

    blockchain.save(blockToRequest)
    (appStateStorage.getBestBlockNumber _).expects().returns(blockToRequest.header.number)

    val request: JsonRpcRequest = JsonRpcRequest(
      "2.0",
      "eth_getTransactionByBlockNumberAndIndex",
      Some(JArray(List(
        JString(s"latest"),
        JString(s"0x${Hex.toHexString(BigInt(txIndex).toByteArray)}")
      ))),
      Some(JInt(1))
    )
    val response = jsonRpcController.handleRequest(request).futureValue
    val expectedStx = blockToRequest.body.transactionList(txIndex)
    val expectedTxResponse = Extraction.decompose(
      TransactionResponse(expectedStx, Some(blockToRequest.header), Some(txIndex))
    )

    response.jsonrpc shouldBe "2.0"
    response.id shouldBe JInt(1)
    response.error shouldBe None
    response.result shouldBe Some(expectedTxResponse)
  }

  it should "eth_getTransactionByBlockNumberAndIndex by hex number" in new TestSetup {
    val blockToRequest = Block(Fixtures.Blocks.Block3125369.header.copy(number = BigInt(0xC005)), Fixtures.Blocks.Block3125369.body)
    val txIndex = 1

    blockchain.save(blockToRequest)

    val request: JsonRpcRequest = JsonRpcRequest(
      "2.0",
      "eth_getTransactionByBlockNumberAndIndex",
      Some(JArray(List(
        JString(s"0xC005"),
        JString(s"0x${Hex.toHexString(BigInt(txIndex).toByteArray)}")
      ))),
      Some(JInt(1))
    )
    val response = jsonRpcController.handleRequest(request).futureValue
    val expectedStx = blockToRequest.body.transactionList(txIndex)
    val expectedTxResponse = Extraction.decompose(
      TransactionResponse(expectedStx, Some(blockToRequest.header), Some(txIndex))
    )

    response.jsonrpc shouldBe "2.0"
    response.id shouldBe JInt(1)
    response.error shouldBe None
    response.result shouldBe Some(expectedTxResponse)
  }

  it should "eth_getTransactionByBlockNumberAndIndex by number" in new TestSetup {
    val blockToRequest = Block(Fixtures.Blocks.Block3125369.header, Fixtures.Blocks.Block3125369.body)
    val txIndex = 1

    blockchain.save(blockToRequest)

    val request: JsonRpcRequest = JsonRpcRequest(
      "2.0",
      "eth_getTransactionByBlockNumberAndIndex",
      Some(JArray(List(
        JInt(Fixtures.Blocks.Block3125369.header.number),
        JString(s"0x${Hex.toHexString(BigInt(txIndex).toByteArray)}")
      ))),
      Some(JInt(1))
    )
    val response = jsonRpcController.handleRequest(request).futureValue
    val expectedStx = blockToRequest.body.transactionList(txIndex)
    val expectedTxResponse = Extraction.decompose(
      TransactionResponse(expectedStx, Some(blockToRequest.header), Some(txIndex))
    )

    response.jsonrpc shouldBe "2.0"
    response.id shouldBe JInt(1)
    response.error shouldBe None
    response.result shouldBe Some(expectedTxResponse)
  }

  it should "eth_getBalance" in new TestSetup {
    val mockEthService = mock[EthService]
    override val jsonRpcController = new JsonRpcController(web3Service, netService, mockEthService, personalService, testService, config)

    (mockEthService.getBalance _).expects(*)
      .returning(Future.successful(Right(GetBalanceResponse(17))))

    val request: JsonRpcRequest = JsonRpcRequest(
      "2.0",
      "eth_getBalance",
      Some(JArray(List(
        JString(s"0x7B9Bc474667Db2fFE5b08d000F1Acc285B2Ae47D"),
        JString(s"latest")
      ))),
      Some(JInt(1))
    )

    val response = jsonRpcController.handleRequest(request).futureValue
    response.jsonrpc shouldBe "2.0"
    response.id shouldBe JInt(1)
    response.error shouldBe None
    response.result shouldBe Some(JString("0x11"))
  }

  it should "eth_getStorageAt" in new TestSetup {
    val mockEthService = mock[EthService]
    override val jsonRpcController = new JsonRpcController(web3Service, netService, mockEthService, personalService, testService, config)

    (mockEthService.getStorageAt _).expects(*)
      .returning(Future.successful(Right(GetStorageAtResponse(ByteString("response")))))

    val request: JsonRpcRequest = JsonRpcRequest(
      "2.0",
      "eth_getStorageAt",
      Some(JArray(List(
        JString(s"0x7B9Bc474667Db2fFE5b08d000F1Acc285B2Ae47D"),
        JString(s"0x01"),
        JString(s"latest")
      ))),
      Some(JInt(1))
    )

    val response = jsonRpcController.handleRequest(request).futureValue
    response.jsonrpc shouldBe "2.0"
    response.id shouldBe JInt(1)
    response.error shouldBe None
    response.result shouldBe Some(JString("0x" + Hex.toHexString(ByteString("response").toArray[Byte])))
  }

  it should "eth_getTransactionCount" in new TestSetup {
    val mockEthService = mock[EthService]
    override val jsonRpcController = new JsonRpcController(web3Service, netService, mockEthService, personalService, testService, config)

    (mockEthService.getTransactionCount _).expects(*)
      .returning(Future.successful(Right(GetTransactionCountResponse(123))))

    val request: JsonRpcRequest = JsonRpcRequest(
      "2.0",
      "eth_getTransactionCount",
      Some(JArray(List(
        JString(s"0x7B9Bc474667Db2fFE5b08d000F1Acc285B2Ae47D"),
        JString(s"latest")
      ))),
      Some(JInt(1))
    )

    val response = jsonRpcController.handleRequest(request).futureValue
    response.jsonrpc shouldBe "2.0"
    response.id shouldBe JInt(1)
    response.error shouldBe None
    response.result shouldBe Some(JString("0x7b"))
  }

  it should "eth_getTransactionByHash" in new TestSetup {
    val mockEthService = mock[EthService]
    override val jsonRpcController = new JsonRpcController(web3Service, netService, mockEthService, personalService, testService, config)

    val txResponse = TransactionResponse(Fixtures.Blocks.Block3125369.body.transactionList.head)
    (mockEthService.getTransactionByHash _).expects(*)
      .returning(Future.successful(Right(GetTransactionByHashResponse(Some(txResponse)))))

    val request: JsonRpcRequest = JsonRpcRequest(
      "2.0",
      "eth_getTransactionByHash",
      Some(JArray(List(
        JString("0xe9b2d3e8a2bc996a1c7742de825fdae2466ae783ce53484304efffe304ff232d")
      ))),
      Some(JInt(1))
    )

    val response = jsonRpcController.handleRequest(request).futureValue
    response.jsonrpc shouldBe "2.0"
    response.id shouldBe JInt(1)
    response.error shouldBe None
    response.result shouldBe Some(Extraction.decompose(txResponse))
  }

  it should "eth_sign" in new TestSetup {

    (personalService.sign _).expects(
      SignRequest(
        ByteString(Hex.decode("deadbeaf")),
        Address(ByteString(Hex.decode("9b2055d370f73ec7d8a03e965129118dc8f5bf83"))),
        None))
      .returns(Future.successful(Right(SignResponse(sig))))

    val request: JsonRpcRequest = JsonRpcRequest(
      "2.0",
      "eth_sign",
      Some(JArray(List(
        JString(s"0x9b2055d370f73ec7d8a03e965129118dc8f5bf83"),
        JString(s"0xdeadbeaf")
      ))),
      Some(JInt(1))
    )

    val response = jsonRpcController.handleRequest(request).futureValue
    response.jsonrpc shouldBe "2.0"
    response.id shouldBe JInt(1)
    response.error shouldBe None
    response.result shouldBe Some(JString("0xa3f20717a250c2b0b729b7e5becbff67fdaef7e0699da4de7ca5895b02a170a12d887fd3b17bfdce3481f10bea41f45ba9f709d39ce8325427b57afcfc994cee1b"))
  }

  it should "personal_sign" in new TestSetup {

    (personalService.sign _).expects(
        SignRequest(
          ByteString(Hex.decode("deadbeaf")),
          Address(ByteString(Hex.decode("9b2055d370f73ec7d8a03e965129118dc8f5bf83"))),
          Some("thePassphrase")))
      .returns(Future.successful(Right(SignResponse(sig))))

    val request: JsonRpcRequest = JsonRpcRequest(
      "2.0",
      "personal_sign",
      Some(JArray(List(
        JString(s"0xdeadbeaf"),
        JString(s"0x9b2055d370f73ec7d8a03e965129118dc8f5bf83"),
        JString("thePassphrase")
      ))),
      Some(JInt(1))
    )

    val response = jsonRpcController.handleRequest(request).futureValue
    response.jsonrpc shouldBe "2.0"
    response.id shouldBe JInt(1)
    response.error shouldBe None
    response.result shouldBe Some(JString("0xa3f20717a250c2b0b729b7e5becbff67fdaef7e0699da4de7ca5895b02a170a12d887fd3b17bfdce3481f10bea41f45ba9f709d39ce8325427b57afcfc994cee1b"))
  }

  it should "personal_ecRecover" in new TestSetup {

    (personalService.ecRecover _).expects(EcRecoverRequest(ByteString(Hex.decode("deadbeaf")), sig))
      .returns(Future.successful(Right(EcRecoverResponse(Address(ByteString(Hex.decode("9b2055d370f73ec7d8a03e965129118dc8f5bf83")))))))

    val request: JsonRpcRequest = JsonRpcRequest(
      "2.0",
      "personal_ecRecover",
      Some(JArray(List(
        JString(s"0xdeadbeaf"),
        JString(s"0xa3f20717a250c2b0b729b7e5becbff67fdaef7e0699da4de7ca5895b02a170a12d887fd3b17bfdce3481f10bea41f45ba9f709d39ce8325427b57afcfc994cee1b")
      ))),
      Some(JInt(1))
    )

    val response = jsonRpcController.handleRequest(request).futureValue
    response.jsonrpc shouldBe "2.0"
    response.id shouldBe JInt(1)
    response.error shouldBe None
    response.result shouldBe Some(JString("0x9b2055d370f73ec7d8a03e965129118dc8f5bf83"))
  }

  it should "eth_newFilter" in new TestSetup {
    val mockEthService = mock[EthService]
    override val jsonRpcController = new JsonRpcController(web3Service, netService, mockEthService, personalService, testService, config)

    (mockEthService.newFilter _).expects(*)
      .returning(Future.successful(Right(NewFilterResponse(123))))

    val request: JsonRpcRequest = JsonRpcRequest(
      "2.0",
      "eth_newFilter",
      Some(JArray(List(JObject(
        "fromBlock" -> "0x0",
        "toBlock" -> "latest",
        "address" -> "0x2B5A350698C91E684EB08c10F7e462f761C0e681",
        "topics" -> JArray(List(JNull, "0x00000000000000000000000000000000000000000000000000000000000001c8"))
      )))),
      Some(JInt(1))
    )



    val response = jsonRpcController.handleRequest(request).futureValue
    response.jsonrpc shouldBe "2.0"
    response.id shouldBe JInt(1)
    response.error shouldBe None
    response.result shouldBe Some(JString("0x7b"))
  }

  it should "eth_newBlockFilter" in new TestSetup {
    val mockEthService = mock[EthService]
    override val jsonRpcController = new JsonRpcController(web3Service, netService, mockEthService, personalService, testService, config)

    (mockEthService.newBlockFilter _).expects(*)
      .returning(Future.successful(Right(NewFilterResponse(999))))

    val request: JsonRpcRequest = JsonRpcRequest(
      "2.0",
      "eth_newBlockFilter",
      Some(JArray(List())),
      Some(JInt(1))
    )

    val response = jsonRpcController.handleRequest(request).futureValue
    response.result shouldBe Some(JString("0x3e7"))
  }

  it should "eth_newPendingTransactionFilter" in new TestSetup {
    val mockEthService = mock[EthService]
    override val jsonRpcController = new JsonRpcController(web3Service, netService, mockEthService, personalService, testService, config)

    (mockEthService.newPendingTransactionFilter _).expects(*)
      .returning(Future.successful(Right(NewFilterResponse(2))))

    val request: JsonRpcRequest = JsonRpcRequest(
      "2.0",
      "eth_newPendingTransactionFilter",
      Some(JArray(List())),
      Some(JInt(1))
    )

    val response = jsonRpcController.handleRequest(request).futureValue
    response.result shouldBe Some(JString("0x2"))
  }

  it should "eth_uninstallFilter" in new TestSetup {
    val mockEthService = mock[EthService]
    override val jsonRpcController = new JsonRpcController(web3Service, netService, mockEthService, personalService, testService, config)

    (mockEthService.uninstallFilter _).expects(*)
      .returning(Future.successful(Right(UninstallFilterResponse(true))))

    val request: JsonRpcRequest = JsonRpcRequest(
      "2.0",
      "eth_uninstallFilter",
      Some(JArray(List(JString("0x1")))),
      Some(JInt(1))
    )

    val response = jsonRpcController.handleRequest(request).futureValue
    response.jsonrpc shouldBe "2.0"
    response.id shouldBe JInt(1)
    response.error shouldBe None
    response.result shouldBe Some(JBool(true))
  }

  it should "eth_getFilterChanges" in new TestSetup {
    val mockEthService = mock[EthService]
    override val jsonRpcController = new JsonRpcController(web3Service, netService, mockEthService, personalService, testService, config)

    (mockEthService.getFilterChanges _).expects(*)
      .returning(Future.successful(Right(GetFilterChangesResponse(FilterManager.LogFilterChanges(Seq(
        FilterManager.TxLog(
        logIndex = 0,
        transactionIndex = 0,
        transactionHash = ByteString(Hex.decode("123ffa")),
        blockHash = ByteString(Hex.decode("123eeaa22a")),
        blockNumber = 99,
        address = Address("0x123456"),
        data = ByteString(Hex.decode("ff33")),
        topics = Seq(ByteString(Hex.decode("33")), ByteString(Hex.decode("55"))))))))))

    val request: JsonRpcRequest = JsonRpcRequest(
      "2.0",
      "eth_getFilterChanges",
      Some(JArray(List(JString("0x1")))),
      Some(JInt(1)))

    val response = jsonRpcController.handleRequest(request).futureValue
    response.jsonrpc shouldBe "2.0"
    response.id shouldBe JInt(1)
    response.error shouldBe None
    response.result shouldBe Some(JArray(List(JObject(
      "logIndex" -> JString("0x0"),
      "transactionIndex" -> JString("0x0"),
      "transactionHash" -> JString("0x123ffa"),
      "blockHash" -> JString("0x123eeaa22a"),
      "blockNumber" -> JString("0x63"),
      "address" -> JString("0x0000000000000000000000000000000000123456"),
      "data" -> JString("0xff33"),
      "topics" -> JArray(List(JString("0x33"), JString("0x55")))))))
  }

  it should "eth_getFilterLogs" in new TestSetup {
    val mockEthService = mock[EthService]
    override val jsonRpcController = new JsonRpcController(web3Service, netService, mockEthService, personalService, testService, config)

    (mockEthService.getFilterLogs _).expects(*)
      .returning(Future.successful(Right(GetFilterLogsResponse(FilterManager.BlockFilterLogs(Seq(
        ByteString(Hex.decode("1234")),
        ByteString(Hex.decode("4567")),
        ByteString(Hex.decode("7890"))
      ))))))

    val request: JsonRpcRequest = JsonRpcRequest(
      "2.0",
      "eth_getFilterLogs",
      Some(JArray(List(JString("0x1")))),
      Some(JInt(1)))

    val response = jsonRpcController.handleRequest(request).futureValue
    response.jsonrpc shouldBe "2.0"
    response.id shouldBe JInt(1)
    response.error shouldBe None
    response.result shouldBe Some(JArray(List(
      JString("0x1234"),
      JString("0x4567"),
      JString("0x7890"))))
  }

  it should "eth_getLogs" in new TestSetup {
    val mockEthService = mock[EthService]
    override val jsonRpcController = new JsonRpcController(web3Service, netService, mockEthService, personalService, testService, config)

    (mockEthService.getLogs _).expects(*)
      .returning(Future.successful(Right(GetLogsResponse(LogFilterLogs(Seq(
        FilterManager.TxLog(
          logIndex = 0,
          transactionIndex = 0,
          transactionHash = ByteString(Hex.decode("123ffa")),
          blockHash = ByteString(Hex.decode("123eeaa22a")),
          blockNumber = 99,
          address = Address("0x123456"),
          data = ByteString(Hex.decode("ff33")),
          topics = Seq(ByteString(Hex.decode("33")), ByteString(Hex.decode("55"))))))))))

    val request: JsonRpcRequest = JsonRpcRequest(
      "2.0",
      "eth_getLogs",
      Some(JArray(List(JObject(
        "fromBlock" -> "0x0",
        "toBlock" -> "latest",
        "address" -> "0x2B5A350698C91E684EB08c10F7e462f761C0e681",
        "topics" -> JArray(List(JNull, "0x00000000000000000000000000000000000000000000000000000000000001c8"))
      )))),
      Some(JInt(1))
    )

    val response = jsonRpcController.handleRequest(request).futureValue
    response.jsonrpc shouldBe "2.0"
    response.id shouldBe JInt(1)
    response.error shouldBe None
    response.result shouldBe Some(JArray(List(JObject(
      "logIndex" -> JString("0x0"),
      "transactionIndex" -> JString("0x0"),
      "transactionHash" -> JString("0x123ffa"),
      "blockHash" -> JString("0x123eeaa22a"),
      "blockNumber" -> JString("0x63"),
      "address" -> JString("0x0000000000000000000000000000000000123456"),
      "data" -> JString("0xff33"),
      "topics" -> JArray(List(JString("0x33"), JString("0x55")))))))
  }

 it should "rpc_modules" in new TestSetup {
    val request: JsonRpcRequest = JsonRpcRequest("2.0", "rpc_modules", None, Some(JInt(1)))

    val response = jsonRpcController.handleRequest(request).futureValue
    response.jsonrpc shouldBe "2.0"
    response.id shouldBe JInt(1)
    response.error shouldBe None
    response.result shouldBe Some(JObject(
      "net" -> "1.0",
      "rpc" -> "1.0",
      "personal" -> "1.0",
      "eth" -> "1.0",
      "web3" -> "1.0",
      "daedalus" -> "1.0"
    ))
  }

  it should "eth_getTransactionReceipt" in new TestSetup {
    val mockEthService = mock[EthService]
    override val jsonRpcController = new JsonRpcController(web3Service, netService, mockEthService, personalService, testService, config)

    val arbitraryValue = 42

    val mockRequest = GetTransactionReceiptRequest(ByteString(Hex.decode("b903239f8543d04b5dc1ba6579132b143087c68db1b2168786408fcbce568238")))

    val mockResponse = Right(GetTransactionReceiptResponse(Some(
      TransactionReceiptResponse(
        transactionHash = ByteString(Hex.decode("23" * 32)),
        transactionIndex = 1,
        blockNumber = Fixtures.Blocks.Block3125369.header.number,
        blockHash = Fixtures.Blocks.Block3125369.header.hash,
        cumulativeGasUsed = arbitraryValue * 10,
        gasUsed = arbitraryValue,
        contractAddress = Some(Address(arbitraryValue)),
        logs = Seq(TxLog(
          logIndex = 0,
          transactionIndex = 1,
          transactionHash = ByteString(Hex.decode("23" * 32)),
          blockHash = Fixtures.Blocks.Block3125369.header.hash,
          blockNumber = Fixtures.Blocks.Block3125369.header.number,
          address = Address(arbitraryValue),
          data = ByteString(Hex.decode("43" * 32)),
          topics = Seq(ByteString(Hex.decode("44" * 32)), ByteString(Hex.decode("45" * 32)))))))))

    (mockEthService.getTransactionReceipt _).expects(*).returning(Future.successful(mockResponse))

    val request: JsonRpcRequest = JsonRpcRequest(
      "2.0",
      "eth_getTransactionReceipt",
      Some(JArray(List(JString(s"0xb903239f8543d04b5dc1ba6579132b143087c68db1b2168786408fcbce568238")))),
      Some(JInt(1))
    )

    val response = jsonRpcController.handleRequest(request).futureValue
    response.jsonrpc shouldBe "2.0"
    response.id shouldBe JInt(1)
    response.error shouldBe None
    response.result shouldBe Some(JObject(
      JField("transactionHash", JString("0x" + "23" * 32)),
      JField("transactionIndex", JString("0x1")),
      JField("blockNumber", JString("0x2fb079")),
      JField("blockHash", JString("0x" + Hex.toHexString(Fixtures.Blocks.Block3125369.header.hash.toArray[Byte]))),
      JField("cumulativeGasUsed", JString("0x1a4")),
      JField("gasUsed", JString("0x2a")),
      JField("contractAddress", JString("0x000000000000000000000000000000000000002a")),
      JField("logs", JArray(List(JObject(
        JField("logIndex", JString("0x0")),
        JField("transactionIndex", JString("0x1")),
        JField("transactionHash", JString("0x" + "23" * 32)),
        JField("blockHash", JString("0x" + Hex.toHexString(Fixtures.Blocks.Block3125369.header.hash.toArray[Byte]))),
        JField("blockNumber", JString("0x2fb079")),
        JField("address", JString("0x000000000000000000000000000000000000002a")),
        JField("data", JString("0x" + "43" * 32)),
        JField("topics", JArray(List(JString("0x" + "44" * 32), JString("0x" + "45" * 32))))))))
    ))
  }

  it should "daedalus_getAccountTransactions" in new TestSetup {
    val mockEthService = mock[EthService]
    override val jsonRpcController = new JsonRpcController(web3Service, netService, mockEthService, personalService, testService, config)

    val block = Fixtures.Blocks.Block3125369
    val sentTx = block.body.transactionList.head
    val receivedTx = block.body.transactionList.last

    (mockEthService.getAccountTransactions _).expects(*)
      .returning(Future.successful(Right(GetAccountTransactionsResponse(Seq(
        TransactionResponse(sentTx, Some(block.header), isOutgoing = Some(true)),
        TransactionResponse(receivedTx, Some(block.header), isOutgoing = Some(false)))))))

    val request: JsonRpcRequest = JsonRpcRequest(
      "2.0",
      "daedalus_getAccountTransactions",
      Some(JArray(List(
        JString(s"0x7B9Bc474667Db2fFE5b08d000F1Acc285B2Ae47D"),
        JInt(100),
        JInt(200)
      ))),
      Some(JInt(1))
    )

    val response = jsonRpcController.handleRequest(request).futureValue
    val expectedTxs = Seq(
      Extraction.decompose(TransactionResponse(sentTx, Some(block.header), isOutgoing = Some(true))),
      Extraction.decompose(TransactionResponse(receivedTx, Some(block.header), isOutgoing = Some(false))))

    response.jsonrpc shouldBe "2.0"
    response.id shouldBe JInt(1)
    response.error shouldBe None
    response.result shouldBe Some(JObject(
      "transactions" -> JArray(expectedTxs.toList)))
  }

  trait TestSetup extends MockFactory with EphemBlockchainTestSetup {
    def config: JsonRpcConfig = JsonRpcConfig(Config.config)

    val blockGenerator = mock[EthashBlockGenerator]

    override implicit lazy val system = ActorSystem("JsonRpcControllerSpec_System")

    val syncingController = TestProbe()
    override lazy val ledger = mock[Ledger]
    override lazy val validators = mock[EthashValidators]
    override lazy val blockchainConfig = mock[BlockchainConfig]
    override lazy val consensus: TestConsensus = buildTestConsensus()
      .withValidators(validators)
      .withBlockGenerator(blockGenerator)

    val keyStore = mock[KeyStore]

    val pendingTransactionsManager = TestProbe()
    val ommersPool = TestProbe()
    val filterManager = TestProbe()

    val ethashConfig = ConsensusConfigs.ethashConfig
    override lazy val consensusConfig = ConsensusConfigs.consensusConfig
    val fullConsensusConfig = ConsensusConfigs.fullConsensusConfig
    val activeTimeout: FiniteDuration = 5.seconds
    val getTransactionFromPoolTimeout: FiniteDuration = 5.seconds

    val filterConfig = new FilterConfig {
      override val filterTimeout: FiniteDuration = Timeouts.normalTimeout
      override val filterManagerQueryTimeout: FiniteDuration = Timeouts.normalTimeout
    }

    val currentProtocolVersion = 63

    val appStateStorage = mock[AppStateStorage]
    val web3Service = new Web3Service
    val netService = mock[NetService]
    val personalService = mock[PersonalService]
<<<<<<< HEAD
    val testService = new TestService(LocalVM, blockchain, pendingTransactionsManager.ref, consensusConfig, blockchainConfig, validators, Agent[Ledger](ledger))
    val ethService = new EthService(blockchain, blockGenerator, appStateStorage, fullConsensusConfig, Agent[Ledger](ledger),
      keyStore, pendingTransactionsManager.ref, syncingController.ref, ommersPool.ref, filterManager.ref, filterConfig,
      blockchainConfig, currentProtocolVersion, config)
    val jsonRpcController = new JsonRpcController(web3Service, netService, ethService, personalService, testService, config)
=======
    val ethService = new EthService(
      blockchain, appStateStorage, ledger,
      keyStore, pendingTransactionsManager.ref, syncingController.ref, ommersPool.ref, filterManager.ref, filterConfig,
      blockchainConfig, currentProtocolVersion, activeTimeout, getTransactionFromPoolTimeout)
    val jsonRpcController = new JsonRpcController(web3Service, netService, ethService, personalService, config)
>>>>>>> 44fcd0f5

    val blockHeader = BlockHeader(
      parentHash = ByteString("unused"),
      ommersHash = ByteString("unused"),
      beneficiary = ByteString("unused"),
      stateRoot = ByteString("unused"),
      transactionsRoot = ByteString("unused"),
      receiptsRoot = ByteString("unused"),
      logsBloom = BloomFilter.EmptyBloomFilter,
      difficulty = 10,
      number = 2,
      gasLimit = 0,
      gasUsed = 0,
      unixTimestamp = 0,
      extraData = ByteString("unused"),
      mixHash = ByteString("unused"),
      nonce = ByteString("unused"))

    val parentBlock = Block(blockHeader.copy(number = 1), BlockBody(Nil, Nil))

    val r: ByteString = ByteString(Hex.decode("a3f20717a250c2b0b729b7e5becbff67fdaef7e0699da4de7ca5895b02a170a1"))
    val s: ByteString = ByteString(Hex.decode("2d887fd3b17bfdce3481f10bea41f45ba9f709d39ce8325427b57afcfc994cee"))
    val v: Byte = ByteString(Hex.decode("1b")).last
    val sig = ECDSASignature(r, s, v)
  }
}<|MERGE_RESOLUTION|>--- conflicted
+++ resolved
@@ -17,12 +17,7 @@
 import io.iohk.ethereum.jsonrpc.NetService.{ListeningResponse, PeerCountResponse, VersionResponse}
 import io.iohk.ethereum.jsonrpc.PersonalService._
 import io.iohk.ethereum.keystore.KeyStore
-<<<<<<< HEAD
-import io.iohk.ethereum.ledger.{BloomFilter, Ledger, LocalVM}
-import io.iohk.ethereum.mining.{BlockGenerator, PendingBlock}
-=======
 import io.iohk.ethereum.ledger.{BloomFilter, Ledger}
->>>>>>> 44fcd0f5
 import io.iohk.ethereum.network.p2p.messages.PV62.BlockBody
 import io.iohk.ethereum.ommers.OmmersPool
 import io.iohk.ethereum.ommers.OmmersPool.Ommers
@@ -40,19 +35,12 @@
 
 import scala.concurrent.Future
 import scala.concurrent.duration._
-import scala.concurrent.ExecutionContext.Implicits.global
 import java.time.Duration
 
-<<<<<<< HEAD
-import akka.agent.Agent
-import io.iohk.ethereum.jsonrpc.server.http.JsonRpcHttpServer
-import io.iohk.ethereum.jsonrpc.server.ipc.JsonRpcIpcServer
-=======
 import io.iohk.ethereum.consensus.blocks.PendingBlock
 import io.iohk.ethereum.consensus.ethash.blocks.EthashBlockGenerator
 import io.iohk.ethereum.consensus.ethash.validators.EthashValidators
 import io.iohk.ethereum.consensus.validators.SignedTransactionValidator
->>>>>>> 44fcd0f5
 
 
 // scalastyle:off file.size.limit
@@ -169,9 +157,6 @@
     override def config: JsonRpcConfig = new JsonRpcConfig {
       override val apis = Seq("web3")
       override val accountTransactionsMaxBlocks = 50000
-
-      override def httpServerConfig: JsonRpcHttpServer.JsonRpcHttpServerConfig = ???
-      override def ipcServerConfig: JsonRpcIpcServer.JsonRpcIpcServerConfig = ???
     }
 
     val ethRpcRequest = JsonRpcRequest("2.0", "eth_protocolVersion", None, Some(1))
@@ -716,7 +701,7 @@
 
   it should "eth_call" in new TestSetup {
     val mockEthService = mock[EthService]
-    override val jsonRpcController = new JsonRpcController(web3Service, netService, mockEthService, personalService, testService, config)
+    override val jsonRpcController = new JsonRpcController(web3Service, netService, mockEthService, personalService, config)
 
     (mockEthService.call _).expects(*).returning(Future.successful(Right(CallResponse(ByteString("asd")))))
 
@@ -742,7 +727,7 @@
 
   it should "eth_estimateGas" in new TestSetup {
     val mockEthService = mock[EthService]
-    override val jsonRpcController = new JsonRpcController(web3Service, netService, mockEthService, personalService, testService, config)
+    override val jsonRpcController = new JsonRpcController(web3Service, netService, mockEthService, personalService, config)
 
     (mockEthService.estimateGas _).expects(*).anyNumberOfTimes().returning(Future.successful(Right(EstimateGasResponse(2310))))
 
@@ -777,7 +762,7 @@
 
   it should "eth_getCode" in new TestSetup {
     val mockEthService = mock[EthService]
-    override val jsonRpcController = new JsonRpcController(web3Service, netService, mockEthService, personalService, testService, config)
+    override val jsonRpcController = new JsonRpcController(web3Service, netService, mockEthService, personalService, config)
 
     (mockEthService.getCode _).expects(*).returning(Future.successful(Right(GetCodeResponse(ByteString(Hex.decode("FFAA22"))))))
 
@@ -800,7 +785,7 @@
 
   it should "eth_getUncleCountByBlockNumber" in new TestSetup {
     val mockEthService = mock[EthService]
-    override val jsonRpcController = new JsonRpcController(web3Service, netService, mockEthService, personalService, testService, config)
+    override val jsonRpcController = new JsonRpcController(web3Service, netService, mockEthService, personalService, config)
 
     (mockEthService.getUncleCountByBlockNumber _).expects(*)
       .returning(Future.successful(Right(GetUncleCountByBlockNumberResponse(2))))
@@ -823,7 +808,7 @@
 
   it should "eth_getUncleCountByBlockHash " in new TestSetup {
     val mockEthService = mock[EthService]
-    override val jsonRpcController = new JsonRpcController(web3Service, netService, mockEthService, personalService, testService, config)
+    override val jsonRpcController = new JsonRpcController(web3Service, netService, mockEthService, personalService, config)
 
     (mockEthService.getUncleCountByBlockHash _).expects(*)
       .returning(Future.successful(Right(GetUncleCountByBlockHashResponse(3))))
@@ -846,7 +831,7 @@
 
   it should "eth_getBlockTransactionCountByNumber " in new TestSetup {
     val mockEthService = mock[EthService]
-    override val jsonRpcController = new JsonRpcController(web3Service, netService, mockEthService, personalService, testService, config)
+    override val jsonRpcController = new JsonRpcController(web3Service, netService, mockEthService, personalService, config)
 
     (mockEthService.getBlockTransactionCountByNumber _).expects(*)
       .returning(Future.successful(Right(GetBlockTransactionCountByNumberResponse(17))))
@@ -971,7 +956,7 @@
 
   it should "eth_getBalance" in new TestSetup {
     val mockEthService = mock[EthService]
-    override val jsonRpcController = new JsonRpcController(web3Service, netService, mockEthService, personalService, testService, config)
+    override val jsonRpcController = new JsonRpcController(web3Service, netService, mockEthService, personalService, config)
 
     (mockEthService.getBalance _).expects(*)
       .returning(Future.successful(Right(GetBalanceResponse(17))))
@@ -995,7 +980,7 @@
 
   it should "eth_getStorageAt" in new TestSetup {
     val mockEthService = mock[EthService]
-    override val jsonRpcController = new JsonRpcController(web3Service, netService, mockEthService, personalService, testService, config)
+    override val jsonRpcController = new JsonRpcController(web3Service, netService, mockEthService, personalService, config)
 
     (mockEthService.getStorageAt _).expects(*)
       .returning(Future.successful(Right(GetStorageAtResponse(ByteString("response")))))
@@ -1020,7 +1005,7 @@
 
   it should "eth_getTransactionCount" in new TestSetup {
     val mockEthService = mock[EthService]
-    override val jsonRpcController = new JsonRpcController(web3Service, netService, mockEthService, personalService, testService, config)
+    override val jsonRpcController = new JsonRpcController(web3Service, netService, mockEthService, personalService, config)
 
     (mockEthService.getTransactionCount _).expects(*)
       .returning(Future.successful(Right(GetTransactionCountResponse(123))))
@@ -1044,7 +1029,7 @@
 
   it should "eth_getTransactionByHash" in new TestSetup {
     val mockEthService = mock[EthService]
-    override val jsonRpcController = new JsonRpcController(web3Service, netService, mockEthService, personalService, testService, config)
+    override val jsonRpcController = new JsonRpcController(web3Service, netService, mockEthService, personalService, config)
 
     val txResponse = TransactionResponse(Fixtures.Blocks.Block3125369.body.transactionList.head)
     (mockEthService.getTransactionByHash _).expects(*)
@@ -1143,7 +1128,7 @@
 
   it should "eth_newFilter" in new TestSetup {
     val mockEthService = mock[EthService]
-    override val jsonRpcController = new JsonRpcController(web3Service, netService, mockEthService, personalService, testService, config)
+    override val jsonRpcController = new JsonRpcController(web3Service, netService, mockEthService, personalService, config)
 
     (mockEthService.newFilter _).expects(*)
       .returning(Future.successful(Right(NewFilterResponse(123))))
@@ -1171,7 +1156,7 @@
 
   it should "eth_newBlockFilter" in new TestSetup {
     val mockEthService = mock[EthService]
-    override val jsonRpcController = new JsonRpcController(web3Service, netService, mockEthService, personalService, testService, config)
+    override val jsonRpcController = new JsonRpcController(web3Service, netService, mockEthService, personalService, config)
 
     (mockEthService.newBlockFilter _).expects(*)
       .returning(Future.successful(Right(NewFilterResponse(999))))
@@ -1189,7 +1174,7 @@
 
   it should "eth_newPendingTransactionFilter" in new TestSetup {
     val mockEthService = mock[EthService]
-    override val jsonRpcController = new JsonRpcController(web3Service, netService, mockEthService, personalService, testService, config)
+    override val jsonRpcController = new JsonRpcController(web3Service, netService, mockEthService, personalService, config)
 
     (mockEthService.newPendingTransactionFilter _).expects(*)
       .returning(Future.successful(Right(NewFilterResponse(2))))
@@ -1207,7 +1192,7 @@
 
   it should "eth_uninstallFilter" in new TestSetup {
     val mockEthService = mock[EthService]
-    override val jsonRpcController = new JsonRpcController(web3Service, netService, mockEthService, personalService, testService, config)
+    override val jsonRpcController = new JsonRpcController(web3Service, netService, mockEthService, personalService, config)
 
     (mockEthService.uninstallFilter _).expects(*)
       .returning(Future.successful(Right(UninstallFilterResponse(true))))
@@ -1228,7 +1213,7 @@
 
   it should "eth_getFilterChanges" in new TestSetup {
     val mockEthService = mock[EthService]
-    override val jsonRpcController = new JsonRpcController(web3Service, netService, mockEthService, personalService, testService, config)
+    override val jsonRpcController = new JsonRpcController(web3Service, netService, mockEthService, personalService, config)
 
     (mockEthService.getFilterChanges _).expects(*)
       .returning(Future.successful(Right(GetFilterChangesResponse(FilterManager.LogFilterChanges(Seq(
@@ -1265,7 +1250,7 @@
 
   it should "eth_getFilterLogs" in new TestSetup {
     val mockEthService = mock[EthService]
-    override val jsonRpcController = new JsonRpcController(web3Service, netService, mockEthService, personalService, testService, config)
+    override val jsonRpcController = new JsonRpcController(web3Service, netService, mockEthService, personalService, config)
 
     (mockEthService.getFilterLogs _).expects(*)
       .returning(Future.successful(Right(GetFilterLogsResponse(FilterManager.BlockFilterLogs(Seq(
@@ -1292,7 +1277,7 @@
 
   it should "eth_getLogs" in new TestSetup {
     val mockEthService = mock[EthService]
-    override val jsonRpcController = new JsonRpcController(web3Service, netService, mockEthService, personalService, testService, config)
+    override val jsonRpcController = new JsonRpcController(web3Service, netService, mockEthService, personalService, config)
 
     (mockEthService.getLogs _).expects(*)
       .returning(Future.successful(Right(GetLogsResponse(LogFilterLogs(Seq(
@@ -1352,7 +1337,7 @@
 
   it should "eth_getTransactionReceipt" in new TestSetup {
     val mockEthService = mock[EthService]
-    override val jsonRpcController = new JsonRpcController(web3Service, netService, mockEthService, personalService, testService, config)
+    override val jsonRpcController = new JsonRpcController(web3Service, netService, mockEthService, personalService, config)
 
     val arbitraryValue = 42
 
@@ -1412,7 +1397,7 @@
 
   it should "daedalus_getAccountTransactions" in new TestSetup {
     val mockEthService = mock[EthService]
-    override val jsonRpcController = new JsonRpcController(web3Service, netService, mockEthService, personalService, testService, config)
+    override val jsonRpcController = new JsonRpcController(web3Service, netService, mockEthService, personalService, config)
 
     val block = Fixtures.Blocks.Block3125369
     val sentTx = block.body.transactionList.head
@@ -1447,7 +1432,7 @@
   }
 
   trait TestSetup extends MockFactory with EphemBlockchainTestSetup {
-    def config: JsonRpcConfig = JsonRpcConfig(Config.config)
+    def config: JsonRpcConfig = Config.Network.Rpc
 
     val blockGenerator = mock[EthashBlockGenerator]
 
@@ -1484,19 +1469,11 @@
     val web3Service = new Web3Service
     val netService = mock[NetService]
     val personalService = mock[PersonalService]
-<<<<<<< HEAD
-    val testService = new TestService(LocalVM, blockchain, pendingTransactionsManager.ref, consensusConfig, blockchainConfig, validators, Agent[Ledger](ledger))
-    val ethService = new EthService(blockchain, blockGenerator, appStateStorage, fullConsensusConfig, Agent[Ledger](ledger),
-      keyStore, pendingTransactionsManager.ref, syncingController.ref, ommersPool.ref, filterManager.ref, filterConfig,
-      blockchainConfig, currentProtocolVersion, config)
-    val jsonRpcController = new JsonRpcController(web3Service, netService, ethService, personalService, testService, config)
-=======
     val ethService = new EthService(
       blockchain, appStateStorage, ledger,
       keyStore, pendingTransactionsManager.ref, syncingController.ref, ommersPool.ref, filterManager.ref, filterConfig,
       blockchainConfig, currentProtocolVersion, activeTimeout, getTransactionFromPoolTimeout)
     val jsonRpcController = new JsonRpcController(web3Service, netService, ethService, personalService, config)
->>>>>>> 44fcd0f5
 
     val blockHeader = BlockHeader(
       parentHash = ByteString("unused"),
