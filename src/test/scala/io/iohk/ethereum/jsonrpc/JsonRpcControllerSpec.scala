--- conflicted
+++ resolved
@@ -100,13 +100,20 @@
     response.result shouldBe Some(JString("0x3f"))
   }
 
-<<<<<<< HEAD
   it should "handle eth_blockNumber request" in new TestSetup {
     val bestBlockNumber = 10
-    storagesInstance.storages.appStateStorage.putBestBlockNumber(bestBlockNumber)
+  (appStateStorage.getBestBlockNumber _).expects().returning(bestBlockNumber)
 
     val rpcRequest = JsonRpcRequest("2.0", "eth_blockNumber", None, Some(1))
-=======
+
+    val response = Await.result(jsonRpcController.handleRequest(rpcRequest), Duration.Inf)
+
+    response.jsonrpc shouldBe "2.0"
+    response.id shouldBe JInt(1)
+    response.error shouldBe None
+    response.result shouldBe Some(JString(s"0xa"))
+  }
+
   it should "eth_syncing" in new TestSetup {
     (appStateStorage.getSyncStartingBlock _).expects().returning(100)
     (appStateStorage.getBestBlockNumber _).expects().returning(200)
@@ -114,18 +121,11 @@
 
     val rpcRequest = JsonRpcRequest("2.0", "eth_syncing", None, Some(1))
 
->>>>>>> dd5bf3ad
-    val response = Await.result(jsonRpcController.handleRequest(rpcRequest), Duration.Inf)
-
-    response.jsonrpc shouldBe "2.0"
-    response.id shouldBe JInt(1)
-    response.error shouldBe None
-<<<<<<< HEAD
-    response.result shouldBe Some(JString(s"0xa"))
-
-  }
-
-=======
+    val response = Await.result(jsonRpcController.handleRequest(rpcRequest), Duration.Inf)
+
+    response.jsonrpc shouldBe "2.0"
+    response.id shouldBe JInt(1)
+    response.error shouldBe None
     response.result shouldBe Some(JObject("startingBlock" -> "0x64", "currentBlock" -> "0xc8", "highestBlock" -> "0x12c"))
   }
 
@@ -145,8 +145,6 @@
     web3Response.result shouldBe Some(JString("etc-client/v0.1"))
   }
 
-
->>>>>>> dd5bf3ad
   it should "handle eth_getBlockTransactionCountByHash request" in new TestSetup {
     val blockToRequest = Block(Fixtures.Blocks.Block3125369.header, Fixtures.Blocks.Block3125369.body)
 
@@ -221,7 +219,6 @@
     response.result shouldBe Some(expectedUncleBlockResponse)
   }
 
-<<<<<<< HEAD
   it should "handle eth_getTransactionByBlockHashAndIndex request" in new TestSetup {
     val blockToRequest = Block(Fixtures.Blocks.Block3125369.header, Fixtures.Blocks.Block3125369.body)
     val txIndexToRequest = blockToRequest.body.transactionList.size / 2
@@ -248,8 +245,6 @@
     response.error shouldBe None
     response.result shouldBe Some(expectedTxResponse)
   }
-=======
->>>>>>> dd5bf3ad
 
   trait TestSetup extends MockFactory {
     def config: JsonRpcConfig = Config.Network.Rpc
@@ -259,11 +254,7 @@
 
     val appStateStorage = mock[AppStateStorage]
     val web3Service = new Web3Service
-<<<<<<< HEAD
-    val ethService = new EthService(blockchain, storagesInstance.storages.appStateStorage)
-=======
     val ethService = new EthService(blockchain, appStateStorage)
->>>>>>> dd5bf3ad
     val netService = mock[NetService]
     val jsonRpcController = new JsonRpcController(web3Service, netService, ethService, config)
   }
