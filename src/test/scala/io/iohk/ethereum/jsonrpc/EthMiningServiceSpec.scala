package io.iohk.ethereum.jsonrpc

import akka.actor.ActorSystem
import akka.testkit.TestKit
import akka.testkit.TestProbe
import akka.util.ByteString

import monix.execution.Scheduler.Implicits.global

import scala.concurrent.duration.DurationInt
import scala.concurrent.duration.FiniteDuration

import org.bouncycastle.crypto.AsymmetricCipherKeyPair
import org.bouncycastle.util.encoders.Hex
import org.scalamock.scalatest.MockFactory
import org.scalatest.concurrent.ScalaFutures
import org.scalatest.flatspec.AnyFlatSpecLike
import org.scalatest.matchers.should.Matchers

import io.iohk.ethereum.Mocks.MockValidatorsAlwaysSucceed
import io.iohk.ethereum.NormalPatience
import io.iohk.ethereum.WithActorSystemShutDown
import io.iohk.ethereum.blockchain.sync.EphemBlockchainTestSetup
import io.iohk.ethereum.consensus.blocks.PendingBlock
import io.iohk.ethereum.consensus.blocks.PendingBlockAndState
import io.iohk.ethereum.consensus.mining.MiningConfigs
import io.iohk.ethereum.consensus.mining.TestMining
import io.iohk.ethereum.consensus.pow.blocks.PoWBlockGenerator
import io.iohk.ethereum.consensus.pow.blocks.RestrictedPoWBlockGeneratorImpl
import io.iohk.ethereum.consensus.pow.difficulty.EthashDifficultyCalculator
import io.iohk.ethereum.crypto
import io.iohk.ethereum.crypto.kec256
import io.iohk.ethereum.db.storage.AppStateStorage
import io.iohk.ethereum.domain.Address
import io.iohk.ethereum.domain.Block
import io.iohk.ethereum.domain.BlockBody
import io.iohk.ethereum.domain.BlockHeader
import io.iohk.ethereum.domain.BlockHeader.getEncodedWithoutNonce
import io.iohk.ethereum.domain.ChainWeight
import io.iohk.ethereum.domain.SignedTransaction
import io.iohk.ethereum.domain.UInt256
import io.iohk.ethereum.jsonrpc.EthMiningService._
import io.iohk.ethereum.jsonrpc.server.controllers.JsonRpcBaseController.JsonRpcConfig
import io.iohk.ethereum.ledger.InMemoryWorldStateProxy
import io.iohk.ethereum.mpt.MerklePatriciaTrie
import io.iohk.ethereum.nodebuilder.ApisBuilder
import io.iohk.ethereum.ommers.OmmersPool
import io.iohk.ethereum.transactions.PendingTransactionsManager
import io.iohk.ethereum.utils.BlockchainConfig
import io.iohk.ethereum.utils.ByteStringUtils
import io.iohk.ethereum.utils.Config

class EthMiningServiceSpec
    extends TestKit(ActorSystem("EthMiningServiceSpec_ActorSystem"))
    with AnyFlatSpecLike
    with WithActorSystemShutDown
    with Matchers
    with ScalaFutures
    with NormalPatience {

  "MiningServiceSpec" should "return if node is mining base on getWork" in new TestSetup {

    ethMiningService.getMining(GetMiningRequest()).runSyncUnsafe() shouldEqual Right(GetMiningResponse(false))

    (blockGenerator
      .generateBlock(
        _: Block,
        _: Seq[SignedTransaction],
        _: Address,
        _: Seq[BlockHeader],
        _: Option[InMemoryWorldStateProxy]
      )(_: BlockchainConfig))
      .expects(parentBlock, *, *, *, *, *)
      .returning(PendingBlockAndState(PendingBlock(block, Nil), fakeWorld))
    blockchainWriter.storeBlock(parentBlock).commit()
    ethMiningService.getWork(GetWorkRequest())

    val response = ethMiningService.getMining(GetMiningRequest())

    response.runSyncUnsafe() shouldEqual Right(GetMiningResponse(true))
  }

  it should "return if node is mining base on submitWork" in new TestSetup {

    ethMiningService.getMining(GetMiningRequest()).runSyncUnsafe() shouldEqual Right(GetMiningResponse(false))

    (blockGenerator.getPrepared _).expects(*).returning(Some(PendingBlock(block, Nil)))
    (appStateStorage.getBestBlockNumber _).expects().returning(0)
    ethMiningService.submitWork(
      SubmitWorkRequest(ByteString("nonce"), ByteString(Hex.decode("01" * 32)), ByteString(Hex.decode("01" * 32)))
    )

    val response = ethMiningService.getMining(GetMiningRequest())

    response.runSyncUnsafe() shouldEqual Right(GetMiningResponse(true))
  }

  it should "return if node is mining base on submitHashRate" in new TestSetup {

    ethMiningService.getMining(GetMiningRequest()).runSyncUnsafe() shouldEqual Right(GetMiningResponse(false))
    ethMiningService.submitHashRate(SubmitHashRateRequest(42, ByteString("id")))

    val response = ethMiningService.getMining(GetMiningRequest())

    response.runSyncUnsafe() shouldEqual Right(GetMiningResponse(true))
  }

  it should "return if node is mining after time out" in new TestSetup {

    (blockGenerator
      .generateBlock(
        _: Block,
        _: Seq[SignedTransaction],
        _: Address,
        _: Seq[BlockHeader],
        _: Option[InMemoryWorldStateProxy]
      )(_: BlockchainConfig))
      .expects(parentBlock, *, *, *, *, *)
      .returning(PendingBlockAndState(PendingBlock(block, Nil), fakeWorld))
    blockchainWriter.storeBlock(parentBlock).commit()
    ethMiningService.getWork(GetWorkRequest())

    Thread.sleep(minerActiveTimeout.toMillis)

    val response = ethMiningService.getMining(GetMiningRequest())

    response.runSyncUnsafe() shouldEqual Right(GetMiningResponse(false))
  }

  it should "return requested work" in new TestSetup {

    (blockGenerator
      .generateBlock(
        _: Block,
        _: Seq[SignedTransaction],
        _: Address,
        _: Seq[BlockHeader],
        _: Option[InMemoryWorldStateProxy]
      )(_: BlockchainConfig))
      .expects(parentBlock, Nil, *, *, *, *)
      .returning(PendingBlockAndState(PendingBlock(block, Nil), fakeWorld))
    blockchainWriter.save(parentBlock, Nil, ChainWeight.totalDifficultyOnly(parentBlock.header.difficulty), true)

    val response = ethMiningService.getWork(GetWorkRequest()).runSyncUnsafe()
    pendingTransactionsManager.expectMsg(PendingTransactionsManager.GetPendingTransactions)
    pendingTransactionsManager.reply(PendingTransactionsManager.PendingTransactionsResponse(Nil))

    ommersPool.expectMsg(OmmersPool.GetOmmers(parentBlock.hash))
    ommersPool.reply(OmmersPool.Ommers(Nil))

    response shouldEqual Right(GetWorkResponse(powHash, seedHash, target))
  }

  it should "generate and submit work when generating block for mining with restricted ethash generator" in new TestSetup {
    val testMining = buildTestMining()
    override lazy val restrictedGenerator = new RestrictedPoWBlockGeneratorImpl(
      evmCodeStorage = storagesInstance.storages.evmCodeStorage,
      validators = MockValidatorsAlwaysSucceed,
      blockchainReader = blockchainReader,
<<<<<<< HEAD
      consensusConfig = consensusConfig,
      blockPreparator = testConsensus.blockPreparator,
      EthashDifficultyCalculator,
=======
      blockchainConfig = blockchainConfig,
      miningConfig = miningConfig,
      blockPreparator = testMining.blockPreparator,
      difficultyCalc,
>>>>>>> 2e078af3
      minerKey
    )
    override lazy val mining: TestMining = testMining.withBlockGenerator(restrictedGenerator)

    blockchainWriter.save(parentBlock, Nil, ChainWeight.totalDifficultyOnly(parentBlock.header.difficulty), true)

    val response = ethMiningService.getWork(GetWorkRequest()).runSyncUnsafe()
    pendingTransactionsManager.expectMsg(PendingTransactionsManager.GetPendingTransactions)
    pendingTransactionsManager.reply(PendingTransactionsManager.PendingTransactionsResponse(Nil))

    ommersPool.expectMsg(OmmersPool.GetOmmers(parentBlock.hash))
    ommersPool.reply(OmmersPool.Ommers(Nil))

    assert(response.isRight)
    val responseData = response.toOption.get

    val submitRequest =
      SubmitWorkRequest(ByteString("nonce"), responseData.powHeaderHash, ByteString(Hex.decode("01" * 32)))
    val response1 = ethMiningService.submitWork(submitRequest).runSyncUnsafe()
    response1 shouldEqual Right(SubmitWorkResponse(true))
  }

  it should "accept submitted correct PoW" in new TestSetup {

    val headerHash = ByteString(Hex.decode("01" * 32))

    (blockGenerator.getPrepared _).expects(headerHash).returning(Some(PendingBlock(block, Nil)))
    (appStateStorage.getBestBlockNumber _).expects().returning(0)

    val req = SubmitWorkRequest(ByteString("nonce"), headerHash, ByteString(Hex.decode("01" * 32)))

    val response = ethMiningService.submitWork(req)
    response.runSyncUnsafe() shouldEqual Right(SubmitWorkResponse(true))
  }

  it should "reject submitted correct PoW when header is no longer in cache" in new TestSetup {

    val headerHash = ByteString(Hex.decode("01" * 32))

    (blockGenerator.getPrepared _).expects(headerHash).returning(None)
    (appStateStorage.getBestBlockNumber _).expects().returning(0)

    val req = SubmitWorkRequest(ByteString("nonce"), headerHash, ByteString(Hex.decode("01" * 32)))

    val response = ethMiningService.submitWork(req)
    response.runSyncUnsafe() shouldEqual Right(SubmitWorkResponse(false))
  }

  it should "return correct coinbase" in new TestSetup {

    val response = ethMiningService.getCoinbase(GetCoinbaseRequest())
    response.runSyncUnsafe() shouldEqual Right(GetCoinbaseResponse(miningConfig.coinbase))
  }

  it should "accept and report hashrate" in new TestSetup {

    val rate: BigInt = 42
    val id = ByteString("id")

    ethMiningService.submitHashRate(SubmitHashRateRequest(12, id)).runSyncUnsafe() shouldEqual Right(
      SubmitHashRateResponse(true)
    )
    ethMiningService.submitHashRate(SubmitHashRateRequest(rate, id)).runSyncUnsafe() shouldEqual Right(
      SubmitHashRateResponse(true)
    )

    val response = ethMiningService.getHashRate(GetHashRateRequest())
    response.runSyncUnsafe() shouldEqual Right(GetHashRateResponse(rate))
  }

  it should "combine hashrates from many miners and remove timed out rates" in new TestSetup {

    val rate: BigInt = 42
    val id1 = ByteString("id1")
    val id2 = ByteString("id2")

    ethMiningService.submitHashRate(SubmitHashRateRequest(rate, id1)).runSyncUnsafe() shouldEqual Right(
      SubmitHashRateResponse(true)
    )
    Thread.sleep(minerActiveTimeout.toMillis / 2)
    ethMiningService.submitHashRate(SubmitHashRateRequest(rate, id2)).runSyncUnsafe() shouldEqual Right(
      SubmitHashRateResponse(true)
    )

    val response1 = ethMiningService.getHashRate(GetHashRateRequest())
    response1.runSyncUnsafe() shouldEqual Right(GetHashRateResponse(rate * 2))

    Thread.sleep(minerActiveTimeout.toMillis / 2)
    val response2 = ethMiningService.getHashRate(GetHashRateRequest())
    response2.runSyncUnsafe() shouldEqual Right(GetHashRateResponse(rate))
  }

  // NOTE TestSetup uses Ethash consensus; check `consensusConfig`.
  class TestSetup(implicit system: ActorSystem) extends MockFactory with EphemBlockchainTestSetup with ApisBuilder {
    val blockGenerator: PoWBlockGenerator = mock[PoWBlockGenerator]
    val appStateStorage: AppStateStorage = mock[AppStateStorage]
    override lazy val mining: TestMining = buildTestMining().withBlockGenerator(blockGenerator)
    override lazy val miningConfig = MiningConfigs.miningConfig

    val syncingController: TestProbe = TestProbe()
    val pendingTransactionsManager: TestProbe = TestProbe()
    val ommersPool: TestProbe = TestProbe()

    val minerActiveTimeout: FiniteDuration = 5.seconds
    val getTransactionFromPoolTimeout: FiniteDuration = 5.seconds

    lazy val minerKey: AsymmetricCipherKeyPair = crypto.keyPairFromPrvKey(
      ByteStringUtils.string2hash("00f7500a7178548b8a4488f78477660b548c9363e16b584c21e0208b3f1e0dc61f")
    )

    lazy val restrictedGenerator = new RestrictedPoWBlockGeneratorImpl(
      evmCodeStorage = storagesInstance.storages.evmCodeStorage,
      validators = MockValidatorsAlwaysSucceed,
      blockchainReader = blockchainReader,
<<<<<<< HEAD
      consensusConfig = consensusConfig,
      blockPreparator = consensus.blockPreparator,
      EthashDifficultyCalculator,
=======
      blockchainConfig = blockchainConfig,
      miningConfig = miningConfig,
      blockPreparator = mining.blockPreparator,
      difficultyCalc,
>>>>>>> 2e078af3
      minerKey
    )

    val jsonRpcConfig: JsonRpcConfig = JsonRpcConfig(Config.config, available)

    lazy val ethMiningService = new EthMiningService(
      blockchainReader,
<<<<<<< HEAD
      consensus,
=======
      blockchainConfig,
      mining,
>>>>>>> 2e078af3
      jsonRpcConfig,
      ommersPool.ref,
      syncingController.ref,
      pendingTransactionsManager.ref,
      getTransactionFromPoolTimeout,
      this
    )

    val difficulty = 131072
    val parentBlock: Block = Block(
      header = BlockHeader(
        parentHash = ByteString.empty,
        ommersHash = ByteString.empty,
        beneficiary = ByteString.empty,
        stateRoot = ByteString(MerklePatriciaTrie.EmptyRootHash),
        transactionsRoot = ByteString.empty,
        receiptsRoot = ByteString.empty,
        logsBloom = ByteString.empty,
        difficulty = difficulty,
        number = 0,
        gasLimit = 16733003,
        gasUsed = 0,
        unixTimestamp = 1494604900,
        extraData = ByteString.empty,
        mixHash = ByteString.empty,
        nonce = ByteString.empty
      ),
      body = BlockBody.empty
    )
    val block: Block = Block(
      header = BlockHeader(
        parentHash = parentBlock.header.hash,
        ommersHash = ByteString(Hex.decode("1dcc4de8dec75d7aab85b567b6ccd41ad312451b948a7413f0a142fd40d49347")),
        beneficiary = ByteString(Hex.decode("000000000000000000000000000000000000002a")),
        stateRoot = ByteString(Hex.decode("2627314387b135a548040d3ca99dbf308265a3f9bd9246bee3e34d12ea9ff0dc")),
        transactionsRoot = ByteString(Hex.decode("56e81f171bcc55a6ff8345e692c0f86e5b48e01b996cadc001622fb5e363b421")),
        receiptsRoot = ByteString(Hex.decode("56e81f171bcc55a6ff8345e692c0f86e5b48e01b996cadc001622fb5e363b421")),
        logsBloom = ByteString(Hex.decode("00" * 256)),
        difficulty = difficulty,
        number = 1,
        gasLimit = 16733003,
        gasUsed = 0,
        unixTimestamp = 1494604913,
        extraData = ByteString(Hex.decode("6d696e6564207769746820657463207363616c61")),
        mixHash = ByteString.empty,
        nonce = ByteString.empty
      ),
      body = BlockBody.empty
    )
    val seedHash: ByteString = ByteString(Hex.decode("00" * 32))
    val powHash: ByteString = ByteString(kec256(getEncodedWithoutNonce(block.header)))
    val target: ByteString = ByteString((BigInt(2).pow(256) / difficulty).toByteArray)

    val fakeWorld: InMemoryWorldStateProxy = InMemoryWorldStateProxy(
      storagesInstance.storages.evmCodeStorage,
      blockchain.getReadOnlyMptStorage(),
      (number: BigInt) => blockchainReader.getBlockHeaderByNumber(number).map(_.hash),
      UInt256.Zero,
      ByteString.empty,
      noEmptyAccounts = false,
      ethCompatibleStorage = true
    )
  }
}<|MERGE_RESOLUTION|>--- conflicted
+++ resolved
@@ -157,16 +157,9 @@
       evmCodeStorage = storagesInstance.storages.evmCodeStorage,
       validators = MockValidatorsAlwaysSucceed,
       blockchainReader = blockchainReader,
-<<<<<<< HEAD
-      consensusConfig = consensusConfig,
-      blockPreparator = testConsensus.blockPreparator,
-      EthashDifficultyCalculator,
-=======
-      blockchainConfig = blockchainConfig,
       miningConfig = miningConfig,
       blockPreparator = testMining.blockPreparator,
-      difficultyCalc,
->>>>>>> 2e078af3
+      EthashDifficultyCalculator,
       minerKey
     )
     override lazy val mining: TestMining = testMining.withBlockGenerator(restrictedGenerator)
@@ -281,16 +274,9 @@
       evmCodeStorage = storagesInstance.storages.evmCodeStorage,
       validators = MockValidatorsAlwaysSucceed,
       blockchainReader = blockchainReader,
-<<<<<<< HEAD
-      consensusConfig = consensusConfig,
-      blockPreparator = consensus.blockPreparator,
-      EthashDifficultyCalculator,
-=======
-      blockchainConfig = blockchainConfig,
       miningConfig = miningConfig,
       blockPreparator = mining.blockPreparator,
-      difficultyCalc,
->>>>>>> 2e078af3
+      EthashDifficultyCalculator,
       minerKey
     )
 
@@ -298,12 +284,7 @@
 
     lazy val ethMiningService = new EthMiningService(
       blockchainReader,
-<<<<<<< HEAD
-      consensus,
-=======
-      blockchainConfig,
       mining,
->>>>>>> 2e078af3
       jsonRpcConfig,
       ommersPool.ref,
       syncingController.ref,
