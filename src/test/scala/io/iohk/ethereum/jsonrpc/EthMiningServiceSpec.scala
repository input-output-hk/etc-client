--- conflicted
+++ resolved
@@ -261,12 +261,7 @@
     val jsonRpcConfig: JsonRpcConfig = JsonRpcConfig(Config.config, available)
 
     lazy val ethMiningService = new EthMiningService(
-<<<<<<< HEAD
-      blockchain,
-=======
       blockchainReader,
-      blockchainConfig,
->>>>>>> 41d24422
       consensus,
       jsonRpcConfig,
       ommersPool.ref,
