package io.iohk.ethereum.jsonrpc

import akka.actor.ActorSystem
import akka.testkit.TestKit
import akka.util.ByteString
import com.softwaremill.diffx.scalatest.DiffMatcher
import io.iohk.ethereum._
import io.iohk.ethereum.blockchain.sync.EphemBlockchainTestSetup
import io.iohk.ethereum.consensus.pow.blocks.PoWBlockGenerator
import io.iohk.ethereum.domain._
import io.iohk.ethereum.jsonrpc.EthUserService.{
  GetBalanceRequest,
  GetBalanceResponse,
  GetStorageAtRequest,
  GetTransactionCountRequest
}
import io.iohk.ethereum.jsonrpc.ProofService.{GetProofRequest, StorageProofKey}
import io.iohk.ethereum.mpt.MerklePatriciaTrie
import io.iohk.ethereum.nodebuilder.ApisBuilder
import monix.execution.Scheduler.Implicits.global
import org.bouncycastle.util.encoders.Hex
import org.scalactic.TypeCheckedTripleEquals
import org.scalamock.scalatest.MockFactory
import org.scalatest.OptionValues
import org.scalatest.concurrent.ScalaFutures
import org.scalatest.flatspec.AnyFlatSpecLike
import org.scalatest.matchers.should.Matchers
import io.iohk.ethereum.mpt.MerklePatriciaTrie.defaultByteArraySerializable
import io.iohk.ethereum.rlp.RLPValue

class EthProofServiceSpec
    extends TestKit(ActorSystem("EthGetProofSpec_ActorSystem"))
    with AnyFlatSpecLike
    with WithActorSystemShutDown
    with Matchers
    with ScalaFutures
    with OptionValues
    with MockFactory
    with NormalPatience
    with TypeCheckedTripleEquals
    with DiffMatcher {

  "EthProofService" should "handle getStorageAt request" in new TestSetup {
    val request = GetProofRequest(address, storageKeys, blockNumber)
    val result = ethGetProof.getProof(request)

    val balanceResponse: GetBalanceResponse = ethUserService
      .getBalance(GetBalanceRequest(address, BlockParam.Latest))
      .runSyncUnsafe()
      .getOrElse(fail("ethUserService.getBalance did not get valid response"))

    val transactionCountResponse = ethUserService
      .getTransactionCount(GetTransactionCountRequest(address, BlockParam.Latest))
      .runSyncUnsafe()
      .getOrElse(fail("ethUserService.getTransactionCount did not get valid response"))

    val storageValues: Seq[ByteString] = storageKeys.map { position =>
      ethUserService
        .getStorageAt(GetStorageAtRequest(address, position.v, BlockParam.Latest))
        .runSyncUnsafe()
        .getOrElse(fail("ethUserService.getStorageAt did not get valid response"))
        .value
    }

    val givenResult = result
      .runSyncUnsafe()
      .getOrElse(fail())
      .proofAccount

    givenResult.address should matchTo(address)
    givenResult.codeHash shouldBe account.codeHash
    givenResult.storageHash shouldBe account.storageRoot

    givenResult.nonce shouldBe UInt256(transactionCountResponse.value)

    givenResult.balance shouldBe balanceResponse.value

    givenResult.storageProof.map(_.key) shouldBe storageKeys
    givenResult.storageProof.map(_.value.toString) shouldBe storageValues.map(_.mkString)
    givenResult.storageProof.map(_.proof).foreach { p =>
      p should not be empty
    }
  }

  "EthProofService" should "return an error when the proof is requested for non-existing account" in new TestSetup {
    val wrongAddress = Address(666)
    val result = fetchProof(wrongAddress, storageKeys, blockNumber).runSyncUnsafe()
    result.isLeft shouldBe true
    result.fold(l => l.message should include("No account found for Address"), r => r)
  }

  "EthProofService" should "return the proof with empty value for non-existing storage key" in new TestSetup {
    val wrongStorageKey = Seq(StorageProofKey(321))
    val result = fetchProof(address, wrongStorageKey, blockNumber).runSyncUnsafe()
    result.isRight shouldBe true
    result.fold(
      l => l,
      r => {
        val accountProof = r.proofAccount
        accountProof.address should matchTo(address)
        accountProof.accountProof.foreach { p =>
          p should not be empty
        }
        accountProof.accountProof.head shouldBe rlp.encode(RLPValue(mpt.getRootHash))
        accountProof.balance shouldBe balance.toBigInt
        accountProof.codeHash shouldBe account.codeHash
        accountProof.nonce shouldBe nonce
        accountProof.storageHash shouldBe account.storageRoot
        accountProof.storageProof.map(v => {
          v.proof.nonEmpty shouldBe true
          v.value shouldBe BigInt(0)
        })
      }
    )
  }

  "EthProofService" should "return the proof and value for existing storage key" in new TestSetup {
    val storageKey = Seq(StorageProofKey(key))
    val result = fetchProof(address, storageKey, blockNumber).runSyncUnsafe()
    result.isRight shouldBe true
    result.fold(
      l => l,
      r => {
        val accountProof = r.proofAccount
        accountProof.address should matchTo(address)
        accountProof.accountProof.foreach { p =>
          p should not be empty
        }
        accountProof.accountProof.head shouldBe rlp.encode(RLPValue(mpt.getRootHash))
        accountProof.balance shouldBe balance.toBigInt
        accountProof.codeHash shouldBe account.codeHash
        accountProof.nonce shouldBe nonce
        accountProof.storageHash shouldBe account.storageRoot
        r.proofAccount.storageProof.map(v => {
          v.proof.nonEmpty shouldBe true
          v.value shouldBe BigInt(value)
        })
      }
    )
  }

  "EthProofService" should "return the proof and value for multiple existing storage keys" in new TestSetup {
    val storageKey = Seq(StorageProofKey(key), StorageProofKey(key2))
    val expectedValueStorageKey = Seq(BigInt(value), BigInt(value2))
    val result = fetchProof(address, storageKey, blockNumber).runSyncUnsafe()
    result.isRight shouldBe true
    result.fold(
      l => l,
      r => {
        val accountProof = r.proofAccount
        accountProof.address should matchTo(address)
        accountProof.accountProof.foreach { p =>
          p should not be empty
        }
        accountProof.accountProof.head shouldBe rlp.encode(RLPValue(mpt.getRootHash))
        accountProof.balance shouldBe balance.toBigInt
        accountProof.codeHash shouldBe account.codeHash
        accountProof.nonce shouldBe nonce
        accountProof.storageHash shouldBe account.storageRoot
        accountProof.storageProof.size shouldBe 2
        accountProof.storageProof.map(v => {
          v.proof.nonEmpty shouldBe true
          expectedValueStorageKey should contain(v.value)
        })
      }
    )
  }

  "EthProofService" should "return the proof for all storage keys provided, but value should be returned only for the existing ones" in new TestSetup {
    val wrongStorageKey = StorageProofKey(321)
    val storageKey = Seq(StorageProofKey(key), StorageProofKey(key2)) :+ wrongStorageKey
    val expectedValueStorageKey = Seq(BigInt(value), BigInt(value2), BigInt(0))
    val result = fetchProof(address, storageKey, blockNumber).runSyncUnsafe()
    result.isRight shouldBe true
    result.fold(
      l => l,
      r => {
        val accountProof = r.proofAccount
        accountProof.address should matchTo(address)
        accountProof.accountProof.foreach { p =>
          p should not be empty
        }
        accountProof.accountProof.head shouldBe rlp.encode(RLPValue(mpt.getRootHash))
        accountProof.balance shouldBe balance.toBigInt
        accountProof.codeHash shouldBe account.codeHash
        accountProof.nonce shouldBe nonce
        accountProof.storageHash shouldBe account.storageRoot
        accountProof.storageProof.size shouldBe 3
        expectedValueStorageKey.forall(accountProof.storageProof.map(_.value).contains) shouldBe true
      }
    )
  }

  "EthProofService" should "return account proof and account details, with empty storage proof" in new TestSetup {
    val result = fetchProof(address, Seq.empty, blockNumber).runSyncUnsafe()
    result.isRight shouldBe true
    result.fold(
      l => l,
      r => {
        val accountProof = r.proofAccount
        accountProof.address should matchTo(address)
        accountProof.accountProof.foreach { p =>
          p should not be empty
        }
        accountProof.accountProof.head shouldBe rlp.encode(RLPValue(mpt.getRootHash))
        accountProof.balance shouldBe balance.toBigInt
        accountProof.codeHash shouldBe account.codeHash
        accountProof.nonce shouldBe nonce
        accountProof.storageHash shouldBe account.storageRoot
        accountProof.storageProof.size shouldBe 0
      }
    )
  }

  class TestSetup(implicit system: ActorSystem) extends MockFactory with EphemBlockchainTestSetup with ApisBuilder {

    val blockGenerator = mock[PoWBlockGenerator]
    val address = Address(ByteString(Hex.decode("abbb6bebfa05aa13e908eaa492bd7a8343760477")))
    val balance = UInt256(0)
    val nonce = 0

    val key = 333
    val value = 123
    val key1 = 334
    val value1 = 124
    val key2 = 335
    val value2 = 125

    val storageMpt = EthereumUInt256Mpt
      .storageMpt(
        ByteString(MerklePatriciaTrie.EmptyRootHash),
        storagesInstance.storages.stateStorage.getBackingStorage(0)
      )
      .put(UInt256(key), UInt256(value))
      .put(UInt256(key1), UInt256(value1))
      .put(UInt256(key2), UInt256(value2))

    val account = Account(
      nonce = nonce,
      balance = balance,
      storageRoot = ByteString(storageMpt.getRootHash)
    )

    val mpt =
      MerklePatriciaTrie[Array[Byte], Account](storagesInstance.storages.stateStorage.getBackingStorage(0))
        .put(
          crypto.kec256(address.bytes.toArray[Byte]),
          account
        )

    val blockToRequest = Block(Fixtures.Blocks.Block3125369.header, Fixtures.Blocks.Block3125369.body)
    val newBlockHeader = blockToRequest.header.copy(stateRoot = ByteString(mpt.getRootHash))
    val newblock = blockToRequest.copy(header = newBlockHeader)
    blockchain.storeBlock(newblock).commit()
    blockchain.saveBestKnownBlocks(newblock.header.number)

    val ethGetProof = new EthProofService(blockchain, blockGenerator, blockchainConfig.ethCompatibleStorage)

    val storageKeys = Seq(StorageProofKey(key))
    val blockNumber = BlockParam.Latest

    def fetchProof(
        address: Address,
        storageKeys: Seq[StorageProofKey],
        blockNumber: BlockParam
    ): ServiceResponse[ProofService.GetProofResponse] = {
      val request = GetProofRequest(address, storageKeys, blockNumber)
      val retrievedAccountProof: ServiceResponse[ProofService.GetProofResponse] = ethGetProof.getProof(request)
      retrievedAccountProof
    }

    val ethUserService = new EthUserService(
      blockchain,
<<<<<<< HEAD
      consensus,
=======
      storagesInstance.storages.evmCodeStorage,
      ledger,
>>>>>>> 67d7870c
      blockchainConfig
    )
  }
}<|MERGE_RESOLUTION|>--- conflicted
+++ resolved
@@ -271,12 +271,8 @@
 
     val ethUserService = new EthUserService(
       blockchain,
-<<<<<<< HEAD
       consensus,
-=======
       storagesInstance.storages.evmCodeStorage,
-      ledger,
->>>>>>> 67d7870c
       blockchainConfig
     )
   }
