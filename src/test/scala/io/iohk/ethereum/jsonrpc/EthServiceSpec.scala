package io.iohk.ethereum.jsonrpc

import java.security.SecureRandom

import akka.actor.ActorSystem
import akka.testkit.TestProbe
import akka.util.ByteString
import io.iohk.ethereum.blockchain.sync.EphemBlockchainTestSetup
<<<<<<< HEAD
import io.iohk.ethereum.blockchain.sync.FastSync.SyncState
import io.iohk.ethereum.{Fixtures, NormalPatience, Timeouts, crypto}
import io.iohk.ethereum.domain.{Address, Block, BlockHeader, BlockchainImpl, UInt256, _}
import io.iohk.ethereum.db.storage.{AppStateStorage, ArchiveNodeStorage, FastSyncStateStorage}
=======
import io.iohk.ethereum.consensus._
import io.iohk.ethereum.consensus.blocks.{ PendingBlock, PendingBlockAndState }
import io.iohk.ethereum.consensus.ethash.blocks.EthashBlockGenerator
import io.iohk.ethereum.{Fixtures, NormalPatience, Timeouts, crypto}
import io.iohk.ethereum.domain.{Address, Block, BlockHeader, BlockchainImpl, UInt256, _}
import io.iohk.ethereum.db.storage.AppStateStorage
>>>>>>> 57b23ac3
import io.iohk.ethereum.jsonrpc.EthService._
import io.iohk.ethereum.ommers.OmmersPool
import io.iohk.ethereum.transactions.PendingTransactionsManager
import io.iohk.ethereum.utils._
import org.scalatest.concurrent.ScalaFutures
import org.scalatest.{ FlatSpec, Matchers }

import scala.concurrent.duration.{ Duration, FiniteDuration }
import scala.concurrent.duration.DurationInt
import scala.concurrent.Await
import io.iohk.ethereum.jsonrpc.EthService.ProtocolVersionRequest
import io.iohk.ethereum.jsonrpc.FilterManager.TxLog
import io.iohk.ethereum.jsonrpc.JsonRpcController.JsonRpcConfig
import io.iohk.ethereum.keystore.KeyStore
import io.iohk.ethereum.ledger.Ledger.TxResult
import io.iohk.ethereum.ledger.{ Ledger, StxLedger }
import io.iohk.ethereum.mpt.{ ByteArrayEncoder, ByteArraySerializable, MerklePatriciaTrie }
import io.iohk.ethereum.transactions.PendingTransactionsManager.{ PendingTransaction, PendingTransactionsResponse }
import org.scalamock.scalatest.MockFactory
import org.bouncycastle.util.encoders.Hex

// scalastyle:off file.size.limit
class EthServiceSpec extends FlatSpec with Matchers with ScalaFutures with MockFactory with NormalPatience {

//  behavior of "EthService"

  it should "answer eth_blockNumber with the latest block number" in new TestSetup {
    val bestBlockNumber = 10
    blockchain.saveBestKnownBlock(bestBlockNumber)

    val response = Await.result(ethService.bestBlockNumber(BestBlockNumberRequest()), Duration.Inf).right.get
    response.bestBlockNumber shouldEqual bestBlockNumber
  }

  it should "return ethereum protocol version" in new TestSetup {
    val response = ethService.protocolVersion(ProtocolVersionRequest())
    val protocolVersion = response.futureValue.right.get.value

    Integer.parseInt(protocolVersion.drop(2), 16) shouldEqual currentProtocolVersion
  }

  it should "answer eth_getBlockTransactionCountByHash with None when the requested block isn't in the blockchain" in new TestSetup {
    val request = TxCountByBlockHashRequest(blockToRequestHash)
    val response = Await.result(ethService.getBlockTransactionCountByHash(request), Duration.Inf).right.get
    response.txsQuantity shouldBe None
  }

  it should "answer eth_getBlockTransactionCountByHash with the block has no tx when the requested block is in the blockchain and has no tx" in new TestSetup {
    blockchain.save(blockToRequest.copy(body = BlockBody(Nil, Nil)))
    val request = TxCountByBlockHashRequest(blockToRequestHash)
    val response = Await.result(ethService.getBlockTransactionCountByHash(request), Duration.Inf).right.get
    response.txsQuantity shouldBe Some(0)
  }

  it should "answer eth_getBlockTransactionCountByHash correctly when the requested block is in the blockchain and has some tx" in new TestSetup {
    blockchain.save(blockToRequest)
    val request = TxCountByBlockHashRequest(blockToRequestHash)
    val response = Await.result(ethService.getBlockTransactionCountByHash(request), Duration.Inf).right.get
    response.txsQuantity shouldBe Some(blockToRequest.body.transactionList.size)
  }

  it should "answer eth_getTransactionByBlockHashAndIndex with None when there is no block with the requested hash" in new TestSetup {
    val txIndexToRequest = blockToRequest.body.transactionList.size / 2
    val request = GetTransactionByBlockHashAndIndexRequest(blockToRequest.header.hash, txIndexToRequest)
    val response = Await.result(ethService.getTransactionByBlockHashAndIndexRequest(request), Duration.Inf).right.get

    response.transactionResponse shouldBe None
  }

  it should "answer eth_getTransactionByBlockHashAndIndex with None when there is no tx in requested index" in new TestSetup {
    blockchain.save(blockToRequest)

    val invalidTxIndex = blockToRequest.body.transactionList.size
    val requestWithInvalidIndex = GetTransactionByBlockHashAndIndexRequest(blockToRequest.header.hash, invalidTxIndex)
    val response = Await.result(
      ethService.getTransactionByBlockHashAndIndexRequest(requestWithInvalidIndex),
      Duration.Inf
    ).right.get

    response.transactionResponse shouldBe None
  }

  it should "answer eth_getTransactionByBlockHashAndIndex with the transaction response correctly when the requested index has one" in new TestSetup {
    blockchain.save(blockToRequest)

    val txIndexToRequest = blockToRequest.body.transactionList.size / 2
    val request = GetTransactionByBlockHashAndIndexRequest(blockToRequest.header.hash, txIndexToRequest)
    val response = Await.result(ethService.getTransactionByBlockHashAndIndexRequest(request), Duration.Inf).right.get

    val requestedStx = blockToRequest.body.transactionList.apply(txIndexToRequest)
    val expectedTxResponse = TransactionResponse(requestedStx, Some(blockToRequest.header), Some(txIndexToRequest))
    response.transactionResponse shouldBe Some(expectedTxResponse)
  }

  it should "answer eth_getBlockByNumber with the correct block when the pending block is requested" in new TestSetup {
    (ledger.consensus _: (() ⇒ Consensus)).expects().returns(consensus)

    (appStateStorage.getBestBlockNumber _: () ⇒ BigInt).expects().returns(blockToRequest.header.number)

    (blockGenerator.getPendingBlockAndState _).expects().returns(Some(PendingBlockAndState(PendingBlock(blockToRequest, Nil), fakeWorld)))

    val request = BlockByNumberRequest(BlockParam.Pending, fullTxs = true)
    val response = ethService.getBlockByNumber(request).futureValue.right.get

    response.blockResponse.isDefined should be (true)
    val blockResponse = response.blockResponse.get

    blockResponse.hash shouldBe None
    blockResponse.nonce shouldBe None
    blockResponse.miner shouldBe None
    blockResponse.number shouldBe blockToRequest.header.number
  }

  it should "answer eth_getBlockByNumber with the latest block pending block is requested and there are no pending ones" in new TestSetup {

    (ledger.consensus _: (() ⇒ Consensus)).expects().returns(consensus)

    blockchain.save(blockToRequest)
    blockchain.save(blockToRequestHash, blockTd)
    blockchain.saveBestKnownBlock(blockToRequest.header.number)

    (blockGenerator.getPendingBlockAndState _).expects().returns(None)

    val request = BlockByNumberRequest(BlockParam.Pending, fullTxs = true)
    val response = ethService.getBlockByNumber(request).futureValue.right.get
    response.blockResponse.get.hash.get shouldEqual blockToRequest.header.hash
  }

  it should "answer eth_getBlockByNumber with None when the requested block isn't in the blockchain" in new TestSetup {
    val request = BlockByNumberRequest(BlockParam.WithNumber(blockToRequestNumber), fullTxs = true)
    val response = Await.result(ethService.getBlockByNumber(request), Duration.Inf).right.get
    response.blockResponse shouldBe None
  }

  it should "answer eth_getBlockByNumber with the block response correctly when it's totalDifficulty is in blockchain" in new TestSetup {
    blockchain.save(blockToRequest)
    blockchain.save(blockToRequestHash, blockTd)

    val request = BlockByNumberRequest(BlockParam.WithNumber(blockToRequestNumber), fullTxs = true)
    val response = Await.result(ethService.getBlockByNumber(request), Duration.Inf).right.get

    val stxResponses = blockToRequest.body.transactionList.zipWithIndex.map { case (stx, txIndex) =>
      TransactionResponse(stx, Some(blockToRequest.header), Some(txIndex))
    }

    response.blockResponse shouldBe Some(BlockResponse(blockToRequest, fullTxs = true, totalDifficulty = Some(blockTd)))
    response.blockResponse.get.totalDifficulty shouldBe Some(blockTd)
    response.blockResponse.get.transactions.right.toOption shouldBe Some(stxResponses)
  }

  it should "answer eth_getBlockByNumber with the block response correctly when it's totalDifficulty is not in blockchain" in new TestSetup {
    blockchain.save(blockToRequest)

    val request = BlockByNumberRequest(BlockParam.WithNumber(blockToRequestNumber), fullTxs = true)
    val response = Await.result(ethService.getBlockByNumber(request), Duration.Inf).right.get

    val stxResponses = blockToRequest.body.transactionList.zipWithIndex.map { case (stx, txIndex) =>
      TransactionResponse(stx, Some(blockToRequest.header), Some(txIndex))
    }

    response.blockResponse shouldBe Some(BlockResponse(blockToRequest, fullTxs = true))
    response.blockResponse.get.totalDifficulty shouldBe None
    response.blockResponse.get.transactions.right.toOption shouldBe Some(stxResponses)
  }

  it should "answer eth_getBlockByNumber with the block response correctly when the txs should be hashed" in new TestSetup {
    blockchain.save(blockToRequest)
    blockchain.save(blockToRequestHash, blockTd)

    val request = BlockByNumberRequest(BlockParam.WithNumber(blockToRequestNumber), fullTxs = true)
    val response = Await.result(ethService.getBlockByNumber(request.copy(fullTxs = false)), Duration.Inf).right.get

    response.blockResponse shouldBe Some(BlockResponse(blockToRequest, fullTxs = false, totalDifficulty = Some(blockTd)))
    response.blockResponse.get.totalDifficulty shouldBe Some(blockTd)
    response.blockResponse.get.transactions.left.toOption shouldBe Some(blockToRequest.body.transactionList.map(_.hash))
  }

  it should "answer eth_getBlockByHash with None when the requested block isn't in the blockchain" in new TestSetup {
    val request = BlockByBlockHashRequest(blockToRequestHash, fullTxs = true)
    val response = Await.result(ethService.getByBlockHash(request), Duration.Inf).right.get
    response.blockResponse shouldBe None
  }

  it should "answer eth_getBlockByHash with the block response correctly when it's totalDifficulty is in blockchain" in new TestSetup {
    blockchain.save(blockToRequest)
    blockchain.save(blockToRequestHash, blockTd)

    val request = BlockByBlockHashRequest(blockToRequestHash, fullTxs = true)
    val response = Await.result(ethService.getByBlockHash(request), Duration.Inf).right.get

    val stxResponses = blockToRequest.body.transactionList.zipWithIndex.map { case (stx, txIndex) =>
      TransactionResponse(stx, Some(blockToRequest.header), Some(txIndex))
    }

    response.blockResponse shouldBe Some(BlockResponse(blockToRequest, fullTxs = true, totalDifficulty = Some(blockTd)))
    response.blockResponse.get.totalDifficulty shouldBe Some(blockTd)
    response.blockResponse.get.transactions.right.toOption shouldBe Some(stxResponses)
  }

  it should "answer eth_getBlockByHash with the block response correctly when it's totalDifficulty is not in blockchain" in new TestSetup {
    blockchain.save(blockToRequest)

    val request = BlockByBlockHashRequest(blockToRequestHash, fullTxs = true)
    val response = Await.result(ethService.getByBlockHash(request), Duration.Inf).right.get

    val stxResponses = blockToRequest.body.transactionList.zipWithIndex.map { case (stx, txIndex) =>
      TransactionResponse(stx, Some(blockToRequest.header), Some(txIndex))
    }

    response.blockResponse shouldBe Some(BlockResponse(blockToRequest, fullTxs = true))
    response.blockResponse.get.totalDifficulty shouldBe None
    response.blockResponse.get.transactions.right.toOption shouldBe Some(stxResponses)
  }

  it should "answer eth_getBlockByHash with the block response correctly when the txs should be hashed" in new TestSetup {
    blockchain.save(blockToRequest)
    blockchain.save(blockToRequestHash, blockTd)

    val request = BlockByBlockHashRequest(blockToRequestHash, fullTxs = true)
    val response = Await.result(ethService.getByBlockHash(request.copy(fullTxs = false)), Duration.Inf).right.get

    response.blockResponse shouldBe Some(BlockResponse(blockToRequest, fullTxs = false, totalDifficulty = Some(blockTd)))
    response.blockResponse.get.totalDifficulty shouldBe Some(blockTd)
    response.blockResponse.get.transactions.left.toOption shouldBe Some(blockToRequest.body.transactionList.map(_.hash))
  }

  it should "answer eth_getUncleByBlockHashAndIndex with None when the requested block isn't in the blockchain" in new TestSetup {
    val uncleIndexToRequest = 0
    val request = UncleByBlockHashAndIndexRequest(blockToRequestHash, uncleIndexToRequest)
    val response = Await.result(ethService.getUncleByBlockHashAndIndex(request), Duration.Inf).right.get
    response.uncleBlockResponse shouldBe None
  }

  it should "answer eth_getUncleByBlockHashAndIndex with None when there's no uncle" in new TestSetup {
    blockchain.save(blockToRequest)

    val uncleIndexToRequest = 0
    val request = UncleByBlockHashAndIndexRequest(blockToRequestHash, uncleIndexToRequest)
    val response = Await.result(ethService.getUncleByBlockHashAndIndex(request), Duration.Inf).right.get

    response.uncleBlockResponse shouldBe None
  }

  it should "answer eth_getUncleByBlockHashAndIndex with None when there's no uncle in the requested index" in new TestSetup {
    blockchain.save(blockToRequestWithUncles)

    val uncleIndexToRequest = 0
    val request = UncleByBlockHashAndIndexRequest(blockToRequestHash, uncleIndexToRequest)
    val response1 = Await.result(ethService.getUncleByBlockHashAndIndex(request.copy(uncleIndex = 1)), Duration.Inf).right.get
    val response2 = Await.result(ethService.getUncleByBlockHashAndIndex(request.copy(uncleIndex = -1)), Duration.Inf).right.get

    response1.uncleBlockResponse shouldBe None
    response2.uncleBlockResponse shouldBe None
  }

  it should "answer eth_getUncleByBlockHashAndIndex correctly when the requested index has one but there's no total difficulty for it" in new TestSetup {
    blockchain.save(blockToRequestWithUncles)

    val uncleIndexToRequest = 0
    val request = UncleByBlockHashAndIndexRequest(blockToRequestHash, uncleIndexToRequest)
    val response = Await.result(ethService.getUncleByBlockHashAndIndex(request), Duration.Inf).right.get

    response.uncleBlockResponse shouldBe Some(BlockResponse(uncle, None, pendingBlock = false))
    response.uncleBlockResponse.get.totalDifficulty shouldBe None
    response.uncleBlockResponse.get.transactions shouldBe Left(Nil)
    response.uncleBlockResponse.get.uncles shouldBe Nil
  }

  it should "anwer eth_getUncleByBlockHashAndIndex correctly when the requested index has one and there's total difficulty for it" in new TestSetup {
    blockchain.save(blockToRequestWithUncles)
    blockchain.save(uncle.hash, uncleTd)

    val uncleIndexToRequest = 0
    val request = UncleByBlockHashAndIndexRequest(blockToRequestHash, uncleIndexToRequest)
    val response = Await.result(ethService.getUncleByBlockHashAndIndex(request), Duration.Inf).right.get

    response.uncleBlockResponse shouldBe Some(BlockResponse(uncle, Some(uncleTd), pendingBlock = false))
    response.uncleBlockResponse.get.totalDifficulty shouldBe Some(uncleTd)
    response.uncleBlockResponse.get.transactions shouldBe Left(Nil)
    response.uncleBlockResponse.get.uncles shouldBe Nil
  }

  it should "answer eth_getUncleByBlockNumberAndIndex with None when the requested block isn't in the blockchain" in new TestSetup {
    val uncleIndexToRequest = 0
    val request = UncleByBlockNumberAndIndexRequest(BlockParam.WithNumber(blockToRequestNumber), uncleIndexToRequest)
    val response = Await.result(ethService.getUncleByBlockNumberAndIndex(request), Duration.Inf).right.get
    response.uncleBlockResponse shouldBe None
  }

  it should "answer eth_getUncleByBlockNumberAndIndex with None when there's no uncle" in new TestSetup {
    blockchain.save(blockToRequest)

    val uncleIndexToRequest = 0
    val request = UncleByBlockNumberAndIndexRequest(BlockParam.WithNumber(blockToRequestNumber), uncleIndexToRequest)
    val response = Await.result(ethService.getUncleByBlockNumberAndIndex(request), Duration.Inf).right.get

    response.uncleBlockResponse shouldBe None
  }

  it should "answer eth_getUncleByBlockNumberAndIndex with None when there's no uncle in the requested index" in new TestSetup {
    blockchain.save(blockToRequestWithUncles)

    val uncleIndexToRequest = 0
    val request = UncleByBlockNumberAndIndexRequest(BlockParam.WithNumber(blockToRequestNumber), uncleIndexToRequest)
    val response1 = Await.result(ethService.getUncleByBlockNumberAndIndex(request.copy(uncleIndex = 1)), Duration.Inf).right.get
    val response2 = Await.result(ethService.getUncleByBlockNumberAndIndex(request.copy(uncleIndex = -1)), Duration.Inf).right.get

    response1.uncleBlockResponse shouldBe None
    response2.uncleBlockResponse shouldBe None
  }

  it should "answer eth_getUncleByBlockNumberAndIndex correctly when the requested index has one but there's no total difficulty for it" in new TestSetup {
    blockchain.save(blockToRequestWithUncles)

    val uncleIndexToRequest = 0
    val request = UncleByBlockNumberAndIndexRequest(BlockParam.WithNumber(blockToRequestNumber), uncleIndexToRequest)
    val response = Await.result(ethService.getUncleByBlockNumberAndIndex(request), Duration.Inf).right.get

    response.uncleBlockResponse shouldBe Some(BlockResponse(uncle, None, pendingBlock = false))
    response.uncleBlockResponse.get.totalDifficulty shouldBe None
    response.uncleBlockResponse.get.transactions shouldBe Left(Nil)
    response.uncleBlockResponse.get.uncles shouldBe Nil
  }

  it should "anwer eth_getUncleByBlockNumberAndIndex correctly when the requested index has one and there's total difficulty for it" in new TestSetup {
    blockchain.save(blockToRequestWithUncles)
    blockchain.save(uncle.hash, uncleTd)

    val uncleIndexToRequest = 0
    val request = UncleByBlockNumberAndIndexRequest(BlockParam.WithNumber(blockToRequestNumber), uncleIndexToRequest)
    val response = Await.result(ethService.getUncleByBlockNumberAndIndex(request), Duration.Inf).right.get

    response.uncleBlockResponse shouldBe Some(BlockResponse(uncle, Some(uncleTd), pendingBlock = false))
    response.uncleBlockResponse.get.totalDifficulty shouldBe Some(uncleTd)
    response.uncleBlockResponse.get.transactions shouldBe Left(Nil)
    response.uncleBlockResponse.get.uncles shouldBe Nil
  }

  it should "return syncing info if the peer is syncing" in new TestSetup {
    (appStateStorage.getSyncStartingBlock _).expects().returning(999)
    (appStateStorage.getEstimatedHighestBlock _).expects().returning(10000)
<<<<<<< HEAD
    (appStateStorage.getBestBlockNumber _).expects().returning(200)
    (fastSyncStorage.getSyncState _).expects().returning(Some(testSyncState))
    (appStateStorage.isFastSyncDone _).expects().returning(true)
=======
    blockchain.saveBestKnownBlock(200)
>>>>>>> 57b23ac3

    val response = ethService.syncing(SyncingRequest()).futureValue.right.get

    response shouldEqual SyncingResponse(Some(EthService.SyncingStatus(
      startingBlock = 999,
      currentBlock = 200,
      highestBlock = 10000,
      pulledStateNodes = downloadedNodesCount,
      knownStateNodes = downloadedNodesCount,
      fastSyncDone = true
    )))
  }

  // scalastyle:off magic.number
  it should "return no syncing info if the peer is not syncing" in new TestSetup {
    (appStateStorage.getSyncStartingBlock _).expects().returning(999)
    (appStateStorage.getEstimatedHighestBlock _).expects().returning(1000)
<<<<<<< HEAD
    (appStateStorage.getBestBlockNumber _).expects().returning(1000)
    (fastSyncStorage.getSyncState _).expects().returning(Some(testSyncState))
    (appStateStorage.isFastSyncDone _).expects().returning(true)
=======
    blockchain.saveBestKnownBlock(1000)
>>>>>>> 57b23ac3
    val response = ethService.syncing(SyncingRequest()).futureValue.right.get

    response shouldEqual SyncingResponse(None)
  }

  it should "return requested work" in new TestSetup {
    (ledger.consensus _: (() ⇒ Consensus)).expects().returns(consensus).anyNumberOfTimes()

    (blockGenerator.generateBlock _).expects(parentBlock, Nil, *, *).returning(Right(PendingBlock(block, Nil)))
    blockchain.save(parentBlock, Nil, parentBlock.header.difficulty, true)

    val response: ServiceResponse[GetWorkResponse] = ethService.getWork(GetWorkRequest())
    pendingTransactionsManager.expectMsg(PendingTransactionsManager.GetPendingTransactions)
    pendingTransactionsManager.reply(PendingTransactionsManager.PendingTransactionsResponse(Nil))

    ommersPool.expectMsg(OmmersPool.GetOmmers(1))
    ommersPool.reply(OmmersPool.Ommers(Nil))

    response.futureValue shouldEqual Right(GetWorkResponse(powHash, seedHash, target))
  }

  it should "accept submitted correct PoW" in new TestSetup {
    (ledger.consensus _: (() ⇒ Consensus)).expects().returns(consensus)

    val headerHash = ByteString(Hex.decode("01" * 32))

    (blockGenerator.getPrepared _).expects(headerHash).returning(Some(PendingBlock(block, Nil)))
    (appStateStorage.getBestBlockNumber _).expects().returning(0)

    val req = SubmitWorkRequest(ByteString("nonce"), headerHash, ByteString(Hex.decode("01" * 32)))

    val response = ethService.submitWork(req)
    response.futureValue shouldEqual Right(SubmitWorkResponse(true))
  }

  it should "reject submitted correct PoW when header is no longer in cache" in new TestSetup {
    (ledger.consensus _: (() ⇒ Consensus)).expects().returns(consensus)

    val headerHash = ByteString(Hex.decode("01" * 32))

    (blockGenerator.getPrepared _).expects(headerHash).returning(None)
    (appStateStorage.getBestBlockNumber _).expects().returning(0)

    val req = SubmitWorkRequest(ByteString("nonce"), headerHash, ByteString(Hex.decode("01" * 32)))

    val response = ethService.submitWork(req)
    response.futureValue shouldEqual Right(SubmitWorkResponse(false))
  }

  it should "execute call and return a value" in new TestSetup {
    blockchain.save(blockToRequest)
    blockchain.saveBestKnownBlock(blockToRequest.header.number)

    val txResult = TxResult(BlockchainImpl(storagesInstance.storages).getWorldStateProxy(-1, UInt256.Zero, None,
      noEmptyAccounts = false, ethCompatibleStorage = true), 123, Nil, ByteString("return_value"), None)
    (stxLedger.simulateTransaction _).expects(*, *, *).returning(txResult)

    val tx = CallTx(
      Some(ByteString(Hex.decode("da714fe079751fa7a1ad80b76571ea6ec52a446c"))),
      Some(ByteString(Hex.decode("abbb6bebfa05aa13e908eaa492bd7a8343760477"))),
      Some(1), 2, 3, ByteString(""))
    val response = ethService.call(CallRequest(tx, BlockParam.Latest))

    response.futureValue shouldEqual Right(CallResponse(ByteString("return_value")))
  }

  it should "execute estimateGas and return a value" in new TestSetup {
    blockchain.save(blockToRequest)
    blockchain.saveBestKnownBlock(blockToRequest.header.number)

    val estimatedGas = BigInt(123)
    (stxLedger.binarySearchGasEstimation _).expects(*, *, *).returning(estimatedGas)

    val tx = CallTx(
      Some(ByteString(Hex.decode("da714fe079751fa7a1ad80b76571ea6ec52a446c"))),
      Some(ByteString(Hex.decode("abbb6bebfa05aa13e908eaa492bd7a8343760477"))),
      Some(1), 2, 3, ByteString(""))
    val response = ethService.estimateGas(CallRequest(tx, BlockParam.Latest))

    response.futureValue shouldEqual Right(EstimateGasResponse(123))
  }

  it should "get uncle count by block number" in new TestSetup {
    blockchain.save(blockToRequest)
    blockchain.saveBestKnownBlock(blockToRequest.header.number)

    val response = ethService.getUncleCountByBlockNumber(GetUncleCountByBlockNumberRequest(BlockParam.Latest))

    response.futureValue shouldEqual Right(GetUncleCountByBlockNumberResponse(blockToRequest.body.uncleNodesList.size))
  }

  it should "get uncle count by block hash" in new TestSetup {
    blockchain.save(blockToRequest)

    val response = ethService.getUncleCountByBlockHash(GetUncleCountByBlockHashRequest(blockToRequest.header.hash))

    response.futureValue shouldEqual Right(GetUncleCountByBlockHashResponse(blockToRequest.body.uncleNodesList.size))
  }

  it should "get transaction count by block number" in new TestSetup {
    blockchain.save(blockToRequest)

    val response = ethService.getBlockTransactionCountByNumber(GetBlockTransactionCountByNumberRequest(BlockParam.WithNumber(blockToRequest.header.number)))

    response.futureValue shouldEqual Right(GetBlockTransactionCountByNumberResponse(blockToRequest.body.transactionList.size))
  }

  it should "get transaction count by latest block number" in new TestSetup {
    blockchain.save(blockToRequest)
    blockchain.saveBestKnownBlock(blockToRequest.header.number)

    val response = ethService.getBlockTransactionCountByNumber(GetBlockTransactionCountByNumberRequest(BlockParam.Latest))

    response.futureValue shouldEqual Right(GetBlockTransactionCountByNumberResponse(blockToRequest.body.transactionList.size))
  }

  it should "handle getCode request" in new TestSetup {
    val address = Address(ByteString(Hex.decode("abbb6bebfa05aa13e908eaa492bd7a8343760477")))
    storagesInstance.storages.evmCodeStorage.put(ByteString("code hash"), ByteString("code code code"))

    import MerklePatriciaTrie.defaultByteArraySerializable

    val mpt =
      MerklePatriciaTrie[Array[Byte], Account](storagesInstance.storages.stateStorage.getBackingStorage(0))
        .put(crypto.kec256(address.bytes.toArray[Byte]), Account(0, UInt256(0), ByteString(""), ByteString("code hash")))

    val newBlockHeader = blockToRequest.header.copy(stateRoot = ByteString(mpt.getRootHash))
    val newblock = blockToRequest.copy(header = newBlockHeader)
    blockchain.save(newblock)
    blockchain.saveBestKnownBlock(newblock.header.number)

    val response = ethService.getCode(GetCodeRequest(address, BlockParam.Latest))

    response.futureValue shouldEqual Right(GetCodeResponse(ByteString("code code code")))
  }

  it should "accept and report hashrate" in new TestSetup {
    (ledger.consensus _: (() ⇒ Consensus)).expects().returns(consensus).anyNumberOfTimes()

    val rate: BigInt = 42
    val id = ByteString("id")

    ethService.submitHashRate(SubmitHashRateRequest(12, id)).futureValue shouldEqual Right(SubmitHashRateResponse(true))
    ethService.submitHashRate(SubmitHashRateRequest(rate, id)).futureValue shouldEqual Right(SubmitHashRateResponse(true))

    val response = ethService.getHashRate(GetHashRateRequest())
    response.futureValue shouldEqual Right(GetHashRateResponse(rate))
  }

  it should "combine hashrates from many miners and remove timed out rates" in new TestSetup {
    (ledger.consensus _: (() ⇒ Consensus)).expects().returns(consensus).anyNumberOfTimes()

    val rate: BigInt = 42
    val id1 = ByteString("id1")
    val id2 = ByteString("id2")

    ethService.submitHashRate(SubmitHashRateRequest(rate, id1)).futureValue shouldEqual Right(SubmitHashRateResponse(true))
    Thread.sleep(minerActiveTimeout.toMillis / 2)
    ethService.submitHashRate(SubmitHashRateRequest(rate, id2)).futureValue shouldEqual Right(SubmitHashRateResponse(true))

    val response1 = ethService.getHashRate(GetHashRateRequest())
    response1.futureValue shouldEqual Right(GetHashRateResponse(rate * 2))

    Thread.sleep(minerActiveTimeout.toMillis / 2)
    val response2 = ethService.getHashRate(GetHashRateRequest())
    response2.futureValue shouldEqual Right(GetHashRateResponse(rate))
  }

  it should "return if node is mining base on getWork" in new TestSetup {
    (ledger.consensus _: (() ⇒ Consensus)).expects().returns(consensus).anyNumberOfTimes()

    ethService.getMining(GetMiningRequest()).futureValue shouldEqual Right(GetMiningResponse(false))

    (blockGenerator.generateBlock _).expects(parentBlock, *, *, *).returning(Right(PendingBlock(block, Nil)))
    blockchain.save(parentBlock)
    ethService.getWork(GetWorkRequest())

    val response = ethService.getMining(GetMiningRequest())

    response.futureValue shouldEqual Right(GetMiningResponse(true))
  }

  it should "return if node is mining base on submitWork" in new TestSetup {
    (ledger.consensus _: (() ⇒ Consensus)).expects().returns(consensus).anyNumberOfTimes()

    ethService.getMining(GetMiningRequest()).futureValue shouldEqual Right(GetMiningResponse(false))

    (blockGenerator.getPrepared _).expects(*).returning(Some(PendingBlock(block, Nil)))
    (appStateStorage.getBestBlockNumber _).expects().returning(0)
    ethService.submitWork(SubmitWorkRequest(ByteString("nonce"), ByteString(Hex.decode("01" * 32)), ByteString(Hex.decode("01" * 32))))

    val response = ethService.getMining(GetMiningRequest())

    response.futureValue shouldEqual Right(GetMiningResponse(true))
  }

  it should "return if node is mining base on submitHashRate" in new TestSetup {
    (ledger.consensus _: (() ⇒ Consensus)).expects().returns(consensus).anyNumberOfTimes()

    ethService.getMining(GetMiningRequest()).futureValue shouldEqual Right(GetMiningResponse(false))

    ethService.submitHashRate(SubmitHashRateRequest(42, ByteString("id")))

    val response = ethService.getMining(GetMiningRequest())

    response.futureValue shouldEqual Right(GetMiningResponse(true))
  }

  it should "return if node is mining after time out" in new TestSetup {
    (ledger.consensus _: (() ⇒ Consensus)).expects().returns(consensus).anyNumberOfTimes()

    (blockGenerator.generateBlock _).expects(parentBlock, *, *, *).returning(Right(PendingBlock(block, Nil)))
    blockchain.save(parentBlock)
    ethService.getWork(GetWorkRequest())

    Thread.sleep(minerActiveTimeout.toMillis)

    val response = ethService.getMining(GetMiningRequest())

    response.futureValue shouldEqual Right(GetMiningResponse(false))
  }

  it should "return correct coinbase" in new TestSetup {
    (ledger.consensus _: (() ⇒ Consensus)).expects().returns(consensus)

    val response = ethService.getCoinbase(GetCoinbaseRequest())
    response.futureValue shouldEqual Right(GetCoinbaseResponse(consensusConfig.coinbase))
  }

  it should "return 0 gas price if there are no transactions" in new TestSetup {
    (appStateStorage.getBestBlockNumber _).expects().returning(42)

    val response = ethService.getGetGasPrice(GetGasPriceRequest())
    response.futureValue shouldEqual Right(GetGasPriceResponse(0))
  }

  it should "return average gas price" in new TestSetup {
    blockchain.saveBestKnownBlock(42)
    blockchain.save(Block(Fixtures.Blocks.Block3125369.header.copy(number = 42), Fixtures.Blocks.Block3125369.body))

    val response = ethService.getGetGasPrice(GetGasPriceRequest())
    response.futureValue shouldEqual Right(GetGasPriceResponse(BigInt("20000000000")))
  }

  it should "getTransactionByBlockNumberAndIndexRequest return transaction by index" in new TestSetup {
    blockchain.save(blockToRequest)
    blockchain.saveBestKnownBlock(blockToRequest.header.number)

    val txIndex: Int = 1
    val request = GetTransactionByBlockNumberAndIndexRequest(BlockParam.Latest, txIndex)
    val response = Await.result(ethService.getTransactionByBlockNumberAndIndexRequest(request), Duration.Inf).right.get

    val expectedTxResponse = TransactionResponse(blockToRequest.body.transactionList(txIndex), Some(blockToRequest.header), Some(txIndex))
    response.transactionResponse shouldBe Some(expectedTxResponse)
  }

  it should "getTransactionByBlockNumberAndIndexRequest return empty response if transaction does not exists when getting by index" in new TestSetup {
    blockchain.save(blockToRequest)

    val txIndex: Int = blockToRequest.body.transactionList.length + 42
    val request = GetTransactionByBlockNumberAndIndexRequest(BlockParam.WithNumber(blockToRequest.header.number), txIndex)
    val response = Await.result(ethService.getTransactionByBlockNumberAndIndexRequest(request), Duration.Inf).right.get

    response.transactionResponse shouldBe None
  }

  it should "getTransactionByBlockNumberAndIndexRequest return empty response if block does not exists when getting by index" in new TestSetup {
    blockchain.save(blockToRequest)

    val txIndex: Int = 1
    val request = GetTransactionByBlockNumberAndIndexRequest(BlockParam.WithNumber(blockToRequest.header.number - 42), txIndex)
    val response = Await.result(ethService.getTransactionByBlockNumberAndIndexRequest(request), Duration.Inf).right.get

    response.transactionResponse shouldBe None
  }

  it should "handle getBalance request" in new TestSetup {
    val address = Address(ByteString(Hex.decode("abbb6bebfa05aa13e908eaa492bd7a8343760477")))

    import MerklePatriciaTrie.defaultByteArraySerializable

    val mpt =
      MerklePatriciaTrie[Array[Byte], Account](storagesInstance.storages.stateStorage.getBackingStorage(0))
        .put(crypto.kec256(address.bytes.toArray[Byte]), Account(0, UInt256(123), ByteString(""), ByteString("code hash")))

    val newBlockHeader = blockToRequest.header.copy(stateRoot = ByteString(mpt.getRootHash))
    val newblock = blockToRequest.copy(header = newBlockHeader)
    blockchain.save(newblock)
    blockchain.saveBestKnownBlock(newblock.header.number)


    val response = ethService.getBalance(GetBalanceRequest(address, BlockParam.Latest))

    response.futureValue shouldEqual Right(GetBalanceResponse(123))
  }

  it should "handle getStorageAt request" in new TestSetup {
    import io.iohk.ethereum.rlp.UInt256RLPImplicits._

    val address = Address(ByteString(Hex.decode("abbb6bebfa05aa13e908eaa492bd7a8343760477")))

    import MerklePatriciaTrie.defaultByteArraySerializable

    val byteArrayUInt256Serializer = new ByteArrayEncoder[UInt256] {
      override def toBytes(input: UInt256): Array[Byte] = input.bytes.toArray[Byte]
    }

    val rlpUInt256Serializer = new ByteArraySerializable[UInt256] {
      override def fromBytes(bytes: Array[Byte]): UInt256 = ByteString(bytes).toUInt256
      override def toBytes(input: UInt256): Array[Byte] = input.toBytes
    }

    val storageMpt =
      io.iohk.ethereum.domain.EthereumUInt256Mpt.storageMpt(ByteString(MerklePatriciaTrie.EmptyRootHash),
        storagesInstance.storages.stateStorage.getBackingStorage(0))
        .put(UInt256(333), UInt256(123))

    val mpt =
      MerklePatriciaTrie[Array[Byte], Account](storagesInstance.storages.stateStorage.getBackingStorage(0))
        .put(crypto.kec256(address.bytes.toArray[Byte]), Account(0, UInt256(0), ByteString(storageMpt.getRootHash), ByteString("")))

    val newBlockHeader = blockToRequest.header.copy(stateRoot = ByteString(mpt.getRootHash))
    val newblock = blockToRequest.copy(header = newBlockHeader)
    blockchain.save(newblock)
    blockchain.saveBestKnownBlock(newblock.header.number)

    val response = ethService.getStorageAt(GetStorageAtRequest(address, 333, BlockParam.Latest))
    response.futureValue.map(v => UInt256(v.value)) shouldEqual Right(UInt256(123))
  }

  it should "handle get transaction count request" in new TestSetup {
    val address = Address(ByteString(Hex.decode("abbb6bebfa05aa13e908eaa492bd7a8343760477")))

    import MerklePatriciaTrie.defaultByteArraySerializable

    val mpt =
      MerklePatriciaTrie[Array[Byte], Account](storagesInstance.storages.stateStorage.getBackingStorage(0))
        .put(crypto.kec256(address.bytes.toArray[Byte]), Account(999, UInt256(0), ByteString(""), ByteString("")))

    val newBlockHeader = blockToRequest.header.copy(stateRoot = ByteString(mpt.getRootHash))
    val newblock = blockToRequest.copy(header = newBlockHeader)
    blockchain.save(newblock)
    blockchain.saveBestKnownBlock(newblock.header.number)

    val response = ethService.getTransactionCount(GetTransactionCountRequest(address, BlockParam.Latest))

    response.futureValue shouldEqual Right(GetTransactionCountResponse(BigInt(999)))
  }

  it should "handle get transaction by hash if the tx is not on the blockchain and not in the tx pool" in new TestSetup {
    (ledger.consensus _: (() ⇒ Consensus)).expects().returns(consensus)

    val request = GetTransactionByHashRequest(txToRequestHash)
    val response = ethService.getTransactionByHash(request)

    pendingTransactionsManager.expectMsg(PendingTransactionsManager.GetPendingTransactions)
    pendingTransactionsManager.reply(PendingTransactionsResponse(Nil))

    response.futureValue shouldEqual Right(GetTransactionByHashResponse(None))
  }

  it should "handle get transaction by hash if the tx is still pending" in new TestSetup {
    (ledger.consensus _: (() ⇒ Consensus)).expects().returns(consensus)

    val request = GetTransactionByHashRequest(txToRequestHash)
    val response = ethService.getTransactionByHash(request)

    pendingTransactionsManager.expectMsg(PendingTransactionsManager.GetPendingTransactions)
    pendingTransactionsManager.reply(PendingTransactionsResponse(Seq(PendingTransaction(txToRequestWithSender, System.currentTimeMillis))))

    response.futureValue shouldEqual Right(GetTransactionByHashResponse(Some(TransactionResponse(txToRequest))))
  }

  it should "handle get transaction by hash if the tx was already executed" in new TestSetup {
    (ledger.consensus _: (() ⇒ Consensus)).expects().returns(consensus)

    val blockWithTx = Block(Fixtures.Blocks.Block3125369.header, Fixtures.Blocks.Block3125369.body)
    blockchain.save(blockWithTx)

    val request = GetTransactionByHashRequest(txToRequestHash)
    val response = ethService.getTransactionByHash(request)

    pendingTransactionsManager.expectMsg(PendingTransactionsManager.GetPendingTransactions)
    pendingTransactionsManager.reply(PendingTransactionsResponse(Nil))

    response.futureValue shouldEqual Right(GetTransactionByHashResponse(Some(
      TransactionResponse(txToRequest, Some(blockWithTx.header), Some(0)))))
  }

  it should "calculate correct contract address for contract creating by transaction" in new TestSetup {
    val body = BlockBody(Seq(Fixtures.Blocks.Block3125369.body.transactionList.head, contractCreatingTransaction), Nil)
    val blockWithTx = Block(Fixtures.Blocks.Block3125369.header, body)
    blockchain.save(blockWithTx)
    val gasUsedByTx = 4242
    blockchain.save(Fixtures.Blocks.Block3125369.header.hash,
      Seq(fakeReceipt, fakeReceipt.copy(cumulativeGasUsed = fakeReceipt.cumulativeGasUsed + gasUsedByTx)))

    val request = GetTransactionReceiptRequest(contractCreatingTransaction.hash)
    val response = ethService.getTransactionReceipt(request)

    response.futureValue shouldEqual Right(GetTransactionReceiptResponse(Some(
      TransactionReceiptResponse(
        transactionHash = contractCreatingTransaction.hash,
        transactionIndex = 1,
        blockNumber = Fixtures.Blocks.Block3125369.header.number,
        blockHash = Fixtures.Blocks.Block3125369.header.hash,
        cumulativeGasUsed = fakeReceipt.cumulativeGasUsed + gasUsedByTx,
        gasUsed = gasUsedByTx,
        contractAddress = Some(createdContractAddress),
        logs = Seq(TxLog(
          logIndex = 0,
          transactionIndex = 1,
          transactionHash = contractCreatingTransaction.hash,
          blockHash = Fixtures.Blocks.Block3125369.header.hash,
          blockNumber = Fixtures.Blocks.Block3125369.header.number,
          address = fakeReceipt.logs.head.loggerAddress,
          data = fakeReceipt.logs.head.data,
          topics = fakeReceipt.logs.head.logTopics
        ))))))
  }

  it should "return account recent transactions in newest -> oldest order" in new TestSetup {
    (ledger.consensus _: (() ⇒ Consensus)).expects().returns(consensus)

    val address = Address("0xee4439beb5c71513b080bbf9393441697a29f478")

    val keyPair = crypto.generateKeyPair(new SecureRandom)

    val tx1 = SignedTransaction.sign(Transaction(0, 123, 456, Some(address), 1, ByteString()), keyPair, None).tx
    val tx2 = SignedTransaction.sign(Transaction(0, 123, 456, Some(address), 2, ByteString()), keyPair, None).tx
    val tx3 = SignedTransaction.sign(Transaction(0, 123, 456, Some(address), 3, ByteString()), keyPair, None).tx

    val blockWithTx1 = Block(Fixtures.Blocks.Block3125369.header, Fixtures.Blocks.Block3125369.body.copy(
      transactionList = Seq(tx1)))

    val blockWithTxs2and3 = Block(Fixtures.Blocks.Block3125369.header.copy(number = 3125370), Fixtures.Blocks.Block3125369.body.copy(
      transactionList = Seq(tx2, tx3)))

    blockchain.save(blockWithTx1)
    blockchain.save(blockWithTxs2and3)

    val request = GetAccountTransactionsRequest(address, 3125360, 3125370)

    val response = ethService.getAccountTransactions(request)
    pendingTransactionsManager.expectMsg(PendingTransactionsManager.GetPendingTransactions)
    pendingTransactionsManager.reply(PendingTransactionsResponse(Nil))

    val expectedTxs = Seq(
      TransactionResponse(
        tx3,
        blockHeader = Some(blockWithTxs2and3.header),
        pending = Some(false),
        isOutgoing = Some(false)),
      TransactionResponse(
        tx2,
        blockHeader = Some(blockWithTxs2and3.header),
        pending = Some(false),
        isOutgoing = Some(false)),
      TransactionResponse(
        tx1,
        blockHeader = Some(blockWithTx1.header),
        pending = Some(false),
        isOutgoing = Some(false)))

    response.futureValue shouldEqual Right(GetAccountTransactionsResponse(expectedTxs))
  }

  it should "not return account recent transactions from older blocks and return pending txs" in new TestSetup {
    (ledger.consensus _: (() ⇒ Consensus)).expects().returns(consensus)

    val blockWithTx = Block(Fixtures.Blocks.Block3125369.header, Fixtures.Blocks.Block3125369.body)
    blockchain.save(blockWithTx)

    val keyPair = crypto.generateKeyPair(new SecureRandom)

    val tx = Transaction(0, 123, 456, None, 99, ByteString())
    val signedTx = SignedTransaction.sign(tx, keyPair, None)
    val pendingTx = PendingTransaction(signedTx, System.currentTimeMillis)

    val request = GetAccountTransactionsRequest(signedTx.senderAddress, 3125371, 3125381)

    val response = ethService.getAccountTransactions(request)
    pendingTransactionsManager.expectMsg(PendingTransactionsManager.GetPendingTransactions)
    pendingTransactionsManager.reply(PendingTransactionsResponse(Seq(pendingTx)))

    val expectedSent = Seq(TransactionResponse(signedTx.tx, blockHeader = None, pending = Some(true), isOutgoing = Some(true)))

    response.futureValue shouldEqual Right(GetAccountTransactionsResponse(expectedSent))
  }

  // NOTE TestSetup uses Ethash consensus; check `consensusConfig`.
  trait TestSetup extends MockFactory with EphemBlockchainTestSetup {
    val blockGenerator = mock[EthashBlockGenerator]
    val appStateStorage = mock[AppStateStorage]
    val fastSyncStorage = mock[FastSyncStateStorage]
    val keyStore = mock[KeyStore]
    override lazy val ledger = mock[Ledger]
    override lazy val stxLedger = mock[StxLedger]

    override lazy val blockchainConfig = BlockchainConfig (
      ethCompatibleStorage = true,

      //unused
      eip155BlockNumber = 0,
      chainId = 0x03.toByte,
      networkId = 1,
      maxCodeSize = None,
      eip161BlockNumber = 0,
      frontierBlockNumber = 0,
      homesteadBlockNumber = 0,
      eip150BlockNumber = 0,
      eip160BlockNumber = 0,
      eip106BlockNumber = 0,
      byzantiumBlockNumber = 0,
      constantinopleBlockNumber = 0,
      istanbulBlockNumber = 0,
      difficultyBombPauseBlockNumber = 0,
      difficultyBombContinueBlockNumber = 0,
      difficultyBombRemovalBlockNumber = 0,
      customGenesisFileOpt = None,
      accountStartNonce = UInt256.Zero,
      monetaryPolicyConfig = MonetaryPolicyConfig(0, 0, 0, 0),
      daoForkConfig = None,
      bootstrapNodes = Set(),
      gasTieBreaker = false,
      atlantisBlockNumber = 0,
      aghartaBlockNumber = 0,
      phoenixBlockNumber = 0,
      petersburgBlockNumber = 0
    )

    override lazy val consensus: TestConsensus = buildTestConsensus().withBlockGenerator(blockGenerator)

    override implicit lazy val system = ActorSystem("EthServiceSpec_System")

    val syncingController = TestProbe()
    val pendingTransactionsManager = TestProbe()
    val ommersPool = TestProbe()
    val filterManager = TestProbe()

    override lazy val consensusConfig = ConsensusConfigs.consensusConfig
    val miningConfig = ConsensusConfigs.ethashConfig
    val fullConsensusConfig = ConsensusConfigs.fullConsensusConfig
    val minerActiveTimeout: FiniteDuration = 5.seconds
    val getTransactionFromPoolTimeout: FiniteDuration = 5.seconds

    val filterConfig = new FilterConfig {
      override val filterTimeout: FiniteDuration = Timeouts.normalTimeout
      override val filterManagerQueryTimeout: FiniteDuration = Timeouts.normalTimeout
    }

    val currentProtocolVersion = 11

<<<<<<< HEAD
    val ethService = new EthService(blockchain, blockGenerator, appStateStorage, miningConfig, ledger,
      keyStore, pendingTransactionsManager.ref, syncingController.ref, ommersPool.ref,
      filterManager.ref, filterConfig, blockchainConfig, fastSyncStorage, currentProtocolVersion)
=======
    val jsonRpcConfig = JsonRpcConfig(Config.config)

    val ethService = new EthService(
      blockchain,
      appStateStorage,
      ledger,
      stxLedger,
      keyStore,
      pendingTransactionsManager.ref,
      syncingController.ref,
      ommersPool.ref,
      filterManager.ref,
      filterConfig,
      blockchainConfig,
      currentProtocolVersion,
      jsonRpcConfig,
      getTransactionFromPoolTimeout
    )
>>>>>>> 57b23ac3

    val blockToRequest = Block(Fixtures.Blocks.Block3125369.header, Fixtures.Blocks.Block3125369.body)
    val blockToRequestNumber = blockToRequest.header.number
    val blockToRequestHash = blockToRequest.header.hash
    val blockTd = blockToRequest.header.difficulty

    val uncle = Fixtures.Blocks.DaoForkBlock.header
    val uncleTd = uncle.difficulty
    val blockToRequestWithUncles = blockToRequest.copy(body = BlockBody(Nil, Seq(uncle)))

    val downloadedNodesCount = 500
    val testSyncState = SyncState(blockToRequest.header, downloadedNodesCount = downloadedNodesCount)

    val difficulty = 131072
    val parentBlock = Block(
      header = BlockHeader(
        parentHash = ByteString.empty,
        ommersHash = ByteString.empty,
        beneficiary = ByteString.empty,
        stateRoot = ByteString.empty,
        transactionsRoot = ByteString.empty,
        receiptsRoot = ByteString.empty,
        logsBloom = ByteString.empty,
        difficulty = difficulty,
        number = 0,
        gasLimit = 16733003,
        gasUsed = 0,
        unixTimestamp = 1494604900,
        extraData = ByteString.empty,
        mixHash = ByteString.empty,
        nonce = ByteString.empty
      ),
      body = BlockBody.empty
    )
    val block = Block(
      header = BlockHeader(
        parentHash = parentBlock.header.hash,
        ommersHash = ByteString(Hex.decode("1dcc4de8dec75d7aab85b567b6ccd41ad312451b948a7413f0a142fd40d49347")),
        beneficiary = ByteString(Hex.decode("000000000000000000000000000000000000002a")),
        stateRoot = ByteString(Hex.decode("2627314387b135a548040d3ca99dbf308265a3f9bd9246bee3e34d12ea9ff0dc")),
        transactionsRoot = ByteString(Hex.decode("56e81f171bcc55a6ff8345e692c0f86e5b48e01b996cadc001622fb5e363b421")),
        receiptsRoot = ByteString(Hex.decode("56e81f171bcc55a6ff8345e692c0f86e5b48e01b996cadc001622fb5e363b421")),
        logsBloom = ByteString(Hex.decode("00" * 256)),
        difficulty = difficulty,
        number = 1,
        gasLimit = 16733003,
        gasUsed = 0,
        unixTimestamp = 1494604913,
        extraData = ByteString(Hex.decode("6d696e6564207769746820657463207363616c61")),
        mixHash = ByteString.empty,
        nonce = ByteString.empty
      ),
      body = BlockBody.empty
    )
    val mixHash = ByteString(Hex.decode("40d9bd2064406d7f22390766d6fe5eccd2a67aa89bf218e99df35b2dbb425fb1"))
    val nonce = ByteString(Hex.decode("ce1b500070aeec4f"))
    val seedHash = ByteString(Hex.decode("00" * 32))
    val powHash = ByteString(Hex.decode("533f69824ee25d4f97d61ef9f5251d2dabaf0ccadcdf43484dc02c1ba7fafdee"))
    val target = ByteString((BigInt(2).pow(256) / difficulty).toByteArray)

    val v: Byte = 0x1c
    val r = ByteString(Hex.decode("b3493e863e48a8d67572910933114a4c0e49dac0cb199e01df1575f35141a881"))
    val s = ByteString(Hex.decode("5ba423ae55087e013686f89ad71a449093745f7edb4eb39f30acd30a8964522d"))

    val payload = ByteString(Hex.decode("60606040526040516101e43803806101e483398101604052808051820191906020018051906020019091908051" +
      "9060200190919050505b805b83835b600060018351016001600050819055503373ffffffffffffffffffffffff" +
      "ffffffffffffffff16600260005060016101008110156100025790900160005b50819055506001610102600050" +
      "60003373ffffffffffffffffffffffffffffffffffffffff168152602001908152602001600020600050819055" +
      "50600090505b82518110156101655782818151811015610002579060200190602002015173ffffffffffffffff" +
      "ffffffffffffffffffffffff166002600050826002016101008110156100025790900160005b50819055508060" +
      "0201610102600050600085848151811015610002579060200190602002015173ffffffffffffffffffffffffff" +
      "ffffffffffffff168152602001908152602001600020600050819055505b80600101905080506100b9565b8160" +
      "00600050819055505b50505080610105600050819055506101866101a3565b610107600050819055505b505b50" +
      "5050602f806101b56000396000f35b600062015180420490506101b2565b905636600080376020600036600073" +
      "6ab9dd83108698b9ca8d03af3c7eb91c0e54c3fc60325a03f41560015760206000f30000000000000000000000" +
      "000000000000000000000000000000000000000060000000000000000000000000000000000000000000000000" +
      "000000000000000200000000000000000000000000000000000000000000000000000000000000000000000000" +
      "0000000000000000000000000000000000000000000000000000020000000000000000000000006c9fbd9a7f06" +
      "d62ce37db2ab1e1b0c288edc797a000000000000000000000000c482d695f42b07e0d6a22925d7e49b46fd9a3f80"))

    //tx 0xb7b8cc9154896b25839ede4cd0c2ad193adf06489fdd9c0a9dfce05620c04ec1
    val contractCreatingTransaction: SignedTransaction = SignedTransaction(Transaction(
      nonce = 2550,
      gasPrice = BigInt("20000000000"),
      gasLimit = 3000000,
      receivingAddress = None,
      value = 0,
      payload
    ), v, r, s, 0x3d.toByte)

    val fakeReceipt = Receipt.withHashOutcome(
      postTransactionStateHash = ByteString(Hex.decode("01" * 32)),
      cumulativeGasUsed = 43,
      logsBloomFilter = ByteString(Hex.decode("00" * 256)),
      logs = Seq(TxLogEntry(Address(42), Seq(ByteString(Hex.decode("01" * 32))), ByteString(Hex.decode("03" * 32)))))

    val createdContractAddress = Address(Hex.decode("c1d93b46be245617e20e75978f5283c889ae048d"))

    val txToRequest = Fixtures.Blocks.Block3125369.body.transactionList.head
    val txSender = SignedTransaction.getSender(txToRequest).get
    val txToRequestWithSender = SignedTransactionWithSender(txToRequest, txSender)

    val txToRequestHash = txToRequest.hash
    val fakeWorld = blockchain.getReadOnlyWorldStateProxy(None, UInt256.Zero, None,
      noEmptyAccounts = false, ethCompatibleStorage = true)
  }
}<|MERGE_RESOLUTION|>--- conflicted
+++ resolved
@@ -6,19 +6,13 @@
 import akka.testkit.TestProbe
 import akka.util.ByteString
 import io.iohk.ethereum.blockchain.sync.EphemBlockchainTestSetup
-<<<<<<< HEAD
 import io.iohk.ethereum.blockchain.sync.FastSync.SyncState
-import io.iohk.ethereum.{Fixtures, NormalPatience, Timeouts, crypto}
-import io.iohk.ethereum.domain.{Address, Block, BlockHeader, BlockchainImpl, UInt256, _}
-import io.iohk.ethereum.db.storage.{AppStateStorage, ArchiveNodeStorage, FastSyncStateStorage}
-=======
 import io.iohk.ethereum.consensus._
 import io.iohk.ethereum.consensus.blocks.{ PendingBlock, PendingBlockAndState }
 import io.iohk.ethereum.consensus.ethash.blocks.EthashBlockGenerator
 import io.iohk.ethereum.{Fixtures, NormalPatience, Timeouts, crypto}
 import io.iohk.ethereum.domain.{Address, Block, BlockHeader, BlockchainImpl, UInt256, _}
-import io.iohk.ethereum.db.storage.AppStateStorage
->>>>>>> 57b23ac3
+import io.iohk.ethereum.db.storage.{AppStateStorage, FastSyncStateStorage}
 import io.iohk.ethereum.jsonrpc.EthService._
 import io.iohk.ethereum.ommers.OmmersPool
 import io.iohk.ethereum.transactions.PendingTransactionsManager
@@ -360,13 +354,9 @@
   it should "return syncing info if the peer is syncing" in new TestSetup {
     (appStateStorage.getSyncStartingBlock _).expects().returning(999)
     (appStateStorage.getEstimatedHighestBlock _).expects().returning(10000)
-<<<<<<< HEAD
-    (appStateStorage.getBestBlockNumber _).expects().returning(200)
     (fastSyncStorage.getSyncState _).expects().returning(Some(testSyncState))
     (appStateStorage.isFastSyncDone _).expects().returning(true)
-=======
     blockchain.saveBestKnownBlock(200)
->>>>>>> 57b23ac3
 
     val response = ethService.syncing(SyncingRequest()).futureValue.right.get
 
@@ -384,13 +374,9 @@
   it should "return no syncing info if the peer is not syncing" in new TestSetup {
     (appStateStorage.getSyncStartingBlock _).expects().returning(999)
     (appStateStorage.getEstimatedHighestBlock _).expects().returning(1000)
-<<<<<<< HEAD
-    (appStateStorage.getBestBlockNumber _).expects().returning(1000)
     (fastSyncStorage.getSyncState _).expects().returning(Some(testSyncState))
     (appStateStorage.isFastSyncDone _).expects().returning(true)
-=======
     blockchain.saveBestKnownBlock(1000)
->>>>>>> 57b23ac3
     val response = ethService.syncing(SyncingRequest()).futureValue.right.get
 
     response shouldEqual SyncingResponse(None)
@@ -944,11 +930,6 @@
 
     val currentProtocolVersion = 11
 
-<<<<<<< HEAD
-    val ethService = new EthService(blockchain, blockGenerator, appStateStorage, miningConfig, ledger,
-      keyStore, pendingTransactionsManager.ref, syncingController.ref, ommersPool.ref,
-      filterManager.ref, filterConfig, blockchainConfig, fastSyncStorage, currentProtocolVersion)
-=======
     val jsonRpcConfig = JsonRpcConfig(Config.config)
 
     val ethService = new EthService(
@@ -963,11 +944,11 @@
       filterManager.ref,
       filterConfig,
       blockchainConfig,
+      fastSyncStorage,
       currentProtocolVersion,
       jsonRpcConfig,
       getTransactionFromPoolTimeout
     )
->>>>>>> 57b23ac3
 
     val blockToRequest = Block(Fixtures.Blocks.Block3125369.header, Fixtures.Blocks.Block3125369.body)
     val blockToRequestNumber = blockToRequest.header.number
@@ -979,7 +960,11 @@
     val blockToRequestWithUncles = blockToRequest.copy(body = BlockBody(Nil, Seq(uncle)))
 
     val downloadedNodesCount = 500
-    val testSyncState = SyncState(blockToRequest.header, downloadedNodesCount = downloadedNodesCount)
+    val testSyncState = SyncState(
+      blockToRequest.header,
+      downloadedNodesCount = downloadedNodesCount,
+      totalNodesCount = downloadedNodesCount
+    )
 
     val difficulty = 131072
     val parentBlock = Block(
