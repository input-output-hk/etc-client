package io.iohk.ethereum.consensus.blocks

import java.time.Instant

import akka.util.ByteString

import monix.execution.Scheduler
import monix.execution.schedulers.SchedulerService

import org.bouncycastle.crypto.AsymmetricCipherKeyPair
import org.bouncycastle.crypto.params.ECPublicKeyParameters
import org.bouncycastle.util.encoders.Hex
import org.scalatest.flatspec.AnyFlatSpec
import org.scalatest.matchers.should.Matchers
import org.scalatestplus.scalacheck.ScalaCheckPropertyChecks

import io.iohk.ethereum.blockchain.data.GenesisDataLoader
import io.iohk.ethereum.blockchain.sync.EphemBlockchainTestSetup
import io.iohk.ethereum.consensus.ConsensusConfig
import io.iohk.ethereum.consensus.pow.validators.ValidatorsExecutor
import io.iohk.ethereum.consensus.validators._
import io.iohk.ethereum.crypto
import io.iohk.ethereum.crypto._
import io.iohk.ethereum.domain.BlockHeader.HeaderExtraFields
import io.iohk.ethereum.domain.BlockHeader.HeaderExtraFields.HefEmpty
import io.iohk.ethereum.domain.BlockHeader.HeaderExtraFields.HefPostEcip1097
import io.iohk.ethereum.domain.SignedTransaction.FirstByteOfAddress
import io.iohk.ethereum.domain._
import io.iohk.ethereum.ledger.BlockExecution
import io.iohk.ethereum.ledger.BlockExecutionError.ValidationAfterExecError
import io.iohk.ethereum.ledger.BlockQueue
import io.iohk.ethereum.ledger.BlockValidation
import io.iohk.ethereum.mpt.MerklePatriciaTrie.MPTException
import io.iohk.ethereum.utils._

class BlockGeneratorSpec extends AnyFlatSpec with Matchers with ScalaCheckPropertyChecks with Logger {
  implicit val testContext: SchedulerService = Scheduler.fixedPool("block-generator-spec-pool", 4)

  "BlockGenerator" should "generate correct block with empty transactions" in new TestSetup {
    val pendingBlock =
      blockGenerator.generateBlock(bestBlock.get, Nil, Address(testAddress), blockGenerator.emptyX, None).pendingBlock

    //mined with mantis + ethminer
    val minedNonce = ByteString(Hex.decode("eb49a2da108d63de"))
    val minedMixHash = ByteString(Hex.decode("a91c44e62d17005c4b22f6ed116f485ea30d8b63f2429745816093b304eb4f73"))
    val miningTimestamp = 1508751768

    val fullBlock = pendingBlock.block.copy(
      header = pendingBlock.block.header.copy(
        nonce = minedNonce,
        mixHash = minedMixHash,
        unixTimestamp = miningTimestamp,
        gasLimit = generatedBlockGasLimit
      )
    )
    validators.blockHeaderValidator.validate(
      fullBlock.header,
      blockchainReader.getBlockHeaderByHash
    ) shouldBe Right(BlockHeaderValid)
    blockExecution.executeAndValidateBlock(fullBlock) shouldBe a[Right[_, Seq[Receipt]]]
    fullBlock.header.extraData shouldBe headerExtraData
  }

  it should "generate correct block with transactions" in new TestSetup {
    val pendingBlock =
      blockGenerator
        .generateBlock(bestBlock.get, Seq(signedTransaction.tx), Address(testAddress), blockGenerator.emptyX, None)
        .pendingBlock

    //mined with mantis + ethminer
    val minedNonce = ByteString(Hex.decode("4139b957dae0488d"))
    val minedMixHash = ByteString(Hex.decode("dc25764fb562d778e5d1320f4c3ba4b09021a2603a0816235e16071e11f342ea"))
    val miningTimestamp = 1508752265

    val fullBlock = pendingBlock.block.copy(
      header = pendingBlock.block.header.copy(
        nonce = minedNonce,
        mixHash = minedMixHash,
        unixTimestamp = miningTimestamp,
        gasLimit = generatedBlockGasLimit
      )
    )
    validators.blockHeaderValidator.validate(
      fullBlock.header,
      blockchainReader.getBlockHeaderByHash
    ) shouldBe Right(BlockHeaderValid)
    blockExecution.executeAndValidateBlock(fullBlock) shouldBe a[Right[_, Seq[Receipt]]]
    fullBlock.header.extraData shouldBe headerExtraData
  }

  it should "be possible to simulate transaction, on world returned with pending block" in new TestSetup {
    val pendingBlock =
      blockGenerator
        .generateBlock(bestBlock.get, Seq(signedTransaction.tx), Address(testAddress), blockGenerator.emptyX, None)
        .pendingBlock

    //mined with mantis + ethminer
    val minedNonce = ByteString(Hex.decode("4139b957dae0488d"))
    val minedMixHash = ByteString(Hex.decode("dc25764fb562d778e5d1320f4c3ba4b09021a2603a0816235e16071e11f342ea"))
    val miningTimestamp = 1508752265

    val fullBlock = pendingBlock.block.copy(
      header = pendingBlock.block.header.copy(
        nonce = minedNonce,
        mixHash = minedMixHash,
        unixTimestamp = miningTimestamp,
        gasLimit = generatedBlockGasLimit
      )
    )

    // Import Block, to create some existing state
    blockImport.importBlock(fullBlock).runSyncUnsafe()

    // Create new pending block, with updated stateRootHash
    val pendBlockAndState = blockGenerator.generateBlock(
      blockchainReader.getBestBlock().get,
      Seq(signedTransaction.tx),
      Address(testAddress),
      blockGenerator.emptyX,
      None
    )

    // Try to simulate transaction, on world with updated stateRootHash, but not updated storages
    assertThrows[MPTException] {
      stxLedger.simulateTransaction(signedTransaction, pendBlockAndState.pendingBlock.block.header, None)
    }

    // Try to simulate transaction, on world with all changes stored in caches
    val simulationResult = stxLedger.simulateTransaction(
      signedTransaction,
      pendBlockAndState.pendingBlock.block.header,
      Some(pendBlockAndState.worldState)
    )

    // Check if transaction was valid
    simulationResult.vmError shouldBe None
  }

  it should "filter out failing transactions" in new TestSetup {
    val pendingBlock =
      blockGenerator
        .generateBlock(
          bestBlock.get,
          Seq(signedTransaction.tx, duplicatedSignedTransaction.tx),
          Address(testAddress),
          blockGenerator.emptyX,
          None
        )
        .pendingBlock

    //mined with mantis + ethminer
    val minedNonce = ByteString(Hex.decode("12cb47f9208d1e81"))
    val minedMixHash = ByteString(Hex.decode("908471b57f2d3e70649f9ce0c9c318d61146d3ce19f70d2f94309f135b87b64a"))
    val miningTimestamp = 1508752389

    val fullBlock = pendingBlock.block.copy(
      header = pendingBlock.block.header.copy(
        nonce = minedNonce,
        mixHash = minedMixHash,
        unixTimestamp = miningTimestamp,
        gasLimit = generatedBlockGasLimit
      )
    )
    validators.blockHeaderValidator.validate(
      fullBlock.header,
      blockchainReader.getBlockHeaderByHash
    ) shouldBe Right(BlockHeaderValid)

    blockExecution.executeAndValidateBlock(fullBlock) shouldBe a[Right[_, Seq[Receipt]]]
    fullBlock.body.transactionList shouldBe Seq(signedTransaction.tx)
    fullBlock.header.extraData shouldBe headerExtraData
  }

  it should "filter out transactions exceeding block gas limit and include correct transactions" in new TestSetup {
    val txWitGasTooBigGasLimit = SignedTransaction
      .sign(
        transaction.copy(gasLimit = BigInt(2).pow(100000), nonce = signedTransaction.tx.tx.nonce + 1),
        keyPair,
        Some(0x3d.toByte)
      )
      .tx

    val transactions = Seq(txWitGasTooBigGasLimit, signedTransaction.tx, duplicatedSignedTransaction.tx)
    val pendingBlock =
      blockGenerator
        .generateBlock(bestBlock.get, transactions, Address(testAddress), blockGenerator.emptyX, None)
        .pendingBlock

    //mined with mantis + ethminer
    val minedNonce = ByteString(Hex.decode("38026e10fb18b458"))
    val minedMixHash = ByteString(Hex.decode("806f26f0efb12a0c0c16e587984227186c46f25fc4e76698a68996183edf2cf1"))
    val miningTimestamp = 1508752492

    val fullBlock = pendingBlock.block.copy(
      header = pendingBlock.block.header.copy(
        nonce = minedNonce,
        mixHash = minedMixHash,
        unixTimestamp = miningTimestamp,
        gasLimit = generatedBlockGasLimit
      )
    )

    validators.blockHeaderValidator.validate(
      fullBlock.header,
      blockchainReader.getBlockHeaderByHash
    ) shouldBe Right(BlockHeaderValid)
    blockExecution.executeAndValidateBlock(fullBlock) shouldBe a[Right[_, Seq[Receipt]]]
    fullBlock.body.transactionList shouldBe Seq(signedTransaction.tx)
    fullBlock.header.extraData shouldBe headerExtraData
  }

  it should "generate block before eip155 and filter out chain specific tx" in new TestSetup {
    implicit override lazy val blockchainConfig = BlockchainConfig(
      chainId = 0x3d.toByte,
      networkId = 1,
      customGenesisFileOpt = Some("test-genesis.json"),
      customGenesisJsonOpt = None,
      monetaryPolicyConfig =
        MonetaryPolicyConfig(5000000, 0.2, 5000000000000000000L, 3000000000000000000L, 2000000000000000000L),
      // unused
      maxCodeSize = None,
      accountStartNonce = UInt256.Zero,
      daoForkConfig = None,
      bootstrapNodes = Set(),
      gasTieBreaker = false,
      ethCompatibleStorage = true,
      treasuryAddress = Address(0),
      forkBlockNumbers = ForkBlockNumbers(
        frontierBlockNumber = 0,
        homesteadBlockNumber = 1150000,
        difficultyBombPauseBlockNumber = 3000000,
        difficultyBombContinueBlockNumber = 5000000,
        difficultyBombRemovalBlockNumber = 5900000,
        eip155BlockNumber = Long.MaxValue,
        eip106BlockNumber = Long.MaxValue,
        byzantiumBlockNumber = Long.MaxValue,
        constantinopleBlockNumber = Long.MaxValue,
        istanbulBlockNumber = Long.MaxValue,
        eip160BlockNumber = Long.MaxValue,
        eip150BlockNumber = Long.MaxValue,
        eip161BlockNumber = Long.MaxValue,
        atlantisBlockNumber = Long.MaxValue,
        aghartaBlockNumber = Long.MaxValue,
        phoenixBlockNumber = Long.MaxValue,
        petersburgBlockNumber = Long.MaxValue,
        ecip1098BlockNumber = Long.MaxValue,
        ecip1097BlockNumber = Long.MaxValue,
        ecip1099BlockNumber = Long.MaxValue,
        ecip1049BlockNumber = None
      )
    )

    override lazy val blockExecution =
      new BlockExecution(
        blockchain,
        blockchainReader,
        blockchainWriter,
        storagesInstance.storages.evmCodeStorage,
        consensus.blockPreparator,
        blockValidation
      )

    val generalTx = SignedTransaction.sign(transaction, keyPair, None).tx
    val specificTx =
      SignedTransaction.sign(transaction.copy(nonce = transaction.nonce + 1), keyPair, Some(0x3d.toByte)).tx

    val pendingBlock =
      blockGenerator
        .generateBlock(bestBlock.get, Seq(generalTx, specificTx), Address(testAddress), blockGenerator.emptyX, None)
        .pendingBlock

    //mined with mantis + ethminer
    val minedNonce = ByteString(Hex.decode("48381cb0cd40936a"))
    val minedMixHash = ByteString(Hex.decode("dacd96cf5dbc662fa113c73319fcdc7d6e7053571432345b936fd221c1e18d42"))
    val miningTimestamp = 1499952002

    val fullBlock =
      pendingBlock.block.copy(
        header = pendingBlock.block.header.copy(
          nonce = minedNonce,
          mixHash = minedMixHash,
          unixTimestamp = miningTimestamp,
          gasLimit = generatedBlockGasLimit
        )
      )
    validators.blockHeaderValidator.validate(
      fullBlock.header,
      blockchainReader.getBlockHeaderByHash
    ) shouldBe Right(BlockHeaderValid)
    blockExecution.executeAndValidateBlock(fullBlock) shouldBe a[Right[_, Seq[Receipt]]]
    fullBlock.body.transactionList shouldBe Seq(generalTx)
    fullBlock.header.extraData shouldBe headerExtraData
  }

  it should "generate correct block with (without empty accounts) after EIP-161" in new TestSetup {
    implicit override lazy val blockchainConfig = BlockchainConfig(
      forkBlockNumbers = ForkBlockNumbers(
        frontierBlockNumber = 0,
        homesteadBlockNumber = 1150000,
        eip155BlockNumber = Long.MaxValue,
        eip106BlockNumber = Long.MaxValue,
        difficultyBombPauseBlockNumber = 3000000,
        difficultyBombContinueBlockNumber = 5000000,
        difficultyBombRemovalBlockNumber = 5900000,
        byzantiumBlockNumber = Long.MaxValue,
        constantinopleBlockNumber = Long.MaxValue,
        istanbulBlockNumber = Long.MaxValue,
        eip160BlockNumber = Long.MaxValue,
        eip150BlockNumber = Long.MaxValue,
        eip161BlockNumber = 0,
        atlantisBlockNumber = Long.MaxValue,
        aghartaBlockNumber = Long.MaxValue,
        phoenixBlockNumber = Long.MaxValue,
        petersburgBlockNumber = Long.MaxValue,
        ecip1098BlockNumber = Long.MaxValue,
        ecip1097BlockNumber = Long.MaxValue,
        ecip1099BlockNumber = Long.MaxValue,
        ecip1049BlockNumber = None
      ),
      chainId = 0x3d.toByte,
      networkId = 1,
      customGenesisFileOpt = Some("test-genesis.json"),
      customGenesisJsonOpt = None,
      monetaryPolicyConfig =
        MonetaryPolicyConfig(5000000, 0.2, 5000000000000000000L, 3000000000000000000L, 2000000000000000000L),
      // unused
      maxCodeSize = None,
      accountStartNonce = UInt256.Zero,
      daoForkConfig = None,
      bootstrapNodes = Set(),
      gasTieBreaker = false,
      ethCompatibleStorage = true,
      treasuryAddress = Address(0)
    )

    override lazy val blockExecution =
      new BlockExecution(
        blockchain,
        blockchainReader,
        blockchainWriter,
        storagesInstance.storages.evmCodeStorage,
        consensus.blockPreparator,
        blockValidation
      )

    val transaction1 = Transaction(
      nonce = 0,
      gasPrice = 1,
      gasLimit = 1000000,
      receivingAddress = None,
      value = 0,
      payload = ByteString.empty
    )
    val generalTx = SignedTransaction.sign(transaction1, keyPair, None).tx

    val generatedBlock =
      blockGenerator
        .generateBlock(bestBlock.get, Seq(generalTx), Address(testAddress), blockGenerator.emptyX, None)
        .pendingBlock

    blockExecution.executeAndValidateBlock(generatedBlock.block, true) shouldBe a[Right[_, Seq[Receipt]]]
  }

  it should "generate block after eip155 and allow both chain specific and general transactions" in new TestSetup {
    val generalTx = SignedTransaction.sign(transaction.copy(nonce = transaction.nonce + 1), keyPair, None).tx

    val pendingBlock =
      blockGenerator
        .generateBlock(
          bestBlock.get,
          Seq(generalTx, signedTransaction.tx),
          Address(testAddress),
          blockGenerator.emptyX,
          None
        )
        .pendingBlock

    //mined with mantis + ethminer
    val minedNonce = ByteString(Hex.decode("39bd50fcbde30b18"))
    val minedMixHash = ByteString(Hex.decode("c77dae7cef6c685896ed6b8026466a2e6338b8bc5f182e2dd7a64cf7da9c7d1b"))
    val miningTimestamp = 1499951223

    val fullBlock =
      pendingBlock.block.copy(
        header = pendingBlock.block.header.copy(
          nonce = minedNonce,
          mixHash = minedMixHash,
          unixTimestamp = miningTimestamp,
          gasLimit = generatedBlockGasLimit
        )
      )
    validators.blockHeaderValidator.validate(fullBlock.header, blockchainReader.getBlockHeaderByHash) shouldBe Right(
      BlockHeaderValid
    )
    blockExecution.executeAndValidateBlock(fullBlock) shouldBe a[Right[_, Seq[Receipt]]]
    fullBlock.body.transactionList shouldBe Seq(signedTransaction.tx, generalTx)
    fullBlock.header.extraData shouldBe headerExtraData
  }

  it should "include consecutive transactions from single sender" in new TestSetup {
    val nextTransaction =
      SignedTransaction.sign(transaction.copy(nonce = signedTransaction.tx.tx.nonce + 1), keyPair, Some(0x3d.toByte)).tx

    val pendingBlock =
      blockGenerator
        .generateBlock(
          bestBlock.get,
          Seq(nextTransaction, signedTransaction.tx),
          Address(testAddress),
          blockGenerator.emptyX,
          None
        )
        .pendingBlock

    //mined with mantis + ethminer
    val minedNonce = ByteString(Hex.decode("8f88ec20f1be482f"))
    val minedMixHash = ByteString(Hex.decode("247a206abc088487edc1697fcaceb33ad87b55666e438129b7048bb08c8ed88f"))
    val miningTimestamp = 1499721182

    val fullBlock =
      pendingBlock.block.copy(
        header = pendingBlock.block.header.copy(
          nonce = minedNonce,
          mixHash = minedMixHash,
          unixTimestamp = miningTimestamp,
          gasLimit = generatedBlockGasLimit
        )
      )
    validators.blockHeaderValidator.validate(fullBlock.header, blockchainReader.getBlockHeaderByHash) shouldBe Right(
      BlockHeaderValid
    )
    blockExecution.executeAndValidateBlock(fullBlock) shouldBe a[Right[_, Seq[Receipt]]]
    fullBlock.body.transactionList shouldBe Seq(signedTransaction.tx, nextTransaction)
    fullBlock.header.extraData shouldBe headerExtraData
  }

  it should "filter out failing transaction from the middle of tx list" in new TestSetup {
    val nextTransaction =
      SignedTransaction.sign(transaction.copy(nonce = signedTransaction.tx.tx.nonce + 1), keyPair, Some(0x3d.toByte)).tx

    val privateKeyWithNoEthere =
      BigInt(1, Hex.decode("584a31be275195585603ddd05a53d16fae9deafba67213b6060cec9f16e44cae"))

    val failingTransaction = Transaction(
      nonce = 0,
      gasPrice = 1,
      gasLimit = txGasLimit,
      receivingAddress = Address(testAddress),
      value = txTransfer,
      payload = ByteString.empty
    )
    val signedFailingTransaction =
      SignedTransaction.sign(failingTransaction, keyPairFromPrvKey(privateKeyWithNoEthere), Some(0x3d.toByte)).tx

    val pendingBlock =
      blockGenerator
        .generateBlock(
          bestBlock.get,
          Seq(nextTransaction, signedFailingTransaction, signedTransaction.tx),
          Address(testAddress),
          blockGenerator.emptyX,
          None
        )
        .pendingBlock

    //mined with mantis + ethminer
    val minedNonce = ByteString(Hex.decode("8f88ec20f1be482f"))
    val minedMixHash = ByteString(Hex.decode("247a206abc088487edc1697fcaceb33ad87b55666e438129b7048bb08c8ed88f"))
    val miningTimestamp = 1499721182

    val fullBlock = pendingBlock.block.copy(
      header = pendingBlock.block.header.copy(
        nonce = minedNonce,
        mixHash = minedMixHash,
        unixTimestamp = miningTimestamp,
        gasLimit = generatedBlockGasLimit
      )
    )
    validators.blockHeaderValidator.validate(fullBlock.header, blockchainReader.getBlockHeaderByHash) shouldBe Right(
      BlockHeaderValid
    )
    blockExecution.executeAndValidateBlock(fullBlock) shouldBe a[Right[_, Seq[Receipt]]]
    fullBlock.body.transactionList shouldBe Seq(signedTransaction.tx, nextTransaction)
    fullBlock.header.extraData shouldBe headerExtraData
  }

  it should "include transaction with higher gas price if nonce is the same" in new TestSetup {
    val txWitSameNonceButLowerGasPrice = SignedTransaction
      .sign(transaction.copy(gasPrice = signedTransaction.tx.tx.gasPrice - 1), keyPair, Some(0x3d.toByte))
      .tx

    val pendingBlock =
      blockGenerator
        .generateBlock(
          bestBlock.get,
          Seq(txWitSameNonceButLowerGasPrice, signedTransaction.tx),
          Address(testAddress),
          blockGenerator.emptyX,
          None
        )
        .pendingBlock

    //mined with mantis + ethminer
    val minedNonce = ByteString(Hex.decode("14d7000ac544b38e"))
    val minedMixHash = ByteString(Hex.decode("270f6b2618c5bef6a188397927129c803e5fd41c85492835486832f6825a8d78"))
    val miningTimestamp = 1508752698

    val fullBlock = pendingBlock.block.copy(
      header = pendingBlock.block.header.copy(
        nonce = minedNonce,
        mixHash = minedMixHash,
        unixTimestamp = miningTimestamp,
        gasLimit = generatedBlockGasLimit
      )
    )
    validators.blockHeaderValidator.validate(fullBlock.header, blockchainReader.getBlockHeaderByHash) shouldBe Right(
      BlockHeaderValid
    )
    blockExecution.executeAndValidateBlock(fullBlock) shouldBe a[Right[_, Seq[Receipt]]]
    fullBlock.body.transactionList shouldBe Seq(signedTransaction.tx)
    fullBlock.header.extraData shouldBe headerExtraData
  }

  it should "generate blocks with the correct extra fields" in {
    val table = Table[Boolean, Boolean, HeaderExtraFields](
      ("ecip1098Activated", "ecip1097Activated", "expectedExtraFields"),
      // No ecip activated
      (false, false, HefEmpty),
      (false, false, HefEmpty),
      // ECIP 1098 activated
      (true, false, HefEmpty),
      (true, false, HefEmpty),
      // ECIP 1097 and 1098 activated
      (true, true, HefPostEcip1097(None)),
      (true, true, HefPostEcip1097(None))
    )

    forAll(table) { case (ecip1098Activated, ecip1097Activated, headerExtraFields) =>
      val testSetup = new TestSetup {
        override lazy val blockchainConfig =
          baseBlockchainConfig.withUpdatedForkBlocks(
            _.copy(
              ecip1098BlockNumber = 1000,
              ecip1097BlockNumber = 2000
            )
          )

        override lazy val consensusConfig = buildConsensusConfig()
      }
      import testSetup._

      val blockNumber =
        if (ecip1098Activated && ecip1097Activated)
          blockchainConfig.forkBlockNumbers.ecip1097BlockNumber * 2
        else if (ecip1098Activated)
          (blockchainConfig.forkBlockNumbers.ecip1097BlockNumber + blockchainConfig.forkBlockNumbers.ecip1098BlockNumber) / 2
        else
          blockchainConfig.forkBlockNumbers.ecip1098BlockNumber / 2
      val parentBlock = bestBlock.get.copy(header = bestBlock.get.header.copy(number = blockNumber - 1))
      val generatedBlock =
        blockGenerator.generateBlock(parentBlock, Nil, Address(testAddress), blockGenerator.emptyX, None).pendingBlock

      generatedBlock.block.header.extraFields shouldBe headerExtraFields
    }
  }

  it should "generate a failure if treasury transfer was not made" in {
    val producer = new TestSetup {
      override lazy val blockchainConfig = baseBlockchainConfig
        .withUpdatedForkBlocks(
          _.copy(
            ecip1098BlockNumber = 20000000
          )
        )
        .copy(
          treasuryAddress = treasuryAccount,
          customGenesisFileOpt = Some("test-genesis-treasury.json")
        )
      override lazy val consensusConfig = buildConsensusConfig()
    }
    val block = {
      import producer._
      blockGenerator
        .generateBlock(bestBlock.get, Seq.empty, Address(testAddress), blockGenerator.emptyX, None)
        .pendingBlock
    }

    val validator = new TestSetup {
      override lazy val blockchainConfig = baseBlockchainConfig
        .withUpdatedForkBlocks(_.copy(ecip1098BlockNumber = 1))
        .copy(
          treasuryAddress = treasuryAccount,
          customGenesisFileOpt = Some("test-genesis-treasury.json")
        )
      override lazy val consensusConfig = buildConsensusConfig()
    }

    {
      import validator._

      blockExecution.executeAndValidateBlock(block.block, alreadyValidated = true) shouldBe
        Left(
          ValidationAfterExecError(
            "Block has invalid state root hash, expected 47344722e6c52a85685f9c1bb1e0fe66cfaf6be00c1a752f43cc835fb7415e81 but got 41b63e59d34b5b35a040d496582fc587887af79f762210f6cf55c24d2c307d61"
          )
        )
    }
  }

  it should "generate a failure if treasury transfer was made to a different treasury account" in {
    val producer = new TestSetup {
      override lazy val blockchainConfig = baseBlockchainConfig
        .withUpdatedForkBlocks(_.copy(ecip1098BlockNumber = 1))
        .copy(
          treasuryAddress = maliciousAccount,
          customGenesisFileOpt = Some("test-genesis-treasury.json")
        )
      override lazy val consensusConfig = buildConsensusConfig()
    }
    val block = {
      import producer._
      blockGenerator
        .generateBlock(bestBlock.get, Seq.empty, Address(testAddress), blockGenerator.emptyX, None)
        .pendingBlock
    }

    val validator = new TestSetup {
      override lazy val blockchainConfig = baseBlockchainConfig
        .withUpdatedForkBlocks(_.copy(ecip1098BlockNumber = 1))
        .copy(
          treasuryAddress = treasuryAccount,
          customGenesisFileOpt = Some("test-genesis-treasury.json")
        )
      override lazy val consensusConfig = buildConsensusConfig()
    }

    {
      import validator._
      blockExecution.executeAndValidateBlock(block.block, alreadyValidated = true) shouldBe
        Left(
          ValidationAfterExecError(
            "Block has invalid state root hash, expected 5bfc811dfee1fecaefbaef2dba502082a8cc72e52260368d83ed6e4ebcecae75 but got 41b63e59d34b5b35a040d496582fc587887af79f762210f6cf55c24d2c307d61"
          )
        )
    }
  }

  trait TestSetup extends EphemBlockchainTestSetup {

    val testAddress = 42
    val privateKey: BigInt = BigInt(1, Hex.decode("f3202185c84325302d43887e90a2e23e7bc058d0450bb58ef2f7585765d7d48b"))
    lazy val keyPair: AsymmetricCipherKeyPair = keyPairFromPrvKey(privateKey)
    lazy val pubKey: Array[Byte] = keyPair.getPublic.asInstanceOf[ECPublicKeyParameters].getQ.getEncoded(false).tail
    lazy val address: Address = Address(crypto.kec256(pubKey).drop(FirstByteOfAddress))

    val txGasLimit = 21000
    val txTransfer = 9000
    val transaction: Transaction = Transaction(
      nonce = 0,
      gasPrice = 1,
      gasLimit = txGasLimit,
      receivingAddress = Address(testAddress),
      value = txTransfer,
      payload = ByteString.empty
    )

    //defined in test-genesis-treasury.json
    val treasuryAccount: Address = Address(0xeeeeee)
    val maliciousAccount: Address = Address(0x123)

    lazy val signedTransaction: SignedTransactionWithSender =
      SignedTransaction.sign(transaction, keyPair, Some(0x3d.toByte))
    lazy val duplicatedSignedTransaction: SignedTransactionWithSender =
      SignedTransaction.sign(transaction.copy(gasLimit = 2), keyPair, Some(0x3d.toByte))

    val baseBlockchainConfig: BlockchainConfig = BlockchainConfig(
      forkBlockNumbers = ForkBlockNumbers(
        frontierBlockNumber = 0,
        homesteadBlockNumber = 1150000,
        eip155BlockNumber = 0,
        eip106BlockNumber = Long.MaxValue,
        byzantiumBlockNumber = Long.MaxValue,
        difficultyBombPauseBlockNumber = 3000000,
        difficultyBombContinueBlockNumber = 5000000,
        difficultyBombRemovalBlockNumber = 5900000,
        constantinopleBlockNumber = Long.MaxValue,
        istanbulBlockNumber = Long.MaxValue,
        eip160BlockNumber = Long.MaxValue,
        eip150BlockNumber = Long.MaxValue,
        eip161BlockNumber = Long.MaxValue,
        atlantisBlockNumber = Long.MaxValue,
        aghartaBlockNumber = Long.MaxValue,
        phoenixBlockNumber = Long.MaxValue,
        petersburgBlockNumber = Long.MaxValue,
        ecip1098BlockNumber = Long.MaxValue,
        ecip1097BlockNumber = Long.MaxValue,
        ecip1099BlockNumber = Long.MaxValue,
        ecip1049BlockNumber = None
      ),
      chainId = 0x3d.toByte,
      networkId = 1,
      customGenesisFileOpt = Some("test-genesis.json"),
      customGenesisJsonOpt = None,
      monetaryPolicyConfig =
        MonetaryPolicyConfig(5000000, 0.2, 5000000000000000000L, 3000000000000000000L, 2000000000000000000L),
      // unused
      maxCodeSize = None,
      accountStartNonce = UInt256.Zero,
      daoForkConfig = None,
      bootstrapNodes = Set(),
      gasTieBreaker = false,
      ethCompatibleStorage = true,
      treasuryAddress = Address(0)
    )
    implicit override lazy val blockchainConfig: BlockchainConfig = baseBlockchainConfig

    val genesisDataLoader =
<<<<<<< HEAD
      new GenesisDataLoader(blockchain, blockchainReader, storagesInstance.storages.stateStorage)
=======
      new GenesisDataLoader(
        blockchainReader,
        blockchainWriter,
        storagesInstance.storages.stateStorage,
        blockchainConfig
      )
>>>>>>> 41d24422
    genesisDataLoader.loadGenesisData()

    val bestBlock: Option[Block] = blockchainReader.getBestBlock()

    lazy val blockTimestampProvider = new FakeBlockTimestampProvider

    val blockCacheSize: Int = 30
    val headerExtraData: ByteString = ByteString("mined with etc scala")

    override lazy val validators: ValidatorsExecutor = powValidators

    override lazy val consensusConfig: ConsensusConfig =
      buildConsensusConfig().copy(headerExtraData = headerExtraData, blockCacheSize = blockCacheSize)

    lazy val blockGenerator: TestBlockGenerator =
      consensus.blockGenerator.withBlockTimestampProvider(blockTimestampProvider)

    lazy val blockValidation =
      new BlockValidation(consensus, blockchainReader, BlockQueue(blockchain, blockchainReader, syncConfig))
    lazy val blockExecution =
      new BlockExecution(
        blockchain,
        blockchainReader,
        blockchainWriter,
        storagesInstance.storages.evmCodeStorage,
        consensus.blockPreparator,
        blockValidation
      )

    // FIXME: the change in gas limit voting strategy caused the hardcoded nonce and mixHash in this file to be invalid
    //        The gas limit of all the generated blocks has to be set to the old strategy of increasing as much as possible
    //        the gas limit, if not PoW validations will fail
    val generatedBlockGasLimit = 16733003
  }
}

class FakeBlockTimestampProvider extends BlockTimestampProvider {
  private var timestamp = Instant.now.getEpochSecond

  def advance(seconds: Long): Unit = timestamp += seconds

  override def getEpochSecond: Long = timestamp
}<|MERGE_RESOLUTION|>--- conflicted
+++ resolved
@@ -715,16 +715,11 @@
     implicit override lazy val blockchainConfig: BlockchainConfig = baseBlockchainConfig
 
     val genesisDataLoader =
-<<<<<<< HEAD
-      new GenesisDataLoader(blockchain, blockchainReader, storagesInstance.storages.stateStorage)
-=======
       new GenesisDataLoader(
         blockchainReader,
         blockchainWriter,
-        storagesInstance.storages.stateStorage,
-        blockchainConfig
-      )
->>>>>>> 41d24422
+        storagesInstance.storages.stateStorage
+      )
     genesisDataLoader.loadGenesisData()
 
     val bestBlock: Option[Block] = blockchainReader.getBestBlock()
