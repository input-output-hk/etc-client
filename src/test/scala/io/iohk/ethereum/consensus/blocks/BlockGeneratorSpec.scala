package io.iohk.ethereum.consensus.blocks

import akka.util.ByteString
import io.iohk.ethereum.blockchain.data.GenesisDataLoader
import io.iohk.ethereum.blockchain.sync.EphemBlockchainTestSetup
import io.iohk.ethereum.consensus.pow.validators.ValidatorsExecutor
import io.iohk.ethereum.consensus.validators._
import io.iohk.ethereum.crypto
import io.iohk.ethereum.crypto._
import io.iohk.ethereum.domain.BlockHeader.HeaderExtraFields
import io.iohk.ethereum.domain.BlockHeader.HeaderExtraFields.{HefEmpty, HefPostEcip1097}
import io.iohk.ethereum.domain.SignedTransaction.FirstByteOfAddress
import io.iohk.ethereum.domain._
import io.iohk.ethereum.ledger.BlockExecutionError.ValidationAfterExecError
import io.iohk.ethereum.ledger.{BlockExecution, BlockQueue, BlockValidation}
import io.iohk.ethereum.mpt.MerklePatriciaTrie.MPTException
import io.iohk.ethereum.utils._
import monix.execution.Scheduler
import org.bouncycastle.crypto.AsymmetricCipherKeyPair
import org.bouncycastle.crypto.params.ECPublicKeyParameters
import org.bouncycastle.util.encoders.Hex
import org.scalatest.flatspec.AnyFlatSpec
import org.scalatest.matchers.should.Matchers
import org.scalatestplus.scalacheck.ScalaCheckPropertyChecks

import java.time.Instant

class BlockGeneratorSpec extends AnyFlatSpec with Matchers with ScalaCheckPropertyChecks with Logger {
  implicit val testContext = Scheduler.fixedPool("block-generator-spec-pool", 4)

  "BlockGenerator" should "generate correct block with empty transactions" in new TestSetup {
    val pendingBlock =
      blockGenerator.generateBlock(bestBlock.get, Nil, Address(testAddress), blockGenerator.emptyX, None).pendingBlock

    //mined with mantis + ethminer
    val minedNonce = ByteString(Hex.decode("eb49a2da108d63de"))
    val minedMixHash = ByteString(Hex.decode("a91c44e62d17005c4b22f6ed116f485ea30d8b63f2429745816093b304eb4f73"))
    val miningTimestamp = 1508751768

    val fullBlock = pendingBlock.block.copy(
      header = pendingBlock.block.header.copy(
        nonce = minedNonce,
        mixHash = minedMixHash,
        unixTimestamp = miningTimestamp,
        gasLimit = generatedBlockGasLimit
      )
    )
    validators.blockHeaderValidator.validate(
      fullBlock.header,
      blockchainReader.getBlockHeaderByHash
    ) shouldBe Right(BlockHeaderValid)
    blockExecution.executeAndValidateBlock(fullBlock) shouldBe a[Right[_, Seq[Receipt]]]
    fullBlock.header.extraData shouldBe headerExtraData
  }

  it should "generate correct block with transactions" in new TestSetup {
    val pendingBlock =
      blockGenerator
        .generateBlock(bestBlock.get, Seq(signedTransaction.tx), Address(testAddress), blockGenerator.emptyX, None)
        .pendingBlock

    //mined with mantis + ethminer
    val minedNonce = ByteString(Hex.decode("4139b957dae0488d"))
    val minedMixHash = ByteString(Hex.decode("dc25764fb562d778e5d1320f4c3ba4b09021a2603a0816235e16071e11f342ea"))
    val miningTimestamp = 1508752265

    val fullBlock = pendingBlock.block.copy(
      header = pendingBlock.block.header.copy(
        nonce = minedNonce,
        mixHash = minedMixHash,
        unixTimestamp = miningTimestamp,
        gasLimit = generatedBlockGasLimit
      )
    )
    validators.blockHeaderValidator.validate(
      fullBlock.header,
      blockchainReader.getBlockHeaderByHash
    ) shouldBe Right(BlockHeaderValid)
    blockExecution.executeAndValidateBlock(fullBlock) shouldBe a[Right[_, Seq[Receipt]]]
    fullBlock.header.extraData shouldBe headerExtraData
  }

  it should "be possible to simulate transaction, on world returned with pending block" in new TestSetup {
    val pendingBlock =
      blockGenerator
        .generateBlock(bestBlock.get, Seq(signedTransaction.tx), Address(testAddress), blockGenerator.emptyX, None)
        .pendingBlock

    //mined with mantis + ethminer
    val minedNonce = ByteString(Hex.decode("4139b957dae0488d"))
    val minedMixHash = ByteString(Hex.decode("dc25764fb562d778e5d1320f4c3ba4b09021a2603a0816235e16071e11f342ea"))
    val miningTimestamp = 1508752265

    val fullBlock = pendingBlock.block.copy(
      header = pendingBlock.block.header.copy(
        nonce = minedNonce,
        mixHash = minedMixHash,
        unixTimestamp = miningTimestamp,
        gasLimit = generatedBlockGasLimit
      )
    )

    // Import Block, to create some existing state
    val res = ledger.importBlock(fullBlock).runSyncUnsafe()

    // Create new pending block, with updated stateRootHash
    val pendBlockAndState = blockGenerator.generateBlock(
      blockchain.getBestBlock().get,
      Seq(signedTransaction.tx),
      Address(testAddress),
      blockGenerator.emptyX,
      None
    )

    // Try to simulate transaction, on world with updated stateRootHash, but not updated storages
    assertThrows[MPTException] {
      stxLedger.simulateTransaction(signedTransaction, pendBlockAndState.pendingBlock.block.header, None)
    }

    // Try to simulate transaction, on world with all changes stored in caches
    val simulationResult = stxLedger.simulateTransaction(
      signedTransaction,
      pendBlockAndState.pendingBlock.block.header,
      Some(pendBlockAndState.worldState)
    )

    // Check if transaction was valid
    simulationResult.vmError shouldBe None
  }

  it should "filter out failing transactions" in new TestSetup {
    val pendingBlock =
      blockGenerator
        .generateBlock(
          bestBlock.get,
          Seq(signedTransaction.tx, duplicatedSignedTransaction.tx),
          Address(testAddress),
          blockGenerator.emptyX,
          None
        )
        .pendingBlock

    //mined with mantis + ethminer
    val minedNonce = ByteString(Hex.decode("12cb47f9208d1e81"))
    val minedMixHash = ByteString(Hex.decode("908471b57f2d3e70649f9ce0c9c318d61146d3ce19f70d2f94309f135b87b64a"))
    val miningTimestamp = 1508752389

    val fullBlock = pendingBlock.block.copy(
      header = pendingBlock.block.header.copy(
        nonce = minedNonce,
        mixHash = minedMixHash,
        unixTimestamp = miningTimestamp,
        gasLimit = generatedBlockGasLimit
      )
    )
    validators.blockHeaderValidator.validate(
      fullBlock.header,
      blockchainReader.getBlockHeaderByHash
    ) shouldBe Right(BlockHeaderValid)

    blockExecution.executeAndValidateBlock(fullBlock) shouldBe a[Right[_, Seq[Receipt]]]
    fullBlock.body.transactionList shouldBe Seq(signedTransaction.tx)
    fullBlock.header.extraData shouldBe headerExtraData
  }

  it should "filter out transactions exceeding block gas limit and include correct transactions" in new TestSetup {
    val txWitGasTooBigGasLimit = SignedTransaction
      .sign(
        transaction.copy(gasLimit = BigInt(2).pow(100000), nonce = signedTransaction.tx.tx.nonce + 1),
        keyPair,
        Some(0x3d.toByte)
      )
      .tx

    val transactions = Seq(txWitGasTooBigGasLimit, signedTransaction.tx, duplicatedSignedTransaction.tx)
    val pendingBlock =
      blockGenerator
        .generateBlock(bestBlock.get, transactions, Address(testAddress), blockGenerator.emptyX, None)
        .pendingBlock

    //mined with mantis + ethminer
    val minedNonce = ByteString(Hex.decode("38026e10fb18b458"))
    val minedMixHash = ByteString(Hex.decode("806f26f0efb12a0c0c16e587984227186c46f25fc4e76698a68996183edf2cf1"))
    val miningTimestamp = 1508752492

    val fullBlock = pendingBlock.block.copy(
      header = pendingBlock.block.header.copy(
        nonce = minedNonce,
        mixHash = minedMixHash,
        unixTimestamp = miningTimestamp,
        gasLimit = generatedBlockGasLimit
      )
    )

    validators.blockHeaderValidator.validate(
      fullBlock.header,
      blockchainReader.getBlockHeaderByHash
    ) shouldBe Right(BlockHeaderValid)
    blockExecution.executeAndValidateBlock(fullBlock) shouldBe a[Right[_, Seq[Receipt]]]
    fullBlock.body.transactionList shouldBe Seq(signedTransaction.tx)
    fullBlock.header.extraData shouldBe headerExtraData
  }

  it should "generate block before eip155 and filter out chain specific tx" in new TestSetup {
    override lazy val blockchainConfig = BlockchainConfig(
      chainId = 0x3d.toByte,
      networkId = 1,
      customGenesisFileOpt = Some("test-genesis.json"),
      customGenesisJsonOpt = None,
      monetaryPolicyConfig =
        MonetaryPolicyConfig(5000000, 0.2, 5000000000000000000L, 3000000000000000000L, 2000000000000000000L),
      // unused
      maxCodeSize = None,
      accountStartNonce = UInt256.Zero,
      daoForkConfig = None,
      bootstrapNodes = Set(),
      gasTieBreaker = false,
      ethCompatibleStorage = true,
      treasuryAddress = Address(0),
      forkBlockNumbers = ForkBlockNumbers(
        frontierBlockNumber = 0,
        homesteadBlockNumber = 1150000,
        difficultyBombPauseBlockNumber = 3000000,
        difficultyBombContinueBlockNumber = 5000000,
        difficultyBombRemovalBlockNumber = 5900000,
        eip155BlockNumber = Long.MaxValue,
        eip106BlockNumber = Long.MaxValue,
        byzantiumBlockNumber = Long.MaxValue,
        constantinopleBlockNumber = Long.MaxValue,
        istanbulBlockNumber = Long.MaxValue,
        eip160BlockNumber = Long.MaxValue,
        eip150BlockNumber = Long.MaxValue,
        eip161BlockNumber = Long.MaxValue,
        atlantisBlockNumber = Long.MaxValue,
        aghartaBlockNumber = Long.MaxValue,
        phoenixBlockNumber = Long.MaxValue,
        petersburgBlockNumber = Long.MaxValue,
        ecip1098BlockNumber = Long.MaxValue,
        ecip1097BlockNumber = Long.MaxValue,
        ecip1099BlockNumber = Long.MaxValue,
        ecip1049BlockNumber = None
      )
    )

    override lazy val blockExecution =
<<<<<<< HEAD
      new BlockExecution(blockchain, blockchainReader, blockchainConfig, consensus.blockPreparator, blockValidation)
=======
      new BlockExecution(
        blockchain,
        storagesInstance.storages.evmCodeStorage,
        blockchainConfig,
        consensus.blockPreparator,
        blockValidation
      )
>>>>>>> 67d7870c

    val generalTx = SignedTransaction.sign(transaction, keyPair, None).tx
    val specificTx =
      SignedTransaction.sign(transaction.copy(nonce = transaction.nonce + 1), keyPair, Some(0x3d.toByte)).tx

    val pendingBlock =
      blockGenerator
        .generateBlock(bestBlock.get, Seq(generalTx, specificTx), Address(testAddress), blockGenerator.emptyX, None)
        .pendingBlock

    //mined with mantis + ethminer
    val minedNonce = ByteString(Hex.decode("48381cb0cd40936a"))
    val minedMixHash = ByteString(Hex.decode("dacd96cf5dbc662fa113c73319fcdc7d6e7053571432345b936fd221c1e18d42"))
    val miningTimestamp = 1499952002

    val fullBlock =
      pendingBlock.block.copy(
        header = pendingBlock.block.header.copy(
          nonce = minedNonce,
          mixHash = minedMixHash,
          unixTimestamp = miningTimestamp,
          gasLimit = generatedBlockGasLimit
        )
      )
    validators.blockHeaderValidator.validate(
      fullBlock.header,
      blockchainReader.getBlockHeaderByHash
    ) shouldBe Right(BlockHeaderValid)
    blockExecution.executeAndValidateBlock(fullBlock) shouldBe a[Right[_, Seq[Receipt]]]
    fullBlock.body.transactionList shouldBe Seq(generalTx)
    fullBlock.header.extraData shouldBe headerExtraData
  }

  it should "generate correct block with (without empty accounts) after EIP-161" in new TestSetup {
    override lazy val blockchainConfig = BlockchainConfig(
      forkBlockNumbers = ForkBlockNumbers(
        frontierBlockNumber = 0,
        homesteadBlockNumber = 1150000,
        eip155BlockNumber = Long.MaxValue,
        eip106BlockNumber = Long.MaxValue,
        difficultyBombPauseBlockNumber = 3000000,
        difficultyBombContinueBlockNumber = 5000000,
        difficultyBombRemovalBlockNumber = 5900000,
        byzantiumBlockNumber = Long.MaxValue,
        constantinopleBlockNumber = Long.MaxValue,
        istanbulBlockNumber = Long.MaxValue,
        eip160BlockNumber = Long.MaxValue,
        eip150BlockNumber = Long.MaxValue,
        eip161BlockNumber = 0,
        atlantisBlockNumber = Long.MaxValue,
        aghartaBlockNumber = Long.MaxValue,
        phoenixBlockNumber = Long.MaxValue,
        petersburgBlockNumber = Long.MaxValue,
        ecip1098BlockNumber = Long.MaxValue,
        ecip1097BlockNumber = Long.MaxValue,
        ecip1099BlockNumber = Long.MaxValue,
        ecip1049BlockNumber = None
      ),
      chainId = 0x3d.toByte,
      networkId = 1,
      customGenesisFileOpt = Some("test-genesis.json"),
      customGenesisJsonOpt = None,
      monetaryPolicyConfig =
        MonetaryPolicyConfig(5000000, 0.2, 5000000000000000000L, 3000000000000000000L, 2000000000000000000L),
      // unused
      maxCodeSize = None,
      accountStartNonce = UInt256.Zero,
      daoForkConfig = None,
      bootstrapNodes = Set(),
      gasTieBreaker = false,
      ethCompatibleStorage = true,
      treasuryAddress = Address(0)
    )

    override lazy val blockExecution =
<<<<<<< HEAD
      new BlockExecution(blockchain, blockchainReader, blockchainConfig, consensus.blockPreparator, blockValidation)
=======
      new BlockExecution(
        blockchain,
        storagesInstance.storages.evmCodeStorage,
        blockchainConfig,
        consensus.blockPreparator,
        blockValidation
      )
>>>>>>> 67d7870c

    val transaction1 = Transaction(
      nonce = 0,
      gasPrice = 1,
      gasLimit = 1000000,
      receivingAddress = None,
      value = 0,
      payload = ByteString.empty
    )
    val generalTx = SignedTransaction.sign(transaction1, keyPair, None).tx

    val generatedBlock =
      blockGenerator
        .generateBlock(bestBlock.get, Seq(generalTx), Address(testAddress), blockGenerator.emptyX, None)
        .pendingBlock

    blockExecution.executeAndValidateBlock(generatedBlock.block, true) shouldBe a[Right[_, Seq[Receipt]]]
  }

  it should "generate block after eip155 and allow both chain specific and general transactions" in new TestSetup {
    val generalTx = SignedTransaction.sign(transaction.copy(nonce = transaction.nonce + 1), keyPair, None).tx

    val pendingBlock =
      blockGenerator
        .generateBlock(
          bestBlock.get,
          Seq(generalTx, signedTransaction.tx),
          Address(testAddress),
          blockGenerator.emptyX,
          None
        )
        .pendingBlock

    //mined with mantis + ethminer
    val minedNonce = ByteString(Hex.decode("39bd50fcbde30b18"))
    val minedMixHash = ByteString(Hex.decode("c77dae7cef6c685896ed6b8026466a2e6338b8bc5f182e2dd7a64cf7da9c7d1b"))
    val miningTimestamp = 1499951223

    val fullBlock =
      pendingBlock.block.copy(
        header = pendingBlock.block.header.copy(
          nonce = minedNonce,
          mixHash = minedMixHash,
          unixTimestamp = miningTimestamp,
          gasLimit = generatedBlockGasLimit
        )
      )
    validators.blockHeaderValidator.validate(fullBlock.header, blockchainReader.getBlockHeaderByHash) shouldBe Right(
      BlockHeaderValid
    )
    blockExecution.executeAndValidateBlock(fullBlock) shouldBe a[Right[_, Seq[Receipt]]]
    fullBlock.body.transactionList shouldBe Seq(signedTransaction.tx, generalTx)
    fullBlock.header.extraData shouldBe headerExtraData
  }

  it should "include consecutive transactions from single sender" in new TestSetup {
    val nextTransaction =
      SignedTransaction.sign(transaction.copy(nonce = signedTransaction.tx.tx.nonce + 1), keyPair, Some(0x3d.toByte)).tx

    val pendingBlock =
      blockGenerator
        .generateBlock(
          bestBlock.get,
          Seq(nextTransaction, signedTransaction.tx),
          Address(testAddress),
          blockGenerator.emptyX,
          None
        )
        .pendingBlock

    //mined with mantis + ethminer
    val minedNonce = ByteString(Hex.decode("8f88ec20f1be482f"))
    val minedMixHash = ByteString(Hex.decode("247a206abc088487edc1697fcaceb33ad87b55666e438129b7048bb08c8ed88f"))
    val miningTimestamp = 1499721182

    val fullBlock =
      pendingBlock.block.copy(
        header = pendingBlock.block.header.copy(
          nonce = minedNonce,
          mixHash = minedMixHash,
          unixTimestamp = miningTimestamp,
          gasLimit = generatedBlockGasLimit
        )
      )
    validators.blockHeaderValidator.validate(fullBlock.header, blockchainReader.getBlockHeaderByHash) shouldBe Right(
      BlockHeaderValid
    )
    blockExecution.executeAndValidateBlock(fullBlock) shouldBe a[Right[_, Seq[Receipt]]]
    fullBlock.body.transactionList shouldBe Seq(signedTransaction.tx, nextTransaction)
    fullBlock.header.extraData shouldBe headerExtraData
  }

  it should "filter out failing transaction from the middle of tx list" in new TestSetup {
    val nextTransaction =
      SignedTransaction.sign(transaction.copy(nonce = signedTransaction.tx.tx.nonce + 1), keyPair, Some(0x3d.toByte)).tx

    val privateKeyWithNoEthere =
      BigInt(1, Hex.decode("584a31be275195585603ddd05a53d16fae9deafba67213b6060cec9f16e44cae"))

    val failingTransaction = Transaction(
      nonce = 0,
      gasPrice = 1,
      gasLimit = txGasLimit,
      receivingAddress = Address(testAddress),
      value = txTransfer,
      payload = ByteString.empty
    )
    val signedFailingTransaction =
      SignedTransaction.sign(failingTransaction, keyPairFromPrvKey(privateKeyWithNoEthere), Some(0x3d.toByte)).tx

    val pendingBlock =
      blockGenerator
        .generateBlock(
          bestBlock.get,
          Seq(nextTransaction, signedFailingTransaction, signedTransaction.tx),
          Address(testAddress),
          blockGenerator.emptyX,
          None
        )
        .pendingBlock

    //mined with mantis + ethminer
    val minedNonce = ByteString(Hex.decode("8f88ec20f1be482f"))
    val minedMixHash = ByteString(Hex.decode("247a206abc088487edc1697fcaceb33ad87b55666e438129b7048bb08c8ed88f"))
    val miningTimestamp = 1499721182

    val fullBlock = pendingBlock.block.copy(
      header = pendingBlock.block.header.copy(
        nonce = minedNonce,
        mixHash = minedMixHash,
        unixTimestamp = miningTimestamp,
        gasLimit = generatedBlockGasLimit
      )
    )
    validators.blockHeaderValidator.validate(fullBlock.header, blockchainReader.getBlockHeaderByHash) shouldBe Right(
      BlockHeaderValid
    )
    blockExecution.executeAndValidateBlock(fullBlock) shouldBe a[Right[_, Seq[Receipt]]]
    fullBlock.body.transactionList shouldBe Seq(signedTransaction.tx, nextTransaction)
    fullBlock.header.extraData shouldBe headerExtraData
  }

  it should "include transaction with higher gas price if nonce is the same" in new TestSetup {
    val txWitSameNonceButLowerGasPrice = SignedTransaction
      .sign(transaction.copy(gasPrice = signedTransaction.tx.tx.gasPrice - 1), keyPair, Some(0x3d.toByte))
      .tx

    val pendingBlock =
      blockGenerator
        .generateBlock(
          bestBlock.get,
          Seq(txWitSameNonceButLowerGasPrice, signedTransaction.tx),
          Address(testAddress),
          blockGenerator.emptyX,
          None
        )
        .pendingBlock

    //mined with mantis + ethminer
    val minedNonce = ByteString(Hex.decode("14d7000ac544b38e"))
    val minedMixHash = ByteString(Hex.decode("270f6b2618c5bef6a188397927129c803e5fd41c85492835486832f6825a8d78"))
    val miningTimestamp = 1508752698

    val fullBlock = pendingBlock.block.copy(
      header = pendingBlock.block.header.copy(
        nonce = minedNonce,
        mixHash = minedMixHash,
        unixTimestamp = miningTimestamp,
        gasLimit = generatedBlockGasLimit
      )
    )
    validators.blockHeaderValidator.validate(fullBlock.header, blockchainReader.getBlockHeaderByHash) shouldBe Right(
      BlockHeaderValid
    )
    blockExecution.executeAndValidateBlock(fullBlock) shouldBe a[Right[_, Seq[Receipt]]]
    fullBlock.body.transactionList shouldBe Seq(signedTransaction.tx)
    fullBlock.header.extraData shouldBe headerExtraData
  }

  it should "generate blocks with the correct extra fields" in {
    val table = Table[Boolean, Boolean, HeaderExtraFields](
      ("ecip1098Activated", "ecip1097Activated", "expectedExtraFields"),
      // No ecip activated
      (false, false, HefEmpty),
      (false, false, HefEmpty),
      // ECIP 1098 activated
      (true, false, HefEmpty),
      (true, false, HefEmpty),
      // ECIP 1097 and 1098 activated
      (true, true, HefPostEcip1097(None)),
      (true, true, HefPostEcip1097(None))
    )

    forAll(table) { case (ecip1098Activated, ecip1097Activated, headerExtraFields) =>
      val testSetup = new TestSetup {
        override lazy val blockchainConfig =
          baseBlockchainConfig.withUpdatedForkBlocks(
            _.copy(
              ecip1098BlockNumber = 1000,
              ecip1097BlockNumber = 2000
            )
          )

        override lazy val consensusConfig = buildConsensusConfig()
      }
      import testSetup._

      val blockNumber =
        if (ecip1098Activated && ecip1097Activated)
          blockchainConfig.forkBlockNumbers.ecip1097BlockNumber * 2
        else if (ecip1098Activated)
          (blockchainConfig.forkBlockNumbers.ecip1097BlockNumber + blockchainConfig.forkBlockNumbers.ecip1098BlockNumber) / 2
        else
          blockchainConfig.forkBlockNumbers.ecip1098BlockNumber / 2
      val parentBlock = bestBlock.get.copy(header = bestBlock.get.header.copy(number = blockNumber - 1))
      val generatedBlock =
        blockGenerator.generateBlock(parentBlock, Nil, Address(testAddress), blockGenerator.emptyX, None).pendingBlock

      generatedBlock.block.header.extraFields shouldBe headerExtraFields
    }
  }

  it should "generate a failure if treasury transfer was not made" in {
    val producer = new TestSetup {
      override lazy val blockchainConfig = baseBlockchainConfig
        .withUpdatedForkBlocks(
          _.copy(
            ecip1098BlockNumber = 20000000
          )
        )
        .copy(
          treasuryAddress = treasuryAccount,
          customGenesisFileOpt = Some("test-genesis-treasury.json")
        )
      override lazy val consensusConfig = buildConsensusConfig()
    }
    val block = {
      import producer._
      blockGenerator
        .generateBlock(bestBlock.get, Seq.empty, Address(testAddress), blockGenerator.emptyX, None)
        .pendingBlock
    }

    val validator = new TestSetup {
      override lazy val blockchainConfig = baseBlockchainConfig
        .withUpdatedForkBlocks(_.copy(ecip1098BlockNumber = 1))
        .copy(
          treasuryAddress = treasuryAccount,
          customGenesisFileOpt = Some("test-genesis-treasury.json")
        )
      override lazy val consensusConfig = buildConsensusConfig()
    }

    {
      import validator._

      blockExecution.executeAndValidateBlock(block.block, alreadyValidated = true) shouldBe
        Left(
          ValidationAfterExecError(
            "Block has invalid state root hash, expected 47344722e6c52a85685f9c1bb1e0fe66cfaf6be00c1a752f43cc835fb7415e81 but got 41b63e59d34b5b35a040d496582fc587887af79f762210f6cf55c24d2c307d61"
          )
        )
    }
  }

  it should "generate a failure if treasury transfer was made to a different treasury account" in {
    val producer = new TestSetup {
      override lazy val blockchainConfig = baseBlockchainConfig
        .withUpdatedForkBlocks(_.copy(ecip1098BlockNumber = 1))
        .copy(
          treasuryAddress = maliciousAccount,
          customGenesisFileOpt = Some("test-genesis-treasury.json")
        )
      override lazy val consensusConfig = buildConsensusConfig()
    }
    val block = {
      import producer._
      blockGenerator
        .generateBlock(bestBlock.get, Seq.empty, Address(testAddress), blockGenerator.emptyX, None)
        .pendingBlock
    }

    val validator = new TestSetup {
      override lazy val blockchainConfig = baseBlockchainConfig
        .withUpdatedForkBlocks(_.copy(ecip1098BlockNumber = 1))
        .copy(
          treasuryAddress = treasuryAccount,
          customGenesisFileOpt = Some("test-genesis-treasury.json")
        )
      override lazy val consensusConfig = buildConsensusConfig()
    }

    {
      import validator._
      blockExecution.executeAndValidateBlock(block.block, alreadyValidated = true) shouldBe
        Left(
          ValidationAfterExecError(
            "Block has invalid state root hash, expected 5bfc811dfee1fecaefbaef2dba502082a8cc72e52260368d83ed6e4ebcecae75 but got 41b63e59d34b5b35a040d496582fc587887af79f762210f6cf55c24d2c307d61"
          )
        )
    }
  }

  trait TestSetup extends EphemBlockchainTestSetup {

    val testAddress = 42
    val privateKey = BigInt(1, Hex.decode("f3202185c84325302d43887e90a2e23e7bc058d0450bb58ef2f7585765d7d48b"))
    lazy val keyPair: AsymmetricCipherKeyPair = keyPairFromPrvKey(privateKey)
    lazy val pubKey: Array[Byte] = keyPair.getPublic.asInstanceOf[ECPublicKeyParameters].getQ.getEncoded(false).tail
    lazy val address = Address(crypto.kec256(pubKey).drop(FirstByteOfAddress))

    val txGasLimit = 21000
    val txTransfer = 9000
    val transaction = Transaction(
      nonce = 0,
      gasPrice = 1,
      gasLimit = txGasLimit,
      receivingAddress = Address(testAddress),
      value = txTransfer,
      payload = ByteString.empty
    )

    //defined in test-genesis-treasury.json
    val treasuryAccount = Address(0xeeeeee)
    val maliciousAccount = Address(0x123)

    lazy val signedTransaction = SignedTransaction.sign(transaction, keyPair, Some(0x3d.toByte))
    lazy val duplicatedSignedTransaction =
      SignedTransaction.sign(transaction.copy(gasLimit = 2), keyPair, Some(0x3d.toByte))

    val baseBlockchainConfig = BlockchainConfig(
      forkBlockNumbers = ForkBlockNumbers(
        frontierBlockNumber = 0,
        homesteadBlockNumber = 1150000,
        eip155BlockNumber = 0,
        eip106BlockNumber = Long.MaxValue,
        byzantiumBlockNumber = Long.MaxValue,
        difficultyBombPauseBlockNumber = 3000000,
        difficultyBombContinueBlockNumber = 5000000,
        difficultyBombRemovalBlockNumber = 5900000,
        constantinopleBlockNumber = Long.MaxValue,
        istanbulBlockNumber = Long.MaxValue,
        eip160BlockNumber = Long.MaxValue,
        eip150BlockNumber = Long.MaxValue,
        eip161BlockNumber = Long.MaxValue,
        atlantisBlockNumber = Long.MaxValue,
        aghartaBlockNumber = Long.MaxValue,
        phoenixBlockNumber = Long.MaxValue,
        petersburgBlockNumber = Long.MaxValue,
        ecip1098BlockNumber = Long.MaxValue,
        ecip1097BlockNumber = Long.MaxValue,
        ecip1099BlockNumber = Long.MaxValue,
        ecip1049BlockNumber = None
      ),
      chainId = 0x3d.toByte,
      networkId = 1,
      customGenesisFileOpt = Some("test-genesis.json"),
      customGenesisJsonOpt = None,
      monetaryPolicyConfig =
        MonetaryPolicyConfig(5000000, 0.2, 5000000000000000000L, 3000000000000000000L, 2000000000000000000L),
      // unused
      maxCodeSize = None,
      accountStartNonce = UInt256.Zero,
      daoForkConfig = None,
      bootstrapNodes = Set(),
      gasTieBreaker = false,
      ethCompatibleStorage = true,
      treasuryAddress = Address(0)
    )
    override lazy val blockchainConfig = baseBlockchainConfig

    val genesisDataLoader =
      new GenesisDataLoader(blockchain, blockchainReader, storagesInstance.storages.stateStorage, blockchainConfig)
    genesisDataLoader.loadGenesisData()

    val bestBlock = blockchain.getBestBlock()

    lazy val blockTimestampProvider = new FakeBlockTimestampProvider

    val blockCacheSize: Int = 30
    val headerExtraData: ByteString = ByteString("mined with etc scala")

    override lazy val validators: ValidatorsExecutor = powValidators

    override lazy val consensusConfig =
      buildConsensusConfig().copy(headerExtraData = headerExtraData, blockCacheSize = blockCacheSize)

    lazy val blockGenerator = consensus.blockGenerator.withBlockTimestampProvider(blockTimestampProvider)

    lazy val blockValidation =
      new BlockValidation(consensus, blockchainReader, BlockQueue(blockchain, syncConfig))
    lazy val blockExecution =
<<<<<<< HEAD
      new BlockExecution(blockchain, blockchainReader, blockchainConfig, consensus.blockPreparator, blockValidation)
=======
      new BlockExecution(
        blockchain,
        storagesInstance.storages.evmCodeStorage,
        blockchainConfig,
        consensus.blockPreparator,
        blockValidation
      )
>>>>>>> 67d7870c

    // FIXME: the change in gas limit voting strategy caused the hardcoded nonce and mixHash in this file to be invalid
    //        The gas limit of all the generated blocks has to be set to the old strategy of increasing as much as possible
    //        the gas limit, if not PoW validations will fail
    val generatedBlockGasLimit = 16733003
  }
}

class FakeBlockTimestampProvider extends BlockTimestampProvider {
  private var timestamp = Instant.now.getEpochSecond

  def advance(seconds: Long): Unit = timestamp += seconds

  override def getEpochSecond: Long = timestamp
}<|MERGE_RESOLUTION|>--- conflicted
+++ resolved
@@ -243,17 +243,14 @@
     )
 
     override lazy val blockExecution =
-<<<<<<< HEAD
-      new BlockExecution(blockchain, blockchainReader, blockchainConfig, consensus.blockPreparator, blockValidation)
-=======
       new BlockExecution(
         blockchain,
+        blockchainReader,
         storagesInstance.storages.evmCodeStorage,
         blockchainConfig,
         consensus.blockPreparator,
         blockValidation
       )
->>>>>>> 67d7870c
 
     val generalTx = SignedTransaction.sign(transaction, keyPair, None).tx
     val specificTx =
@@ -329,17 +326,14 @@
     )
 
     override lazy val blockExecution =
-<<<<<<< HEAD
-      new BlockExecution(blockchain, blockchainReader, blockchainConfig, consensus.blockPreparator, blockValidation)
-=======
       new BlockExecution(
         blockchain,
+        blockchainReader,
         storagesInstance.storages.evmCodeStorage,
         blockchainConfig,
         consensus.blockPreparator,
         blockValidation
       )
->>>>>>> 67d7870c
 
     val transaction1 = Transaction(
       nonce = 0,
@@ -732,17 +726,14 @@
     lazy val blockValidation =
       new BlockValidation(consensus, blockchainReader, BlockQueue(blockchain, syncConfig))
     lazy val blockExecution =
-<<<<<<< HEAD
-      new BlockExecution(blockchain, blockchainReader, blockchainConfig, consensus.blockPreparator, blockValidation)
-=======
       new BlockExecution(
         blockchain,
+        blockchainReader,
         storagesInstance.storages.evmCodeStorage,
         blockchainConfig,
         consensus.blockPreparator,
         blockValidation
       )
->>>>>>> 67d7870c
 
     // FIXME: the change in gas limit voting strategy caused the hardcoded nonce and mixHash in this file to be invalid
     //        The gas limit of all the generated blocks has to be set to the old strategy of increasing as much as possible
