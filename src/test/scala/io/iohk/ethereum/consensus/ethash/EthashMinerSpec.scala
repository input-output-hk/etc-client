package io.iohk.ethereum.consensus
package ethash

import akka.actor.{ActorRef, ActorSystem}
import akka.testkit.{TestActor, TestActorRef, TestKit, TestProbe}
import io.iohk.ethereum.Fixtures
import io.iohk.ethereum.consensus.blocks.PendingBlock
import io.iohk.ethereum.consensus.ethash.validators.EthashBlockHeaderValidator
import io.iohk.ethereum.consensus.validators.BlockHeaderValid
import io.iohk.ethereum.domain._
import io.iohk.ethereum.jsonrpc.EthService
import io.iohk.ethereum.jsonrpc.EthService.SubmitHashRateResponse
import io.iohk.ethereum.ommers.OmmersPool
import io.iohk.ethereum.transactions.PendingTransactionsManager
import org.bouncycastle.util.encoders.Hex
import org.scalamock.scalatest.MockFactory
import org.scalatest.{FlatSpecLike, Matchers, Tag}
import scala.concurrent.Future
import scala.concurrent.duration._

class EthashMinerSpec extends TestKit(ActorSystem("EthashMinerSpec_System")) with FlatSpecLike with Matchers {
  final val EthashMinerSpecTag = Tag("EthashMinerSpec")

  private implicit val timeout: Duration = 10.minutes

  "EthashMiner" should "mine valid blocks" taggedAs (EthashMinerSpecTag) in new TestSetup {
    val parent = origin
    val bfm = blockForMining(parent.header)

    (blockchain.getBestBlock _).expects().returns(parent).anyNumberOfTimes()
    (ethService.submitHashRate _)
      .expects(*)
      .returns(Future.successful(Right(SubmitHashRateResponse(true))))
      .atLeastOnce()
    (blockGenerator.generateBlock _)
      .expects(parent, Nil, consensusConfig.coinbase, Nil)
      .returning(Right(PendingBlock(bfm, Nil)))
      .atLeastOnce()

    ommersPool.setAutoPilot((sender: ActorRef, _: Any) => {
      sender ! OmmersPool.Ommers(Nil)
      TestActor.KeepRunning
    })

    pendingTransactionsManager.setAutoPilot((sender: ActorRef, _: Any) => {
      sender ! PendingTransactionsManager.PendingTransactionsResponse(Nil)
      TestActor.KeepRunning
    })

    miner ! MinerProtocol.StartMining

    val block = waitForMinedBlock

    miner ! MinerProtocol.StopMining

    block.body.transactionList shouldBe Seq(txToMine)
    block.header.nonce.length shouldBe 8
    blockHeaderValidator.validate(block.header, parent.header) shouldBe Right(BlockHeaderValid)
  }

  trait TestSetup extends MinerSpecSetup with MockFactory {

    override val origin = Block(
      Fixtures.Blocks.Genesis.header.copy(
        difficulty = UInt256(Hex.decode("0400")).toBigInt,
        number = 0,
        gasUsed = 0,
        unixTimestamp = 0
      ),
      Fixtures.Blocks.ValidBlock.body
    )

<<<<<<< HEAD
    val blockGenerator: EthashBlockGenerator = mock[EthashBlockGenerator]

    override lazy val blockchain: BlockchainImpl = mock[BlockchainImpl]
    override lazy val vm: VMImpl = new VMImpl
    override lazy val consensus: EthashConsensus = buildEthashConsensus().withBlockGenerator(blockGenerator)

    val difficultyCalc = new EthashDifficultyCalculator(blockchainConfig)

    val blockForMiningTimestamp = System.currentTimeMillis()

    private def calculateGasLimit(parentGas: BigInt): BigInt = {
      val GasLimitBoundDivisor: Int = 1024

      val gasLimitDifference = parentGas / GasLimitBoundDivisor
      parentGas + gasLimitDifference - 1
    }

    val txToMine = SignedTransaction(
      tx = Transaction(
        nonce = BigInt("438553"),
        gasPrice = BigInt("20000000000"),
        gasLimit = BigInt("50000"),
        receivingAddress = Address(ByteString(Hex.decode("3435be928d783b7c48a2c3109cba0d97d680747a"))),
        value = BigInt("108516826677274384"),
        payload = ByteString.empty
      ),
      pointSign = 0x9d.toByte,
      signatureRandom = ByteString(Hex.decode("beb8226bdb90216ca29967871a6663b56bdd7b86cf3788796b52fd1ea3606698")),
      signature = ByteString(Hex.decode("2446994156bc1780cb5806e730b171b38307d5de5b9b0d9ad1f9de82e00316b5")),
      chainId = 0x3d.toByte
    )

    def blockForMining(parent: Block): Block = {
      val blockHeader = parent.header
      Block(BlockHeader(
        parentHash = blockHeader.hash,
        ommersHash = ByteString(Hex.decode("1dcc4de8dec75d7aab85b567b6ccd41ad312451b948a7413f0a142fd40d49347")),
        beneficiary = consensusConfig.coinbase.bytes,
        stateRoot = blockHeader.stateRoot,
        transactionsRoot = blockHeader.transactionsRoot,
        receiptsRoot = blockHeader.receiptsRoot,
        logsBloom = blockHeader.logsBloom,
        difficulty = difficultyCalc.calculateDifficulty(1, blockForMiningTimestamp, parent.header),
        number = BigInt(1),
        gasLimit = calculateGasLimit(blockHeader.gasLimit),
        gasUsed = BigInt(0),
        unixTimestamp = blockForMiningTimestamp,
        extraData = consensusConfig.headerExtraData,
        mixHash = ByteString.empty,
        nonce = ByteString.empty,
        optOut = None
      ), BlockBody(Seq(txToMine), Nil))
    }

=======
>>>>>>> 022a5ae6
    val blockHeaderValidator = new EthashBlockHeaderValidator(blockchainConfig)

    val ommersPool = TestProbe()
    val pendingTransactionsManager = TestProbe()

    val ethService = mock[EthService]
    val getTransactionFromPoolTimeout: FiniteDuration = 5.seconds

    override val blockCreator = new EthashBlockCreator(
      pendingTransactionsManager = pendingTransactionsManager.ref,
      getTransactionFromPoolTimeout = getTransactionFromPoolTimeout,
      consensus = consensus,
      ommersPool = ommersPool.ref
    )

    val miner = TestActorRef(EthashMiner.props(blockchain, blockCreator, sync.ref, ethService))

  }
}<|MERGE_RESOLUTION|>--- conflicted
+++ resolved
@@ -70,63 +70,6 @@
       Fixtures.Blocks.ValidBlock.body
     )
 
-<<<<<<< HEAD
-    val blockGenerator: EthashBlockGenerator = mock[EthashBlockGenerator]
-
-    override lazy val blockchain: BlockchainImpl = mock[BlockchainImpl]
-    override lazy val vm: VMImpl = new VMImpl
-    override lazy val consensus: EthashConsensus = buildEthashConsensus().withBlockGenerator(blockGenerator)
-
-    val difficultyCalc = new EthashDifficultyCalculator(blockchainConfig)
-
-    val blockForMiningTimestamp = System.currentTimeMillis()
-
-    private def calculateGasLimit(parentGas: BigInt): BigInt = {
-      val GasLimitBoundDivisor: Int = 1024
-
-      val gasLimitDifference = parentGas / GasLimitBoundDivisor
-      parentGas + gasLimitDifference - 1
-    }
-
-    val txToMine = SignedTransaction(
-      tx = Transaction(
-        nonce = BigInt("438553"),
-        gasPrice = BigInt("20000000000"),
-        gasLimit = BigInt("50000"),
-        receivingAddress = Address(ByteString(Hex.decode("3435be928d783b7c48a2c3109cba0d97d680747a"))),
-        value = BigInt("108516826677274384"),
-        payload = ByteString.empty
-      ),
-      pointSign = 0x9d.toByte,
-      signatureRandom = ByteString(Hex.decode("beb8226bdb90216ca29967871a6663b56bdd7b86cf3788796b52fd1ea3606698")),
-      signature = ByteString(Hex.decode("2446994156bc1780cb5806e730b171b38307d5de5b9b0d9ad1f9de82e00316b5")),
-      chainId = 0x3d.toByte
-    )
-
-    def blockForMining(parent: Block): Block = {
-      val blockHeader = parent.header
-      Block(BlockHeader(
-        parentHash = blockHeader.hash,
-        ommersHash = ByteString(Hex.decode("1dcc4de8dec75d7aab85b567b6ccd41ad312451b948a7413f0a142fd40d49347")),
-        beneficiary = consensusConfig.coinbase.bytes,
-        stateRoot = blockHeader.stateRoot,
-        transactionsRoot = blockHeader.transactionsRoot,
-        receiptsRoot = blockHeader.receiptsRoot,
-        logsBloom = blockHeader.logsBloom,
-        difficulty = difficultyCalc.calculateDifficulty(1, blockForMiningTimestamp, parent.header),
-        number = BigInt(1),
-        gasLimit = calculateGasLimit(blockHeader.gasLimit),
-        gasUsed = BigInt(0),
-        unixTimestamp = blockForMiningTimestamp,
-        extraData = consensusConfig.headerExtraData,
-        mixHash = ByteString.empty,
-        nonce = ByteString.empty,
-        optOut = None
-      ), BlockBody(Seq(txToMine), Nil))
-    }
-
-=======
->>>>>>> 022a5ae6
     val blockHeaderValidator = new EthashBlockHeaderValidator(blockchainConfig)
 
     val ommersPool = TestProbe()
