--- conflicted
+++ resolved
@@ -180,7 +180,10 @@
   shutdown-timeout = 15.seconds
 }
 
-<<<<<<< HEAD
+# some super slow tests should be skipped on CI (eg. mining)
+skip-super-slow-tests = false
+skip-super-slow-tests = ${?CI}
+
 akka {
   loggers = ["akka.event.slf4j.Slf4jLogger"]
   # Not using ${logging.logs-level} because it might be set to TRACE, which our version of Akka doesn't have.
@@ -189,9 +192,4 @@
   logger-startup-timeout = 30s
   log-dead-letters = off
 
-}
-=======
-# some super slow tests should be skipped on CI (eg. mining)
-skip-super-slow-tests = false
-skip-super-slow-tests = ${?CI}
->>>>>>> 649f372c
+}