enablePlugins(JDKPackagerPlugin, JavaAppPackaging, SolidityPlugin)

val commonSettings = Seq(
  name := "mantis",
  version := "1.1-rc1",
  scalaVersion := "2.12.5",
  testOptions in Test += Tests.Argument(TestFrameworks.ScalaTest, "-l", "EthashMinerSpec") // miner tests disabled by default
)

// Temp resolver for LevelDB fork
resolvers += "stepsoft" at "http://nexus.mcsherrylabs.com/repository/releases/"

val dep = {
  val akkaVersion = "2.4.17"
  val akkaHttpVersion = "10.0.6"
  val circeVersion = "0.7.0"

  Seq(
    "com.typesafe.akka" %% "akka-actor" % akkaVersion,
    "com.typesafe.akka" %% "akka-agent" % akkaVersion,
    "com.typesafe.akka" %% "akka-slf4j" % akkaVersion,
    "com.typesafe.akka" %% "akka-testkit" % akkaVersion,
    "com.typesafe.akka" %% "akka-http" % akkaHttpVersion,
    "ch.megard" %% "akka-http-cors" % "0.2.1",
    "org.json4s" %% "json4s-native" % "3.5.1",
    "de.heikoseeberger" %% "akka-http-json4s" % "1.11.0",
    "com.typesafe.akka" %% "akka-http-testkit" % akkaHttpVersion % "it,test",
    "io.suzaku" %% "boopickle" % "1.2.6",
    "org.iq80.leveldb" % "leveldb" % "0.12",
    "org.iq80.leveldb" % "leveldb-api" % "0.12",
    "org.scorexfoundation" %% "iodb" % "0.3.0",
    "org.scalatest" %% "scalatest" % "3.0.1" % "it,test",
    "org.scalamock" %% "scalamock-scalatest-support" % "3.5.0" % "test",
    "org.scalacheck" %% "scalacheck" % "1.13.4" % "it,test",
    "org.scalacheck" %% "scalacheck" % "1.13.4" % "it,test",
    "ch.qos.logback" % "logback-classic" % "1.1.9",
    "org.jline" % "jline" % "3.1.2",
    "org.scala-lang.modules" %% "scala-parser-combinators" % "1.0.5",
    "io.circe" %% "circe-core" % circeVersion,
    "io.circe" %% "circe-generic" % circeVersion,
    "io.circe" %% "circe-parser" % circeVersion,
    "io.circe" %% "circe-generic-extras" % circeVersion,
    "com.miguno.akka" %% "akka-mock-scheduler" % "0.5.1" % "it,test",
    "commons-io" % "commons-io" % "2.5",
    "com.typesafe.akka" %% "akka-stream" % akkaVersion,
    "org.scala-sbt.ipcsocket" % "ipcsocket" % "1.0.0",
<<<<<<< HEAD
    "org.bouncycastle" % "bcprov-jdk15on" % "1.59",
=======
    "com.twitter" %% "util-collection" % "18.4.0",
>>>>>>> bb5c096a


  // Pluggable Consensus: AtomixRaft
    "io.atomix" % "atomix" % "2.1.0-beta1",
    "io.atomix" % "atomix-raft" % "2.1.0-beta1",
    "io.netty" % "netty-tcnative-boringssl-static" % "2.0.7.Final" classifier "linux-x86_64", // using native epoll

    // mallet deps
    "org.jline" % "jline" % "3.1.2",
    "net.java.dev.jna" % "jna" % "4.5.1",
    "org.scala-lang.modules" %% "scala-parser-combinators" % "1.0.5",
    "com.github.scopt" %% "scopt" % "3.7.0",

    // Metrics (https://github.com/DataDog/java-dogstatsd-client)
    "com.datadoghq" % "java-dogstatsd-client" % "2.5"
  )
}

val Integration = config("it") extend Test

val Benchmark = config("benchmark") extend Test

val Evm = config("evm") extend Test

val Ets = config("ets") extend Test

val Snappy = config("snappy") extend Test

val root = project.in(file("."))
    .configs(Integration, Benchmark, Evm, Ets, Snappy)
    .settings(commonSettings: _*)
    .settings(
      libraryDependencies ++= dep,
      verifyOutputFile in verifyGenerate := baseDirectory.value / "verify.sbt",
      verifyOptions in verify := VerifyOptions(
        includeBin = true,
        includeScala = true,
        includeDependency = true,
        excludedJars = Nil,
        warnOnUnverifiedFiles = false,
        warnOnUnusedVerifications = false
      ),
      executableScriptName := name.value,
      dist in Universal := ((dist in Universal) dependsOn verify).value
    )
    .settings(inConfig(Integration)(Defaults.testSettings) : _*)
    .settings(inConfig(Benchmark)(Defaults.testSettings) : _*)
    .settings(inConfig(Evm)(Defaults.testSettings) : _*)
    .settings(inConfig(Ets)(Defaults.testSettings) : _*)
    .settings(inConfig(Snappy)(Defaults.testSettings) : _*)

scalacOptions := Seq(
  "-unchecked",
  "-deprecation",
  "-feature",
  "-Xfatal-warnings",
  "-Xlint:unsound-match",
  "-Ywarn-inaccessible",
  "-Ywarn-unused-import",
  "-encoding", "utf-8"
)

scalacOptions in (Compile, console) ~= (_.filterNot(Set(
  "-Ywarn-unused-import",
  "-Xfatal-warnings"
)))

parallelExecution in Test := false

testOptions in Test += Tests.Argument("-oD")

// protobuf compilation
PB.targets in Compile := Seq(
  scalapb.gen() -> (sourceManaged in Compile).value
)

// have the protobuf API version file as a resource
unmanagedResourceDirectories in Compile += baseDirectory.value / "src" / "main" / "protobuf"

(test in Evm) := (test in Evm).dependsOn(solidityCompile).value
(sourceDirectory in Evm) := baseDirectory.value / "src" / "evmTest"

(scalastyleConfig in Test) := baseDirectory.value / "scalastyle-test-config.xml"
scalastyleSources in Test ++= {(unmanagedSourceDirectories in Integration).value}

mainClass in Compile := Some("io.iohk.ethereum.App")

// Requires the 'ant-javafx.jar' that comes with Oracle JDK
// Enables creating an executable with the configuration files, has to be run on the OS corresponding to the desired version
jdkPackagerType := "image"

val sep = java.io.File.separator
jdkPackagerJVMArgs := Seq(
  "-Dconfig.file=." + sep + "conf" + sep + "mantis.conf",
  "-Dlogback.configurationFile=." + sep + "conf" + sep + "logback.xml",
  "-Xss10M"
)<|MERGE_RESOLUTION|>--- conflicted
+++ resolved
@@ -44,12 +44,9 @@
     "commons-io" % "commons-io" % "2.5",
     "com.typesafe.akka" %% "akka-stream" % akkaVersion,
     "org.scala-sbt.ipcsocket" % "ipcsocket" % "1.0.0",
-<<<<<<< HEAD
     "org.bouncycastle" % "bcprov-jdk15on" % "1.59",
-=======
+
     "com.twitter" %% "util-collection" % "18.4.0",
->>>>>>> bb5c096a
-
 
   // Pluggable Consensus: AtomixRaft
     "io.atomix" % "atomix" % "2.1.0-beta1",
